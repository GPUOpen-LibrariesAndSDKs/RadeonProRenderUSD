--- conflicted
+++ resolved
@@ -20,16 +20,11 @@
 
 PXR_NAMESPACE_OPEN_SCOPE
 
-<<<<<<< HEAD
 HdRprRenderBuffer::HdRprRenderBuffer(SdfPath const& id, HdRprApi* rprApi)
-=======
-HdRprRenderBuffer::HdRprRenderBuffer(SdfPath const& id, HdRprApi* api)
->>>>>>> 13766d02
     : HdRenderBuffer(id)
     , m_rprApi(rprApi)
     , m_numMappers(0)
-    , m_isConverged(false)
-    , m_rprApi(api) {
+    , m_isConverged(false) {
 
 }
 
