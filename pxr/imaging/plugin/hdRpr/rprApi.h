--- conflicted
+++ resolved
@@ -84,36 +84,8 @@
 class HdRprApi final
 {
 public:
-<<<<<<< HEAD
     HdRprApi();
     ~HdRprApi();
-=======
-	HdRprApi();
-	~HdRprApi();
-
-	static void SetRenderDevice(const HdRprRenderDevice & renderMode);
-
-	static void SetHybridQuality(HdRprHybridQuality quality);
-
-	static void SetRendererPlugin(HdRprPluginType plugin);
-
-	static void SetDenoising(bool enableDenoising);
-	static bool IsDenoisingEnabled();
-
-	static void SetAov(const HdRprAov & aov);
-	
-	static const char* GetTmpDir();
-
-	static int GetPluginType();
-
-	void Init();
-
-	void Deinit();
-
-	RprApiObject CreateMesh(const VtVec3fArray & points, const VtIntArray & pointIndexes, const VtVec3fArray & normals, const VtIntArray & normalIndexes, const VtVec2fArray & uv, const VtIntArray & uvIndexes, const VtIntArray & vpf);
-
-	RprApiObject CreateCurve(const VtVec3fArray & points, const VtIntArray & indexes, const float & width);
->>>>>>> 61226dbf
 
     void Init();
     void Deinit();
@@ -165,7 +137,10 @@
 
     static void SetRenderDevice(const HdRprRenderDevice& renderMode);
     static void SetDenoising(bool enableDenoising);
-    
+    static void SetHybridQuality(HdRprHybridQuality quality);
+    static void SetRendererPlugin(HdRprPluginType plugin);
+
+    static int GetPluginType();
     static const char* GetTmpDir();
     static bool IsDenoisingEnabled();
 
