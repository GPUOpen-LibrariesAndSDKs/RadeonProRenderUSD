#include "renderDelegate.h"

#include "pxr/imaging/hd/camera.h"

#include "config.h"
#include "renderPass.h"
#include "mesh.h"
#include "instancer.h"
#include "domeLight.h"
#include "sphereLight.h"
#include "cylinderLight.h"
#include "rectLight.h"
#include "diskLight.h"
#include "distantLight.h"
#include "material.h"
#include "renderBuffer.h"
#include "basisCurves.h"

#ifdef USE_VOLUME
#include "volume.h"
#include "field.h"
#endif

PXR_NAMESPACE_OPEN_SCOPE

TF_DEFINE_PRIVATE_TOKENS(_tokens,
<<<<<<< HEAD
    (openvdbAsset) \
    (rpr)
=======
	(openvdbAsset) \
	(rpr) \
	(percentDone)
>>>>>>> cd35153e
);

const TfTokenVector HdRprDelegate::SUPPORTED_RPRIM_TYPES = {
    HdPrimTypeTokens->mesh,
    HdPrimTypeTokens->basisCurves,

#ifdef USE_VOLUME
    HdPrimTypeTokens->volume,
#endif
};

const TfTokenVector HdRprDelegate::SUPPORTED_SPRIM_TYPES = {
    HdPrimTypeTokens->camera,
    HdPrimTypeTokens->material,
    HdPrimTypeTokens->rectLight,
    HdPrimTypeTokens->sphereLight,
    HdPrimTypeTokens->cylinderLight,
    HdPrimTypeTokens->domeLight,
    HdPrimTypeTokens->diskLight,
    HdPrimTypeTokens->distantLight
};

const TfTokenVector HdRprDelegate::SUPPORTED_BPRIM_TYPES = {
#ifdef USE_VOLUME
    _tokens->openvdbAsset,
#endif
    HdPrimTypeTokens->renderBuffer
};

HdRprDelegate::HdRprDelegate() {
    m_rprApiSharedPtr = std::shared_ptr<HdRprApi>(new HdRprApi);

    m_settingDescriptors = HdRprConfig::GetRenderSettingDescriptors();
    _PopulateDefaultSettings(m_settingDescriptors);
}

HdRprDelegate::~HdRprDelegate() {
    if (m_rprApiSharedPtr.use_count() > 1) {
        TF_CODING_ERROR("Leaked rprApi reference");
    }
}

HdRenderParam* HdRprDelegate::GetRenderParam() const {
    return nullptr;
}

void HdRprDelegate::CommitResources(HdChangeTracker* tracker) {
    // CommitResources() is called after prim sync has finished, but before any
    // tasks (such as draw tasks) have run.

}

TfToken HdRprDelegate::GetMaterialNetworkSelector() const {
    return _tokens->rpr;
}

TfTokenVector const& HdRprDelegate::GetSupportedRprimTypes() const {
    return SUPPORTED_RPRIM_TYPES;
}

TfTokenVector const& HdRprDelegate::GetSupportedSprimTypes() const {
    return SUPPORTED_SPRIM_TYPES;
}

TfTokenVector const& HdRprDelegate::GetSupportedBprimTypes() const {
    return SUPPORTED_BPRIM_TYPES;
}

HdResourceRegistrySharedPtr HdRprDelegate::GetResourceRegistry() const {
    return HdResourceRegistrySharedPtr(new HdResourceRegistry());
}

HdRenderPassSharedPtr HdRprDelegate::CreateRenderPass(HdRenderIndex* index,
                                                      HdRprimCollection const& collection) {
    return HdRenderPassSharedPtr(new HdRprRenderPass(index, collection, m_rprApiSharedPtr));
}

HdInstancer* HdRprDelegate::CreateInstancer(HdSceneDelegate* delegate,
                                            SdfPath const& id,
                                            SdfPath const& instancerId) {
    return new HdRprInstancer(delegate, id, instancerId);
}

void HdRprDelegate::DestroyInstancer(HdInstancer* instancer) {
    delete instancer;
}

HdRprim* HdRprDelegate::CreateRprim(TfToken const& typeId,
                                    SdfPath const& rprimId,
                                    SdfPath const& instancerId) {
    if (typeId == HdPrimTypeTokens->mesh) {
        return new HdRprMesh(rprimId, m_rprApiSharedPtr, instancerId);
    } else if (typeId == HdPrimTypeTokens->basisCurves) {
        return new HdRprBasisCurves(rprimId, m_rprApiSharedPtr, instancerId);
    }
#ifdef USE_VOLUME
    else if (typeId == HdPrimTypeTokens->volume) {
        return new HdRprVolume(rprimId, m_rprApiSharedPtr);
    }
#endif

    TF_CODING_ERROR("Unknown Rprim Type %s", typeId.GetText());
    return nullptr;
}

void HdRprDelegate::DestroyRprim(HdRprim* rPrim) {
    delete rPrim;
}

HdSprim* HdRprDelegate::CreateSprim(TfToken const& typeId,
                                    SdfPath const& sprimId) {
    if (typeId == HdPrimTypeTokens->camera) {
        return new HdCamera(sprimId);
    } else if (typeId == HdPrimTypeTokens->domeLight) {
        return new HdRprDomeLight(sprimId, m_rprApiSharedPtr);
    } else if (typeId == HdPrimTypeTokens->rectLight) {
        return new HdRprRectLight(sprimId, m_rprApiSharedPtr);
    } else if (typeId == HdPrimTypeTokens->sphereLight) {
        return new HdRprSphereLight(sprimId, m_rprApiSharedPtr);
    } else if (typeId == HdPrimTypeTokens->cylinderLight) {
        return new HdRprCylinderLight(sprimId, m_rprApiSharedPtr);
    } else if (typeId == HdPrimTypeTokens->distantLight) {
        return new HdRprDistantLight(sprimId, m_rprApiSharedPtr);
    } else if (typeId == HdPrimTypeTokens->diskLight) {
        return new HdRprDiskLight(sprimId, m_rprApiSharedPtr);
    } else if (typeId == HdPrimTypeTokens->material) {
        return new HdRprMaterial(sprimId, m_rprApiSharedPtr);
    }

    TF_CODING_ERROR("Unknown Sprim Type %s", typeId.GetText());
    return nullptr;
}

HdSprim* HdRprDelegate::CreateFallbackSprim(TfToken const& typeId) {
    // For fallback sprims, create objects with an empty scene path.
    // They'll use default values and won't be updated by a scene delegate.
    if (typeId == HdPrimTypeTokens->camera) {
        return new HdCamera(SdfPath::EmptyPath());
    } else if (typeId == HdPrimTypeTokens->domeLight) {
        return new HdRprDomeLight(SdfPath::EmptyPath(), m_rprApiSharedPtr);
    } else if (typeId == HdPrimTypeTokens->rectLight) {
        return new HdRprRectLight(SdfPath::EmptyPath(), m_rprApiSharedPtr);
    } else if (typeId == HdPrimTypeTokens->sphereLight) {
        return new HdRprSphereLight(SdfPath::EmptyPath(), m_rprApiSharedPtr);
    } else if (typeId == HdPrimTypeTokens->cylinderLight) {
        return new HdRprCylinderLight(SdfPath::EmptyPath(), m_rprApiSharedPtr);
    } else if (typeId == HdPrimTypeTokens->diskLight) {
        return new HdRprDiskLight(SdfPath::EmptyPath(), m_rprApiSharedPtr);
    } else if (typeId == HdPrimTypeTokens->distantLight) {
        return new HdRprDistantLight(SdfPath::EmptyPath(), m_rprApiSharedPtr);
    } else if (typeId == HdPrimTypeTokens->material) {
        return new HdRprMaterial(SdfPath::EmptyPath(), m_rprApiSharedPtr);
    }

    TF_CODING_ERROR("Unknown Sprim Type %s", typeId.GetText());
    return nullptr;
}

void HdRprDelegate::DestroySprim(HdSprim* sPrim) {
    delete sPrim;
}

HdBprim* HdRprDelegate::CreateBprim(TfToken const& typeId,
                                    SdfPath const& bprimId) {
    if (typeId == HdPrimTypeTokens->renderBuffer) {
        return new HdRprRenderBuffer(bprimId, m_rprApiSharedPtr);
    }
#ifdef USE_VOLUME
    else if (typeId == _tokens->openvdbAsset) {
        return new HdRprField(bprimId, m_rprApiSharedPtr);
    }
#endif

    TF_CODING_ERROR("Unknown Bprim Type %s", typeId.GetText());
    return nullptr;
}

HdBprim* HdRprDelegate::CreateFallbackBprim(TfToken const& typeId) {
    return nullptr;
}

void HdRprDelegate::DestroyBprim(HdBprim* bPrim) {
    delete bPrim;
}

HdAovDescriptor HdRprDelegate::GetDefaultAovDescriptor(TfToken const& name) const {
    HdParsedAovToken aovId(name);
    if (name != HdAovTokens->color &&
        name != HdAovTokens->normal &&
        name != HdAovTokens->primId &&
        name != HdAovTokens->depth &&
        name != HdAovTokens->linearDepth &&
        !(aovId.isPrimvar && aovId.name == "st")) {
        // TODO: implement support for instanceId and elementId aov
        return HdAovDescriptor();
    }

    HdFormat format = HdFormatInvalid;

    float clearColorValue = 0.0f;
    if (name == HdAovTokens->depth ||
        name == HdAovTokens->linearDepth) {
        clearColorValue = name == HdAovTokens->linearDepth ? 0.0f : 1.0f;
        format = HdFormatFloat32;
    } else if (name == HdAovTokens->color) {
        format = HdFormatFloat32Vec4;
    } else if (name == HdAovTokens->primId) {
        format = HdFormatInt32;
    } else {
        format = HdFormatFloat32Vec3;
    }

    return HdAovDescriptor(format, false, VtValue(GfVec4f(clearColorValue)));
}

HdRenderSettingDescriptorList HdRprDelegate::GetRenderSettingDescriptors() const {
    return m_settingDescriptors;
}

VtDictionary HdRprDelegate::GetRenderStats() const {
    VtDictionary stats;
    int numCompletedSamples = m_rprApiSharedPtr->GetNumCompletedSamples();
    stats[HdPerfTokens->numCompletedSamples.GetString()] = numCompletedSamples;

    double percentDone = double(numCompletedSamples) / HdRprConfig::GetInstance().GetMaxSamples();
    int numActivePixels = m_rprApiSharedPtr->GetNumActivePixels();
    if (numActivePixels != -1) {
        auto aovSize = m_rprApiSharedPtr->GetAovSize(m_rprApiSharedPtr->GetActiveAov());
        int numPixels = aovSize[0] * aovSize[1];
        percentDone = std::max(percentDone, double(numPixels - numActivePixels) / numPixels);
    }
    stats[_tokens->percentDone.GetString()] = 100.0 * percentDone;
    return stats;
}

PXR_NAMESPACE_CLOSE_SCOPE

void SetHdRprRenderDevice(int renderDevice) {
    using namespace PXR_INTERNAL_NS;

    if (renderDevice == 0) {
        HdRprConfig::GetInstance().SetRenderDevice(rpr::RenderDeviceType::CPU);
    } else if (renderDevice == 1) {
        HdRprConfig::GetInstance().SetRenderDevice(rpr::RenderDeviceType::GPU);
    } else {
        TF_WARN("Invalid parameter: renderDevice = %d", renderDevice);
    }
}

void SetHdRprRenderQuality(int quality) {
    using namespace PXR_INTERNAL_NS;

    if (quality >= 0 && quality <= 2) {
        HdRprConfig::GetInstance().SetPlugin(rpr::PluginType::HYBRID);
        HdRprConfig::GetInstance().SetHybridQuality(static_cast<HdRprHybridQuality>(quality));
    } else if (quality == 3) {
        HdRprConfig::GetInstance().SetPlugin(rpr::PluginType::TAHOE);
    } else {
        TF_WARN("Invalid parameter: quality = %d", quality);
    }
}<|MERGE_RESOLUTION|>--- conflicted
+++ resolved
@@ -24,14 +24,9 @@
 PXR_NAMESPACE_OPEN_SCOPE
 
 TF_DEFINE_PRIVATE_TOKENS(_tokens,
-<<<<<<< HEAD
     (openvdbAsset) \
-    (rpr)
-=======
-	(openvdbAsset) \
-	(rpr) \
-	(percentDone)
->>>>>>> cd35153e
+    (rpr) \
+    (percentDone)
 );
 
 const TfTokenVector HdRprDelegate::SUPPORTED_RPRIM_TYPES = {
