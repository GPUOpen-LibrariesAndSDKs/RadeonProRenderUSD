--- conflicted
+++ resolved
@@ -404,7 +404,6 @@
 void HdRprDelegate::SetDrivers(HdDriverVector const& drivers) {
     for (HdDriver* hdDriver : drivers) {
         if (hdDriver->name == _tokens->RPR && hdDriver->driver.IsHolding<VtDictionary>()) {
-<<<<<<< HEAD
             VtDictionary dictionary = hdDriver->driver.Get<VtDictionary>();
             
             // Interop info is used to create context
@@ -427,11 +426,6 @@
             *presentedCondition = true;
 
             m_rprApi->SetInteropInfo(interopInfo, presentedConditionVariable, presentedCondition);
-=======
-            VtDictionary dictionary = hdDriver->driver.UncheckedGet<VtDictionary>();
-            void* interopInfo = dictionary["interop_info"].Get<void*>();
-            m_rprApi->SetInteropInfo(interopInfo);
->>>>>>> 88fe7f43
             break;
         }
     }
