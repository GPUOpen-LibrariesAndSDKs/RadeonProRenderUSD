# Copyright 2020 Advanced Micro Devices, Inc
# Licensed under the Apache License, Version 2.0 (the "License");
# you may not use this file except in compliance with the License.
# You may obtain a copy of the License at
#     http://www.apache.org/licenses/LICENSE-2.0
# Unless required by applicable law or agreed to in writing, software
# distributed under the License is distributed on an "AS IS" BASIS,
# WITHOUT WARRANTIES OR CONDITIONS OF ANY KIND, either express or implied.
# See the License for the specific language governing permissions and
# limitations under the License.
# 
import os
import sys
import argparse
import platform

from houdiniDsGenerator import generate_houdini_ds
from commonSettings import SettingValue

def get_render_setting(render_setting_categories, category_name, name):
    for category in render_setting_categories:
        if category['name'] != category_name:
            continue

        for setting in category['settings']:
            if setting['name'] == name:
                return setting

def hidewhen_render_quality(operator, quality, render_setting_categories=None):
    if operator in ('==', '!='):
        return '{} {} "{}"'.format(houdini_parm_name('core:renderQuality'), operator, quality)
    elif operator == '<':
        render_quality = get_render_setting(render_setting_categories, 'RenderQuality', 'core:renderQuality')
        values = render_quality['values']

        hidewhen = []
        for value in values:
            if value == quality:
                break
            hidewhen.append(hidewhen_render_quality('==', value.get_key()))

        return hidewhen
    else:
        raise ValueError('Operator "{}" not implemented'.format(operator))

def hidewhen_hybrid(render_setting_categories):
    return hidewhen_render_quality('<', 'Full', render_setting_categories)

def hidewhen_not_northstar(render_setting_categories):
    return hidewhen_render_quality('!=', 'Northstar', render_setting_categories)

def hidewhen_not_tahoe(render_setting_categories):
    return hidewhen_render_quality('!=', 'Full', render_setting_categories)

def houdini_parm_name(name):
    import hou
    return hou.encode('rpr:' + name)

HYBRID_IS_AVAILABLE_PY_CONDITION = lambda: 'platform.system() != "Darwin"'
NORTHSTAR_ENABLED_PY_CONDITION = lambda: 'hou.pwd().parm("{}").evalAsString() == "Northstar"'.format(houdini_parm_name('core:renderQuality'))

render_setting_categories = [
    {
        'name': 'RenderQuality',
        'settings': [
            {
                'name': 'core:renderQuality',
                'ui_name': 'Render Quality',
                'help': 'Render restart might be required',
                'defaultValue': 'Northstar',
                'values': [
                    SettingValue('Low', enable_py_condition=HYBRID_IS_AVAILABLE_PY_CONDITION),
                    SettingValue('Medium', enable_py_condition=HYBRID_IS_AVAILABLE_PY_CONDITION),
                    SettingValue('High', enable_py_condition=HYBRID_IS_AVAILABLE_PY_CONDITION),
                    SettingValue('HybridPro', enable_py_condition=HYBRID_IS_AVAILABLE_PY_CONDITION),
                    SettingValue('Full', 'Full (Legacy)'),
                    SettingValue('Northstar', 'Full')
                ]
            }
        ]
    },
    {
        'name': 'RenderMode',
        'settings': [
            {
                'name': 'core:renderMode',
                'ui_name': 'Render Mode',
                'defaultValue': 'Global Illumination',
                'values': [
                    SettingValue('Global Illumination'),
                    SettingValue('Direct Illumination'),
                    SettingValue('Wireframe'),
                    SettingValue('Material Index'),
                    SettingValue('Position'),
                    SettingValue('Normal'),
                    SettingValue('Texcoord'),
                    SettingValue('Ambient Occlusion'),
                    SettingValue('Diffuse'),
                    SettingValue('Contour', enable_py_condition=NORTHSTAR_ENABLED_PY_CONDITION),
                ]
            },
            {
                'name': 'ambientOcclusion:radius',
                'ui_name': 'Ambient Occlusion Radius',
                'defaultValue': 1.0,
                'minValue': 0.0,
                'maxValue': 100.0,
                'houdini': {
                    'hidewhen': 'coreRenderMode != "AmbientOcclusion"'
                }
            },
            {
                'folder': 'Contour Settings',
                'houdini': {
                    'hidewhen': 'coreRenderMode != "Contour"'
                },
                'settings': [
                    {
                        'name': 'contour:antialiasing',
                        'ui_name': 'Antialiasing',
                        'defaultValue': 1.0,
                        'minValue': 0.0,
                        'maxValue': 1.0,
                        'houdini': {
                            'hidewhen': 'coreRenderMode != "Contour"'
                        }
                    },
                    {
                        'name': 'contour:useNormal',
                        'ui_name': 'Use Normal',
                        'defaultValue': True,
                        'help': 'Whether to use geometry normals for edge detection or not',
                        'houdini': {
                            'hidewhen': 'coreRenderMode != "Contour"'
                        }
                    },
                    {
                        'name': 'contour:linewidthNormal',
                        'ui_name': 'Linewidth Normal',
                        'defaultValue': 1.0,
                        'minValue': 0.0,
                        'maxValue': 100.0,
                        'help': 'Linewidth of edges detected via normals',
                        'houdini': {
                            'hidewhen': ['coreRenderMode != "Contour"', 'contourUseNormal == 0']
                        }
                    },
                    {
                        'name': 'contour:normalThreshold',
                        'ui_name': 'Normal Threshold',
                        'defaultValue': 45.0,
                        'minValue': 0.0,
                        'maxValue': 180.0,
                        'houdini': {
                            'hidewhen': ['coreRenderMode != "Contour"', 'contourUseNormal == 0']
                        }
                    },
                    {
                        'name': 'contour:usePrimId',
                        'ui_name': 'Use Primitive Id',
                        'defaultValue': True,
                        'help': 'Whether to use primitive Id for edge detection or not',
                        'houdini': {
                            'hidewhen': 'coreRenderMode != "Contour"'
                        }
                    },
                    {
                        'name': 'contour:linewidthPrimId',
                        'ui_name': 'Linewidth Primitive Id',
                        'defaultValue': 1.0,
                        'minValue': 0.0,
                        'maxValue': 100.0,
                        'help': 'Linewidth of edges detected via primitive Id',
                        'houdini': {
                            'hidewhen': ['coreRenderMode != "Contour"', 'contourUsePrimId == 0']
                        }
                    },
                    {
                        'name': 'contour:useMaterialId',
                        'ui_name': 'Use Material Id',
                        'defaultValue': True,
                        'help': 'Whether to use material Id for edge detection or not',
                        'houdini': {
                            'hidewhen': 'coreRenderMode != "Contour"'
                        }
                    },
                    {
                        'name': 'contour:linewidthMaterialId',
                        'ui_name': 'Linewidth Material Id',
                        'defaultValue': 1.0,
                        'minValue': 0.0,
                        'maxValue': 100.0,
                        'help': 'Linewidth of edges detected via material Id',
                        'houdini': {
                            'hidewhen': ['coreRenderMode != "Contour"', 'contourUseMaterialId == 0']
                        }
                    },
                    {
                        'name': 'contour:debug',
                        'ui_name': 'Debug',
                        'defaultValue': False,
                        'help': 'Whether to show colored outlines according to used features or not.\\n'
                                'Colors legend:\\n'
                                ' * red - primitive Id\\n'
                                ' * green - material Id\\n'
                                ' * blue - normal\\n'
                                ' * yellow - primitive Id + material Id\\n'
                                ' * magenta - primitive Id + normal\\n'
                                ' * cyan - material Id + normal\\n'
                                ' * black - all',
                        'houdini': {
                            'hidewhen': 'coreRenderMode != "Contour"'
                        }
                    }
                ]
            }
        ],
        'houdini': {
            'hidewhen': hidewhen_hybrid
        }
    },
    {
        'name': 'UpscaleAndDenoise',
        'houdini': {
            'hidewhen': lambda settings: hidewhen_render_quality('<', 'High', settings)
        },
        'settings': [
            {
<<<<<<< HEAD
                'name': 'enableUpscalingAndDenoising',
                'ui_name': 'Enable AI Denoising + Upscaling',
=======
                'name': 'denoising:enable',
                'ui_name': 'Enable AI Denoising',
>>>>>>> ce86bc88
                'defaultValue': False,
                'houdini': {
                    'custom_tags': [
                        '"uiicon" VIEW_display_denoise'
                    ]
                }
            },
            {
                'folder': 'Upscale and Denoise Settings',
                'houdini': {
<<<<<<< HEAD
                    'hidewhen': 'enableUpscalingAndDenoising == 0'
=======
                    'hidewhen': 'denoising:enable == 0'
>>>>>>> ce86bc88
                },
                'settings': [
                    {
                        'name': 'denoising:minIter',
                        'ui_name': 'Denoise Min Iteration',
                        'defaultValue': 4,
                        'minValue': 1,
                        'maxValue': 2 ** 16,
                        'help': 'The first iteration on which denoising should be applied.'
                    },
                    {
                        'name': 'denoising:iterStep',
                        'ui_name': 'Denoise Iteration Step',
                        'defaultValue': 32,
                        'minValue': 1,
                        'maxValue': 2 ** 16,
                        'help': 'Denoise use frequency. To denoise on each iteration, set to 1.'
                    },
                    {
                        'name': 'upscalerMode',
                        'ui_name': 'Upscaler mode',
                        'defaultValue': 'Fast',
                        'values': [
                            SettingValue('Good'),
                            SettingValue('Best'),
                            SettingValue('Fast'),
                        ]
                    }
                ]
            }
        ]
    },
    {
        'name': 'Sampling',
        'houdini': {
            'hidewhen': lambda settings: hidewhen_render_quality('==', 'Low', settings)
        },
        'settings': [
            {
                'name': 'maxSamples',
                'ui_name': 'Max Samples',
                'help': 'Maximum number of samples to render for each pixel.',
                'defaultValue': 256,
                'minValue': 1,
                'maxValue': 2 ** 16
            }
        ]
    },
    {
        'name': 'AdaptiveSampling',
        'houdini': {
            'hidewhen': hidewhen_hybrid
        },
        'settings': [
            {
                'name': 'adaptiveSampling:minSamples',
                'ui_name': 'Min Samples',
                'help': 'Minimum number of samples to render for each pixel. After this, adaptive sampling will stop sampling pixels where noise is less than \'Variance Threshold\'.',
                'defaultValue': 64,
                'minValue': 1,
                'maxValue': 2 ** 16
            },
            {
                'name': 'adaptiveSampling:noiseTreshold',
                'ui_name': 'Noise Threshold',
                'help': 'Cutoff for adaptive sampling. Once pixels are below this amount of noise, no more samples are added. Set to 0 for no cutoff.',
                'defaultValue': 0.0,
                'minValue': 0.0,
                'maxValue': 1.0
            }
        ]
    },
    {
        'name': 'Quality',
        'houdini': {
            'hidewhen': hidewhen_hybrid
        },
        'settings': [
            {
                'name': 'quality:rayDepth',
                'ui_name': 'Max Ray Depth',
                'help': 'The number of times that a ray bounces off various surfaces before being terminated.',
                'defaultValue': 8,
                'minValue': 1,
                'maxValue': 50
            },
            {
                'name': 'quality:rayDepthDiffuse',
                'ui_name': 'Diffuse Ray Depth',
                'help': 'The maximum number of times that a light ray can be bounced off diffuse surfaces.',
                'defaultValue': 3,
                'minValue': 0,
                'maxValue': 50
            },
            {
                'name': 'quality:rayDepthGlossy',
                'ui_name': 'Glossy Ray Depth',
                'help': 'The maximum number of ray bounces from specular surfaces.',
                'defaultValue': 3,
                'minValue': 0,
                'maxValue': 50
            },
            {
                'name': 'quality:rayDepthRefraction',
                'ui_name': 'Refraction Ray Depth',
                'help': 'The maximum number of times that a light ray can be refracted, and is designated for clear transparent materials, such as glass.',
                'defaultValue': 3,
                'minValue': 0,
                'maxValue': 50
            },
            {
                'name': 'quality:rayDepthGlossyRefraction',
                'ui_name': 'Glossy Refraction Ray Depth',
                'help': 'The Glossy Refraction Ray Depth parameter is similar to the Refraction Ray Depth. The difference is that it is aimed to work with matte refractive materials, such as semi-frosted glass.',
                'defaultValue': 3,
                'minValue': 0,
                'maxValue': 50
            },
            {
                'name': 'quality:rayDepthShadow',
                'ui_name': 'Shadow Ray Depth',
                'help': 'Controls the accuracy of shadows cast by transparent objects. It defines the maximum number of surfaces that a light ray can encounter on its way causing these surfaces to cast shadows.',
                'defaultValue': 2,
                'minValue': 0,
                'maxValue': 50
            },
            {
                'name': 'quality:raycastEpsilon',
                'ui_name': 'Ray Cast Epsilon',
                'help': 'Determines an offset used to move light rays away from the geometry for ray-surface intersection calculations.',
                'defaultValue': 2e-3,
                'minValue': 1e-6,
                'maxValue': 1.0
            },
            {
                'name': 'quality:radianceClamping',
                'ui_name': 'Max Radiance',
                'help': 'Limits the intensity, or the maximum brightness, of samples in the scene. Greater clamp radiance values produce more brightness.',
                'defaultValue': 0.0,
                'minValue': 0.0,
                'maxValue': 1e6
            }
        ]
    },
    {
        'name': 'InteractiveQuality',
        'settings': [
            {
                'name': 'quality:interactive:rayDepth',
                'ui_name': 'Interactive Max Ray Depth',
                'help': 'Controls value of \'Max Ray Depth\' in interactive mode.',
                'defaultValue': 2,
                'minValue': 1,
                'maxValue': 50,
                'houdini': {
                    'hidewhen': hidewhen_hybrid
                }
            },
            {
                'name': 'quality:interactive:downscale:resolution',
                'ui_name': 'Interactive Resolution Downscale',
                'help': 'Controls how much rendering resolution is downscaled in interactive mode. Formula: resolution / (2 ^ downscale). E.g. downscale==2 will give you 4 times smaller rendering resolution.',
                'defaultValue': 3,
                'minValue': 0,
                'maxValue': 10,
                'houdini': {
                    'hidewhen': hidewhen_not_northstar
                }
            },
            {
                'name': 'quality:interactive:downscale:enable',
                'ui_name': 'Downscale Resolution When Interactive',
                'help': 'Controls whether in interactive mode resolution should be downscaled or no.',
                'defaultValue': True,
                'houdini': {
                    'hidewhen': hidewhen_not_tahoe
                }
            }
        ]
    },
    {
        'name': 'Tonemapping',
        'settings': [
            {
                'name': 'tonemapping:enable',
                'ui_name': 'Enable Tone Mapping',
                'help': 'Enable linear photographic tone mapping filter. More info in RIF documentation',
                'defaultValue': False
            },
            {
                'name': 'tonemapping:exposureTime',
                'ui_name': 'Film Exposure Time (sec)',
                'help': 'Film exposure time',
                'defaultValue': 0.125,
                'minValue': 0.0,
                'maxValue': 10.0,
                'houdini': {
                    'hidewhen': 'tonemapping:enable == 0'
                }
            },
            {
                'name': 'tonemapping:sensitivity',
                'ui_name': 'Film Sensitivity',
                'help': 'Luminance of the scene (in candela per m^2)',
                'defaultValue': 1.0,
                'minValue': 0.0,
                'maxValue': 10.0,
                'houdini': {
                    'hidewhen': 'tonemapping:enable == 0'
                }
            },
            {
                'name': 'tonemapping:fstop',
                'ui_name': 'Fstop',
                'help': 'Aperture f-number',
                'defaultValue': 1.0,
                'minValue': 0.0,
                'maxValue': 100.0,
                'houdini': {
                    'hidewhen': 'tonemapping:enable == 0'
                }
            },
            {
                'name': 'tonemapping:gamma',
                'ui_name': 'Tone Mapping Gamma',
                'help': 'Gamma correction value',
                'defaultValue': 1.0,
                'minValue': 0.0,
                'maxValue': 5.0,
                'houdini': {
                    'hidewhen': 'tonemapping:enable == 0'
                }
            }
        ]
    },
    {
        'name': 'Alpha',
        'settings': [
            {
                'name': 'alpha:enable',
                'ui_name': 'Enable Color Alpha',
                'defaultValue': True
            }
        ]
    },
    {
        'name': 'MotionBlur',
        'settings': [
            {
                'name': 'beautyMotionBlur:enable',
                'ui_name': 'Enable Beauty Motion Blur',
                'defaultValue': True,
                'help': 'If disabled, only velocity AOV will store information about movement on the scene. Required for motion blur that is generated in post-processing.',
                'houdini': {
                    'hidewhen': hidewhen_not_northstar
                }
            }
        ]
    },
    {
        'name': 'OCIO',
        'settings': [
            {
                'name': 'ocio:configPath',
                'ui_name': 'OpenColorIO Config Path',
                'defaultValue': '',
                'c_type': 'std::string',
                'help': 'The file path of the OpenColorIO config file to be used. Overrides any value specified in OCIO environment variable.',
                'houdini': {
                    'type': 'file',
                    'hidewhen': hidewhen_not_northstar
                }
            },
            {
                'name': 'ocio:renderingColorSpace',
                'ui_name': 'OpenColorIO Rendering Color Space',
                'defaultValue': '',
                'c_type': 'std::string',
                'houdini': {
                    'hidewhen': hidewhen_not_northstar
                }
            }
        ]
    },
    {
        'name': 'Seed',
        'settings': [
            {
                'name': 'uniformSeed',
                'ui_name': 'Use Uniform Seed',
                'defaultValue': True,
                'houdini': {
                    'hidewhen': hidewhen_hybrid
                }
            }
        ]
    },
    {
        'name': 'Cryptomatte',
        'settings': [
            {
                'name': 'cryptomatte:outputPath',
                'ui_name': 'Cryptomatte Output Path',
                'defaultValue': '',
                'c_type': 'std::string',
                'help': 'Controls where cryptomatte should be saved. Use \'Cryptomatte Output Mode\' to control when cryptomatte is saved.',
                'houdini': {
                    'type': 'file'
                }
            },
            {
                'name': 'cryptomatte:outputMode',
                'ui_name': 'Cryptomatte Output Mode',
                'defaultValue': 'Batch',
                'values': [
                    SettingValue('Batch'),
                    SettingValue('Interactive')
                ],
                'help': 'Batch - save cryptomatte only in the batch rendering mode (USD Render ROP, husk). Interactive - same as the Batch but also save cryptomatte in the non-batch rendering mode. Cryptomatte always saved after \'Max Samples\' is reached.',
                'houdini': {
                    'hidewhen': 'cryptomatteOutputPath == ""',
                }
            },
            {
                'name': 'cryptomatte:previewLayer',
                'ui_name': 'Cryptomatte Add Preview Layer',
                'defaultValue': False,
                'help': 'Whether to generate cryptomatte preview layer or not. Whether you need it depends on the software you are planning to use cryptomatte in. For example, Houdini\'s COP Cryptomatte requires it, Nuke, on contrary, does not.',
                'houdini': {
                    'hidewhen': 'cryptomatteOutputPath == ""',
                }

            }
        ],
        'houdini': {
            'hidewhen': hidewhen_not_northstar
        }
    },
    {
        'name': 'UsdNativeCamera',
        'settings': [
            {
                'name': 'aspectRatioConformPolicy',
                'defaultValue': 'UsdRenderTokens->expandAperture',
            },
            {
                'name': 'instantaneousShutter',
                'defaultValue': False,
            },
        ]
    },
    {
        'name': 'RprExport',
        'settings': [
            {
                'name': 'export:path',
                'defaultValue': '',
                'c_type': 'std::string'
            },
            {
                'name': 'export:asSingleFile',
                'defaultValue': False
            },
            {
                'name': 'export:useImageCache',
                'defaultValue': False
            }
        ]
    },
    {
        'name': 'Session',
        'settings': [
            {
                'name': 'renderMode',
                'defaultValue': 'interactive',
                'values': [
                    SettingValue('batch'),
                    SettingValue('interactive')
                ]
            },
            {
                'name': 'progressive',
                'defaultValue': True
            }
        ]
    },
    {
        'name': 'ImageTransformation',
        'settings': [
            {
                'name': 'flipVertical',
                'defaultValue': False
            }
        ]
    }
]

def camel_case_capitalize(w):
    return w[0].upper() + w[1:]

def generate_render_setting_files(install_path, generate_ds_files):
    header_template = (
'''
#ifndef GENERATED_HDRPR_CONFIG_H
#define GENERATED_HDRPR_CONFIG_H

#include "pxr/imaging/hd/tokens.h"
#include "pxr/imaging/hd/renderDelegate.h"

#include <mutex>

PXR_NAMESPACE_OPEN_SCOPE

{rs_tokens_declaration}
{rs_mapped_values_enum}

class HdRprConfig {{
public:
    HdRprConfig() = default;

    enum ChangeTracker {{
        Clean = 0,
        DirtyAll = ~0u,
        DirtyInteractiveMode = 1 << 0,
{rs_category_dirty_flags}
    }};

    static HdRenderSettingDescriptorList GetRenderSettingDescriptors();

    void Sync(HdRenderDelegate* renderDelegate);

    void SetInteractiveMode(bool enable);
    bool GetInteractiveMode() const;

{rs_get_set_method_declarations}
    bool IsDirty(ChangeTracker dirtyFlag) const;
    void CleanDirtyFlag(ChangeTracker dirtyFlag);
    void ResetDirty();

private:

    struct PrefData {{
        bool enableInteractive;

{rs_variables_declaration}

        PrefData();

        void SetDefault();

        bool IsValid();
    }};
    PrefData m_prefData;

    uint32_t m_dirtyFlags = DirtyAll;
    int m_lastRenderSettingsVersion = -1;
}};

PXR_NAMESPACE_CLOSE_SCOPE

#endif // GENERATED_HDRPR_CONFIG_H
''').strip()

    cpp_template = (
'''
#include "config.h"
#include "rprApi.h"
#include "pxr/base/arch/fileSystem.h"
#include "pxr/usd/usdRender/tokens.h"

PXR_NAMESPACE_OPEN_SCOPE

TF_DEFINE_PUBLIC_TOKENS(HdRprRenderSettingsTokens, HDRPR_RENDER_SETTINGS_TOKENS);
TF_DEFINE_PRIVATE_TOKENS(_tokens,
    ((houdiniInteractive, "houdini:interactive"))
    ((rprInteractive, "rpr:interactive"))
);

{rs_public_token_definitions}

namespace {{

{rs_range_definitions}
}} // namespace anonymous

HdRenderSettingDescriptorList HdRprConfig::GetRenderSettingDescriptors() {{
    HdRenderSettingDescriptorList settingDescs;
{rs_list_initialization}
    return settingDescs;
}}

void HdRprConfig::Sync(HdRenderDelegate* renderDelegate) {{
    int currentSettingsVersion = renderDelegate->GetRenderSettingsVersion();
    if (m_lastRenderSettingsVersion != currentSettingsVersion) {{
        m_lastRenderSettingsVersion = currentSettingsVersion;
    
        auto getBoolSetting = [&renderDelegate](TfToken const& token, bool defaultValue) {{
            auto boolValue = renderDelegate->GetRenderSetting(token);
            if (boolValue.IsHolding<int64_t>()) {{
                return static_cast<bool>(boolValue.UncheckedGet<int64_t>());
            }} else if (boolValue.IsHolding<bool>()) {{
                return static_cast<bool>(boolValue.UncheckedGet<bool>());
            }}
            return defaultValue;
        }};

        bool interactiveMode = getBoolSetting(_tokens->rprInteractive, false);

        if (renderDelegate->GetRenderSetting<std::string>(_tokens->houdiniInteractive, "normal") != "normal") {{
            interactiveMode = true;
        }}

        SetInteractiveMode(interactiveMode);

{rs_sync}
    }}
}}

void HdRprConfig::SetInteractiveMode(bool enable) {{
    if (m_prefData.enableInteractive != enable) {{
        m_prefData.enableInteractive = enable;
        m_dirtyFlags |= DirtyInteractiveMode;
    }}
}}

bool HdRprConfig::GetInteractiveMode() const {{
    return m_prefData.enableInteractive;
}}

{rs_get_set_method_definitions}

bool HdRprConfig::IsDirty(ChangeTracker dirtyFlag) const {{
    return m_dirtyFlags & dirtyFlag;
}}

void HdRprConfig::CleanDirtyFlag(ChangeTracker dirtyFlag) {{
    m_dirtyFlags &= ~dirtyFlag;
}}

void HdRprConfig::ResetDirty() {{
    m_dirtyFlags = Clean;
}}

HdRprConfig::PrefData::PrefData() {{
    SetDefault();
}}

void HdRprConfig::PrefData::SetDefault() {{
    enableInteractive = false;

{rs_set_default_values}
}}

bool HdRprConfig::PrefData::IsValid() {{
    return true
{rs_validate_values};
}}

PXR_NAMESPACE_CLOSE_SCOPE

''').strip()

    dirty_flags_offset = 1

    rs_public_token_definitions = []
    rs_tokens_declaration = ['#define HDRPR_RENDER_SETTINGS_TOKENS \\\n']
    rs_category_dirty_flags = []
    rs_get_set_method_declarations = []
    rs_variables_declaration = []
    rs_mapped_values_enum = []
    rs_range_definitions = []
    rs_list_initialization = []
    rs_sync = []
    rs_get_set_method_definitions = []
    rs_set_default_values = []
    rs_validate_values = []
    for category in render_setting_categories:
        disabled_category = False

        category_name = category['name']
        dirty_flag = 'Dirty{}'.format(category_name)
        rs_category_dirty_flags.append('        {} = 1 << {},\n'.format(dirty_flag, dirty_flags_offset))
        dirty_flags_offset += 1

        def process_setting(setting):
            name = setting['name']

            first, *others = name.split(':')
            c_name = ''.join([first[0].lower() + first[1:], *map(camel_case_capitalize, others)])

            rs_tokens_declaration.append('    (({}, "rpr:{}")) \\\n'.format(c_name, name))

            name_title = camel_case_capitalize(c_name)

            default_value = setting['defaultValue']

            if 'c_type' in setting:
                c_type_str = setting['c_type']
            else:
                c_type_str = type(default_value).__name__
                if c_type_str == 'str':
                    c_type_str = 'TfToken'
            type_str = c_type_str

            if 'values' in setting:
                value_tokens_list_name = '__{}Tokens'.format(name_title)
                value_tokens_name = 'HdRpr{}Tokens'.format(name_title)

                rs_mapped_values_enum.append('#define ' + value_tokens_list_name)
                for value in setting['values']:
                    rs_mapped_values_enum.append(' ({})'.format(value.get_key()))
                rs_mapped_values_enum.append('\n')

                rs_mapped_values_enum.append('TF_DECLARE_PUBLIC_TOKENS({}, {});\n\n'.format(value_tokens_name, value_tokens_list_name))
                rs_public_token_definitions.append('TF_DEFINE_PUBLIC_TOKENS({}, {});\n'.format(value_tokens_name, value_tokens_list_name))

                type_str = 'TfToken'
                c_type_str = type_str
                default_value = next(value for value in setting['values'] if value == default_value)

            rs_get_set_method_declarations.append('    void Set{}({} {});\n'.format(name_title, c_type_str, c_name))
            rs_get_set_method_declarations.append('    {} const& Get{}() const {{ return m_prefData.{}; }}\n\n'.format(type_str, name_title, c_name))

            rs_variables_declaration.append('        {} {};\n'.format(type_str, c_name))

            if isinstance(default_value, bool):
                rs_sync.append('        Set{name_title}(getBoolSetting(HdRprRenderSettingsTokens->{c_name}, k{name_title}Default));\n'.format(name_title=name_title, c_name=c_name))
            else:
                rs_sync.append('        Set{name_title}(renderDelegate->GetRenderSetting(HdRprRenderSettingsTokens->{c_name}, k{name_title}Default));\n'.format(name_title=name_title, c_name=c_name))

            if 'values' in setting:
                rs_range_definitions.append('#define k{name_title}Default {value_tokens_name}->{value}'.format(name_title=name_title, value_tokens_name=value_tokens_name, value=default_value.get_key()))
            else:
                value_str = str(default_value)
                if isinstance(default_value, bool):
                    value_str = value_str.lower()
                rs_range_definitions.append('const {type} k{name_title}Default = {type}({value});\n'.format(type=type_str, name_title=name_title, value=value_str))

            set_validation = ''
            if 'minValue' in setting or 'maxValue' in setting:
                rs_validate_values.append('           ')
            if 'minValue' in setting:
                rs_range_definitions.append('const {type} k{name_title}Min = {type}({value});\n'.format(type=type_str, name_title=name_title, value=setting['minValue']))
                set_validation += '    if ({c_name} < k{name_title}Min) {{ return; }}\n'.format(c_name=c_name, name_title=name_title)
                rs_validate_values.append('&& {c_name} < k{name_title}Min'.format(c_name=c_name, name_title=name_title))
            if 'maxValue' in setting:
                rs_range_definitions.append('const {type} k{name_title}Max = {type}({value});\n'.format(type=type_str, name_title=name_title, value=setting['maxValue']))
                set_validation += '    if ({c_name} > k{name_title}Max) {{ return; }}\n'.format(c_name=c_name, name_title=name_title)
                rs_validate_values.append('&& {c_name} > k{name_title}Max'.format(c_name=c_name, name_title=name_title))
            if 'minValue' in setting or 'maxValue' in setting:
                rs_validate_values.append('\n')
            rs_range_definitions.append('\n')

            if 'values' in setting:
                value_range = value_tokens_name + '->allTokens'
                set_validation += '    if (std::find({range}.begin(), {range}.end(), {c_name}) == {range}.end()) return;\n'.format(range=value_range, c_name=c_name)

            if 'ui_name' in setting:
                rs_list_initialization.append('    settingDescs.push_back({{"{}", HdRprRenderSettingsTokens->{}, VtValue(k{}Default)}});\n'.format(setting['ui_name'], c_name, name_title))

            if disabled_category:
                rs_get_set_method_definitions.append('void HdRprConfig::Set{name_title}({c_type} {c_name}) {{ /* Platform no-op */ }}'.format(name_title=name_title, c_type=c_type_str, c_name=c_name))
            else:
                rs_get_set_method_definitions.append((
'''
void HdRprConfig::Set{name_title}({c_type} {c_name}) {{
{set_validation}
    if (m_prefData.{c_name} != {c_name}) {{
        m_prefData.{c_name} = {c_name};
        m_dirtyFlags |= {dirty_flag};
    }}
}}
''').format(name_title=name_title, c_type=c_type_str, c_name=c_name, dirty_flag=dirty_flag, set_validation=set_validation))

            rs_set_default_values.append('    {c_name} = k{name_title}Default;\n'.format(c_name=c_name, name_title=name_title))

        for setting in category['settings']:
            if 'folder' in setting:
                for sub_setting in setting['settings']:
                    process_setting(sub_setting)
            else:
                process_setting(setting)

    rs_tokens_declaration.append('\nTF_DECLARE_PUBLIC_TOKENS(HdRprRenderSettingsTokens, HDRPR_RENDER_SETTINGS_TOKENS);\n')

    header_dst_path = os.path.join(install_path, 'config.h')
    header_file = open(header_dst_path, 'w')
    header_file.write(header_template.format(
        rs_tokens_declaration=''.join(rs_tokens_declaration),
        rs_category_dirty_flags=''.join(rs_category_dirty_flags),
        rs_get_set_method_declarations=''.join(rs_get_set_method_declarations),
        rs_variables_declaration=''.join(rs_variables_declaration),
        rs_mapped_values_enum=''.join(rs_mapped_values_enum)))

    cpp_dst_path = os.path.join(install_path, 'config.cpp')
    cpp_file = open(cpp_dst_path, 'w')
    cpp_file.write(cpp_template.format(
        rs_public_token_definitions=''.join(rs_public_token_definitions),
        rs_range_definitions=''.join(rs_range_definitions),
        rs_list_initialization=''.join(rs_list_initialization),
        rs_sync=''.join(rs_sync),
        rs_get_set_method_definitions=''.join(rs_get_set_method_definitions),
        rs_set_default_values=''.join(rs_set_default_values),
        rs_validate_values=''.join(rs_validate_values)))

    if generate_ds_files:
        generate_houdini_ds(install_path, 'Global', render_setting_categories)


def generate(install, generate_ds_files):
    generate_render_setting_files(install, generate_ds_files)<|MERGE_RESOLUTION|>--- conflicted
+++ resolved
@@ -226,13 +226,8 @@
         },
         'settings': [
             {
-<<<<<<< HEAD
                 'name': 'enableUpscalingAndDenoising',
                 'ui_name': 'Enable AI Denoising + Upscaling',
-=======
-                'name': 'denoising:enable',
-                'ui_name': 'Enable AI Denoising',
->>>>>>> ce86bc88
                 'defaultValue': False,
                 'houdini': {
                     'custom_tags': [
@@ -243,11 +238,7 @@
             {
                 'folder': 'Upscale and Denoise Settings',
                 'houdini': {
-<<<<<<< HEAD
                     'hidewhen': 'enableUpscalingAndDenoising == 0'
-=======
-                    'hidewhen': 'denoising:enable == 0'
->>>>>>> ce86bc88
                 },
                 'settings': [
                     {
