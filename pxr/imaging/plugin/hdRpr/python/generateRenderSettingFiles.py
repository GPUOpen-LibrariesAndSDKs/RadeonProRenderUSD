--- conflicted
+++ resolved
@@ -716,7 +716,6 @@
             },
             {
                 'name': 'viewportUpscaling',
-<<<<<<< HEAD
                 'ui_name': 'Viewport Upscaling',
                 'help': '',
                 'defaultValue': False,
@@ -740,12 +739,6 @@
                     'hidewhen': ['rpr:viewportUpscaling == 0', 'denoising:enable == 0', lambda settings: hidewhen_render_quality('<', 'High', settings), lambda settings: hidewhen_render_quality('==', 'Northstar', settings)]
                 }
             }
-=======
-                'ui_name': 'Viewport Upscaling (Needs render restart)',
-                'help': '',
-                'defaultValue': False,
-            },
->>>>>>> 684fdad0
         ]
     }
 ]
@@ -1063,18 +1056,12 @@
         production_render_setting_categories = [category for category in render_setting_categories if category['name'] != 'ViewportSettings']
         generate_houdini_ds(install_path, 'Global', production_render_setting_categories)        
         viewport_render_setting_categories = [category for category in render_setting_categories \
-<<<<<<< HEAD
             if category['name'] == 'RenderQuality' or category['name'] == 'Sampling' or category['name'] == 'AdaptiveSampling' or category['name'] == 'Denoise' or category['name'] == 'ViewportSettings']
         for category in viewport_render_setting_categories:
             if category['name'] == 'RenderQuality':
                 for setting in category['settings']:
                     if setting['name'] == 'core:renderQuality':
                         setting['values'] = [SettingValue(value.get_key(), value.get_key() if value.get_key() != 'Northstar' else 'Full') for value in setting['values']]
-=======
-            if category['name'] == 'Sampling' or category['name'] == 'AdaptiveSampling' or category['name'] == 'Denoise' or category['name'] == 'ViewportSettings']
-        for category in viewport_render_setting_categories:
-            del category['houdini']
->>>>>>> 684fdad0
         generate_houdini_ds(install_path, 'Viewport', viewport_render_setting_categories)
 
 
