--- conflicted
+++ resolved
@@ -494,9 +494,6 @@
     },
     {
         'name': 'Hybrid',
-        'houdini': {
-            'hidewhen': lambda settings: hidewhen_render_quality('!=', 'HybridPro', settings)
-        },
         'settings': [
             {
                 'name': 'hybrid:tonemapping',
@@ -524,12 +521,6 @@
                 ]
             },
             {
-<<<<<<< HEAD
-                'name': 'hybrid:displacement',
-                'ui_name': 'Enable Hybrid Displacement',
-                'help': 'Enable displacement for Hybrid. Render restart might be required',
-                'defaultValue': False,
-=======
                 'name': 'hybrid:upscalingQuality',
                 'ui_name': 'Upscaling Quality',
                 'help': '',
@@ -544,7 +535,12 @@
                 'houdini': {
                     'hidewhen': 'hybrid:denoising == "None"'
                 }
->>>>>>> 02ae54c4
+            },
+            {
+                'name': 'hybrid:displacement',
+                'ui_name': 'Enable Hybrid Displacement',
+                'help': 'Enable displacement for Hybrid. Render restart might be required',
+                'defaultValue': False,
             },
             {
                 'name': 'hybrid:accelerationMemorySizeMb',
