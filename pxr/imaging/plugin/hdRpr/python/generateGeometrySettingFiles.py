--- conflicted
+++ resolved
@@ -19,6 +19,13 @@
         'name': 'Mesh',
         'settings': [
             {
+                'name': 'primvars:rpr:id',
+                'ui_name': 'ID',
+                'defaultValue': 0,
+                'minValue': 0,
+                'maxValue': 1 ** 16
+            },
+            {
                 'name': 'primvars:rpr:subdivisionLevel',
                 'ui_name': 'Subidivision Level',
                 'defaultValue': 0,
@@ -26,13 +33,6 @@
                 'maxValue': 7
             },
             {
-<<<<<<< HEAD
-                'name': 'primvars:rpr:id',
-                'ui_name': 'ID',
-                'defaultValue': 0,
-                'minValue': 0,
-                'maxValue': 1 ** 16
-=======
                 'name': 'primvars:rpr:ignoreContour',
                 'ui_name': 'Ignore Contour',
                 'defaultValue': False,
@@ -41,7 +41,6 @@
             {
                 'folder': 'Visibility Settings',
                 'settings': visibility_flag_settings
->>>>>>> eda3b402
             }
         ]
     }
