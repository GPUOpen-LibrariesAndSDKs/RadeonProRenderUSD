--- conflicted
+++ resolved
@@ -61,23 +61,16 @@
         hdx
         usdLux
 		pxOsd
-<<<<<<< HEAD
 		Half
-=======
->>>>>>> 611f33c2
 		${RPR_LIBRARY}
-        ${RPR_SUPPORT_LIBRARY}
-        ${Boost_LIBRARIES}
-        ${TBB_LIBRARIES}
-        ${GLEW_LIBRARY}
+    ${RPR_SUPPORT_LIBRARY}
+    ${Boost_LIBRARIES}
+    ${TBB_LIBRARIES}
+    ${GLEW_LIBRARY}
 		${OPENGL_LIBRARIES}
 		${PYTHON_LIBRARIES}
-<<<<<<< HEAD
 		
 		${OptLibs}
-	
-=======
->>>>>>> 611f33c2
 
 	INCLUDE_DIRS
         ${RPR_LOCATION_INCLUDE}
@@ -115,7 +108,6 @@
 
     RESOURCE_FILES
         plugInfo.json
-<<<<<<< HEAD
 )
 
 if(WIN32 OR LINUX)
@@ -138,30 +130,7 @@
     add_custom_command(TARGET hdRpr
         POST_BUILD COMMAND
         ${CMAKE_INSTALL_NAME_TOOL} -change @rpath/libRprSupport64.dylib ${RPR_SUPPORT_LIBRARY} $<TARGET_FILE:hdRpr> )
-=======
-)
 
-if(WIN32 OR LINUX)
-	add_definitions(-DUSE_GL_INTEROP)
-endif(APPLE)
-
-if (APPLE)
-    add_custom_command(TARGET hdRpr
-        POST_BUILD COMMAND
-        ${CMAKE_INSTALL_NAME_TOOL} -id @loader_path/libRadeonProRender64.dylib  ${RPR_LIBRARY})
-
-    add_custom_command(TARGET hdRpr
-        POST_BUILD COMMAND
-        ${CMAKE_INSTALL_NAME_TOOL} -change @loader_path/libRadeonProRender64.dylib ${RPR_LIBRARY} $<TARGET_FILE:hdRpr> )
-
-    add_custom_command(TARGET hdRpr
-        POST_BUILD COMMAND
-        ${CMAKE_INSTALL_NAME_TOOL} -id @rpath/libRprSupport64.dylib  ${RPR_SUPPORT_LIBRARY})
-
-    add_custom_command(TARGET hdRpr
-        POST_BUILD COMMAND
-        ${CMAKE_INSTALL_NAME_TOOL} -change @rpath/libRprSupport64.dylib ${RPR_SUPPORT_LIBRARY} $<TARGET_FILE:hdRpr> )
->>>>>>> 611f33c2
 endif(APPLE)
 
  _get_install_dir(lib/python/rpr installPrefix)
@@ -185,4 +154,3 @@
     \\\"Includes\\\": [ \\\"*/resources/\\\" ]
 }
     \")")
-
