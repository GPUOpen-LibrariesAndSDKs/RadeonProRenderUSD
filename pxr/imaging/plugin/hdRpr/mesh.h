--- conflicted
+++ resolved
@@ -22,12 +22,7 @@
 		HdSceneDelegate* sceneDelegate,
 		HdRenderParam*   renderParam,
 		HdDirtyBits*     dirtyBits,
-<<<<<<< HEAD
 		TfToken const&   reprName
-=======
-		HdReprSelector const&   reprName,
-		bool             forcedRepr
->>>>>>> 611f33c2
 	) override;
 
 protected:
@@ -63,15 +58,7 @@
 	// See HdRprim::InitRepr()
 	virtual void _InitRepr(HdReprSelector const &reprName,
 		HdDirtyBits *dirtyBits) override;
-<<<<<<< HEAD
-		
-=======
 
-	virtual void _UpdateRepr(HdSceneDelegate *sceneDelegate,
-		HdReprSelector const &reprName,
-		HdDirtyBits *dirtyBitsState) override;
-
->>>>>>> 611f33c2
 private:
 
 	HdRprApiWeakPtr m_rprApiWeakPrt;
