/************************************************************************
Copyright 2020 Advanced Micro Devices, Inc
Licensed under the Apache License, Version 2.0 (the "License");
you may not use this file except in compliance with the License.
You may obtain a copy of the License at
    http://www.apache.org/licenses/LICENSE-2.0
Unless required by applicable law or agreed to in writing, software
distributed under the License is distributed on an "AS IS" BASIS,
WITHOUT WARRANTIES OR CONDITIONS OF ANY KIND, either express or implied.
See the License for the specific language governing permissions and
limitations under the License.
************************************************************************/

#ifndef HDRPR_MESH_H
#define HDRPR_MESH_H

#include "baseRprim.h"

#include "pxr/imaging/hd/mesh.h"
#include "pxr/imaging/hd/vertexAdjacency.h"
#include "pxr/base/vt/array.h"
#include "pxr/base/gf/vec2f.h"
#include "pxr/base/gf/matrix4f.h"

namespace rpr { class Shape; }

PXR_NAMESPACE_OPEN_SCOPE

class HdRprApi;
class RprUsdMaterial;

class HdRprMesh final : public HdRprBaseRprim<HdMesh> {
public:
    HF_MALLOC_TAG_NEW("new HdRprMesh");

    HdRprMesh(SdfPath const& id, SdfPath const& instancerId = SdfPath());
    ~HdRprMesh() override = default;

    void Sync(HdSceneDelegate* sceneDelegate,
              HdRenderParam* renderParam,
              HdDirtyBits* dirtyBits,
              TfToken const& reprName) override;

    void Finalize(HdRenderParam* renderParam) override;

    HdDirtyBits GetInitialDirtyBitsMask() const override;

protected:
    HdDirtyBits _PropagateDirtyBits(HdDirtyBits bits) const override;

    void _InitRepr(TfToken const& reprName, HdDirtyBits* dirtyBits) override;

private:
    template <typename T>
    bool GetPrimvarData(TfToken const& name,
                        HdSceneDelegate* sceneDelegate,
                        std::map<HdInterpolation, HdPrimvarDescriptorVector> const& primvarDescsPerInterpolation,
                        VtArray<T>& out_data,
                        VtIntArray& out_indices);

    RprUsdMaterial const* GetFallbackMaterial(
        HdSceneDelegate* sceneDelegate,
        HdRprApi* rprApi,
        HdDirtyBits dirtyBits,
        std::map<HdInterpolation, HdPrimvarDescriptorVector> const& primvarDescsPerInterpolation);

    uint32_t GetVisibilityMask() const;

private:
    std::vector<rpr::Shape*> m_rprMeshes;
    std::vector<std::vector<rpr::Shape*>> m_rprMeshInstances;
    RprUsdMaterial* m_fallbackMaterial = nullptr;

    static constexpr int kDefaultNumTimeSamples = 2;
    HdTimeSampleArray<GfMatrix4d, kDefaultNumTimeSamples> m_transformSamples;

    HdMeshTopology m_topology;
    HdGeomSubsets m_geomSubsets;
    VtVec3fArray m_points;
    VtIntArray m_faceVertexCounts;
    VtIntArray m_faceVertexIndices;
    bool m_enableSubdiv = false;

    Hd_VertexAdjacency m_adjacency;
    bool m_adjacencyValid = false;

    VtVec3fArray m_normals;
    VtIntArray m_normalIndices;
    bool m_normalsValid = false;
    bool m_authoredNormals = false;
    bool m_smoothNormals = false;

    VtVec2fArray m_uvs;
    VtIntArray m_uvIndices;

    HdDisplayStyle m_displayStyle;
    int m_refineLevel = 0;

<<<<<<< HEAD
    uint32_t m_visibilityMask = 0;
    int m_id = -1;
=======
    uint32_t m_visibilityMask;
    bool m_ignoreContour;
>>>>>>> eda3b402
};

PXR_NAMESPACE_CLOSE_SCOPE

#endif // HDRPR_MESH_H<|MERGE_RESOLUTION|>--- conflicted
+++ resolved
@@ -96,13 +96,9 @@
     HdDisplayStyle m_displayStyle;
     int m_refineLevel = 0;
 
-<<<<<<< HEAD
+    int m_id = -1;
     uint32_t m_visibilityMask = 0;
-    int m_id = -1;
-=======
-    uint32_t m_visibilityMask;
     bool m_ignoreContour;
->>>>>>> eda3b402
 };
 
 PXR_NAMESPACE_CLOSE_SCOPE
