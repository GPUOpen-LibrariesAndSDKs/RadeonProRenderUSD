--- conflicted
+++ resolved
@@ -58,6 +58,12 @@
     return mkdir(path, S_IRWXU | S_IRWXG | S_IROTH | S_IXOTH) == 0;
 #endif
 }
+
+template <typename T>
+struct RenderSetting {
+    T value;
+    bool isDirty;
+};
 
 } // namespace anonymous
 
@@ -981,113 +987,21 @@
         }
 
         UpdateCamera();
-<<<<<<< HEAD
-        UpdateSettings();
-        UpdateAovs();
-=======
-        std::pair<bool, bool> denoiseSetting;
+
+        RenderSetting<bool> enableDenoise;
         {
             HdRprConfig* config;
             auto configInstanceLock = HdRprConfig::GetInstance(&config);
+
+            enableDenoise.isDirty = config->IsDirty(HdRprConfig::DirtyDenoise);
+            if (enableDenoise.isDirty) {
+                enableDenoise.value = config->GetEnableDenoising();
+            }
+
             UpdateSettings(*config);
-            denoiseSetting.first = config->IsDirty(HdRprConfig::DirtyDenoise);
-            if (denoiseSetting.first) {
-                denoiseSetting.second = config->GetEnableDenoising();
-            }
             config->ResetDirty();
         }
-        UpdateDenoiseFilter(denoiseSetting);
-
-        for (auto& aovFrameBufferEntry : m_aovFrameBuffers) {
-            auto& aovFrameBuffer = aovFrameBufferEntry.second;
-            if (aovFrameBuffer.isDirty) {
-                aovFrameBuffer.isDirty = false;
-
-                if (aovFrameBufferEntry.first == HdRprAovTokens->depth) {
-                    // Calculate clip space depth from world coordinate AOV
-                    if (m_aovFrameBuffers.count(HdRprAovTokens->worldCoordinate) == 0) {
-                        assert(!"World coordinate AOV should be enabled");
-                        return;
-                    }
-
-                    auto ndcDepthFilter = rif::Filter::CreateCustom(RIF_IMAGE_FILTER_NDC_DEPTH, m_rifContext.get());
-
-                    auto& worldCoordinateAovFb = m_aovFrameBuffers[HdRprAovTokens->worldCoordinate];
-
-                    auto inputRprFrameBuffer = (worldCoordinateAovFb.resolved ? worldCoordinateAovFb.resolved : worldCoordinateAovFb.aov).get();
-                    ndcDepthFilter->SetInput(rif::Color, inputRprFrameBuffer);
-
-                    auto fbDesc = worldCoordinateAovFb.aov->GetDesc();
-                    ndcDepthFilter->SetOutput(GetRifImageDesc(fbDesc.fb_width, fbDesc.fb_height, aovFrameBuffer.format));
-
-                    auto viewProjectionMatrix = m_cameraViewMatrix * m_cameraProjectionMatrix;
-                    ndcDepthFilter->SetParam("viewProjMatrix", GfMatrix4f(viewProjectionMatrix.GetTranspose()));
-
-                    aovFrameBuffer.postprocessFilter = std::move(ndcDepthFilter);
-                } else if (aovFrameBufferEntry.first == HdRprAovTokens->normal &&
-                           aovFrameBuffer.format != HdFormatInvalid) {
-                    // Remap normal to [-1;1] range
-                    auto remapFilter = rif::Filter::CreateCustom(RIF_IMAGE_FILTER_REMAP_RANGE, m_rifContext.get());
-
-                    auto inputRprFrameBuffer = (aovFrameBuffer.resolved ? aovFrameBuffer.resolved : aovFrameBuffer.aov).get();
-                    remapFilter->SetInput(rif::Color, inputRprFrameBuffer);
-
-                    auto fbDesc = aovFrameBuffer.aov->GetDesc();
-                    remapFilter->SetOutput(GetRifImageDesc(fbDesc.fb_width, fbDesc.fb_height, aovFrameBuffer.format));
-
-                    remapFilter->SetParam("srcRangeAuto", 0);
-                    remapFilter->SetParam("dstLo", -1.0f);
-                    remapFilter->SetParam("dstHi", 1.0f);
-
-                    aovFrameBuffer.postprocessFilter = std::move(remapFilter);
-                } else if (aovFrameBuffer.format != HdFormatInvalid &&
-                           aovFrameBuffer.format != HdFormatFloat32Vec4) {
-                    // Convert from RPR native to Hydra format
-                    auto inputRprFrameBuffer = (aovFrameBuffer.resolved ? aovFrameBuffer.resolved : aovFrameBuffer.aov).get();
-                    auto fbDesc = aovFrameBuffer.aov->GetDesc();
-                    rif_image_desc imageDesc = GetRifImageDesc(fbDesc.fb_width, fbDesc.fb_height, aovFrameBuffer.format);
-                    if (inputRprFrameBuffer && imageDesc.type != 0 && imageDesc.num_components != 0) {
-                        auto converter = rif::Filter::Create(rif::FilterType::Resample, m_rifContext.get(), fbDesc.fb_width, fbDesc.fb_height);
-                        converter->SetInput(rif::Color, inputRprFrameBuffer);
-                        converter->SetOutput(imageDesc);
-
-                        aovFrameBuffer.postprocessFilter = std::move(converter);
-                    }
-                }
-            } else if (aovFrameBufferEntry.first == HdRprAovTokens->depth &&
-                       (m_dirtyFlags & ChangeTracker::DirtyCamera)) {
-                if (auto ndcDepthFilter = aovFrameBuffer.postprocessFilter.get()) {
-                    auto viewProjectionMatrix = m_cameraViewMatrix * m_cameraProjectionMatrix;
-                    ndcDepthFilter->SetParam("viewProjMatrix", GfMatrix4f(viewProjectionMatrix.GetTranspose()));
-                }
-            }
-        }
-
-        if (m_dirtyFlags & ChangeTracker::DirtyScene ||
-            m_dirtyFlags & ChangeTracker::DirtyAOVFramebuffers ||
-            m_dirtyFlags & ChangeTracker::DirtyCamera) {
-            m_iter = 0;
-            m_activePixels = -1;
-            for (auto& aovFb : m_aovFrameBuffers) {
-                if (aovFb.second.aov) {
-                    aovFb.second.aov->Clear();
-                }
-            }
-        }
-
-        try {
-            if (m_denoiseFilterPtr) {
-                m_denoiseFilterPtr->Update();
-            }
-            for (auto& aovFrameBuffer : m_aovFrameBuffers) {
-                if (aovFrameBuffer.second.postprocessFilter) {
-                    aovFrameBuffer.second.postprocessFilter->Update();
-                }
-            }
-        } catch (std::runtime_error& e) {
-            TF_RUNTIME_ERROR("%s", e.what());
-        }
->>>>>>> e254a097
+        UpdateAovs(enableDenoise);
 
         m_dirtyFlags = ChangeTracker::Clean;
     }
@@ -1217,8 +1131,7 @@
         }
     }
 
-<<<<<<< HEAD
-    void UpdateAovs() {
+    void UpdateAovs(RenderSetting<bool> enableDenoise) {
         if (m_dirtyFlags & ChangeTracker::DirtyAOVBindings) {
             auto retainedBoundAovs = std::move(m_boundAovs);
             for (auto& aovBinding : m_aovBindings) {
@@ -1256,16 +1169,11 @@
             m_dirtyFlags & ChangeTracker::DirtyViewport ||
             m_dirtyFlags & ChangeTracker::DirtyCamera) {
             m_iter = 0;
+            m_activePixels = -1;
             clearAovs = true;
-=======
-    void UpdateDenoiseFilter(std::pair<bool, bool> denoiseSetting) {
-        // XXX: RPR Hybrid context does not support filters. Discuss with Hybrid team possible workarounds
-        if (m_rprContext->GetActivePluginType() == rpr::PluginType::HYBRID) {
-            return;
->>>>>>> e254a097
-        }
-
-        UpdateDenoising();
+        }
+
+        UpdateDenoising(enableDenoise);
 
         auto rprApi = static_cast<HdRprRenderParam*>(m_delegate->GetRenderParam())->GetRprApi();
         for (auto it = m_aovRegistry.begin(); it != m_aovRegistry.end();) {
@@ -1281,14 +1189,13 @@
         }
     }
 
-    void UpdateDenoising() {
+    void UpdateDenoising(RenderSetting<bool> enableDenoise) {
         // Disable denoiser to prevent possible crashes due to incorrect AI models
         if (m_rifContext->GetModelPath().empty()) {
             return;
         }
 
-<<<<<<< HEAD
-        if (!HdRprConfig::GetInstance().IsDirty(HdRprConfig::DirtyDenoise)) {
+        if (!enableDenoise.isDirty) {
             return;
         }
 
@@ -1302,17 +1209,8 @@
         assert(dynamic_cast<HdRprApiColorAov*>(aov));
         auto colorAov = static_cast<HdRprApiColorAov*>(aov);
 
-        if (!HdRprConfig::GetInstance().GetEnableDenoising()) {
+        if (!enableDenoise.value) {
             colorAov->DisableDenoise(m_rifContext.get());
-=======
-        if (!denoiseSetting.first &&
-            !(m_dirtyFlags & ChangeTracker::DirtyAOVFramebuffers)) {
-            return;
-        }
-
-        if (!denoiseSetting.second || !IsAovEnabled(HdRprAovTokens->color)) {
-            m_denoiseFilterPtr.reset();
->>>>>>> e254a097
             return;
         }
 
