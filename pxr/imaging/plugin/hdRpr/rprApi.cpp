--- conflicted
+++ resolved
@@ -2187,11 +2187,7 @@
         }
 
         if (preferences.IsDirty(HdRprConfig::DirtyViewportSettings) || force) {
-<<<<<<< HEAD
             m_upscale = preferences.GetViewportUpscaling() && !RprUsdIsHybrid(m_rprContextMetadata.pluginType);
-=======
-            m_upscale = preferences.GetViewportUpscaling();
->>>>>>> 684fdad0
             m_dirtyFlags |= (ChangeTracker::DirtyScene | ChangeTracker::DirtyViewport);
             UpdateColorAlpha(m_colorAov.get());
         }
