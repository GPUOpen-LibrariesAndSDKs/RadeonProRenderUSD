--- conflicted
+++ resolved
@@ -1390,19 +1390,6 @@
 
     void RenderImpl(HdRprRenderThread* renderThread, std::vector<std::pair<void*, size_t>> const& outputRenderBuffers) {
         bool stopRequested = false;
-<<<<<<< HEAD
-=======
-
-        // Made temporarily just to have working interop
-        if (m_rprContextMetadata.pluginType == rpr::kPluginHybrid) {
-            std::cout << "[Plugin] Render\n";
-            auto status = m_rprContext->Render();
-            rprContextFlushFrameBuffers_func rprContextFlushFrameBuffers;
-            rprContextGetFunctionPtr(m_rprContext->Handle(), RPR_CONTEXT_FLUSH_FRAMEBUFFERS_FUNC_NAME, (void**)(&rprContextFlushFrameBuffers));
-            rprContextFlushFrameBuffers(m_rprContext->Handle());
-            return;
-        }
->>>>>>> 88fe7f43
 		
         while (!IsConverged() || stopRequested) {
             renderThread->WaitUntilPaused();
@@ -1620,15 +1607,10 @@
         return m_currentRenderQuality;
     }
 
-<<<<<<< HEAD
     void SetInteropInfo(void* interopInfo, std::condition_variable* presentedConditionVariable, bool* presentedCondition) {
         m_interopInfo = interopInfo;
         m_presentedConditionVariable = presentedConditionVariable;
         m_presentedCondition = presentedCondition;
-=======
-    void SetInteropInfo(void* interopInfo) {
-        m_interopInfo = interopInfo;
->>>>>>> 88fe7f43
     }
 
     rpr::PluginType GetActivePluginType() {
@@ -1658,13 +1640,10 @@
 
         if (m_rprContextMetadata.pluginType == rpr::kPluginHybrid) {
             RPR_ERROR_CHECK_THROW(m_rprContext->SetParameter(RPR_CONTEXT_Y_FLIP, 1), "Fail to set context Y FLIP parameter");
-<<<<<<< HEAD
             RPR_ERROR_CHECK_THROW(m_rprContext->GetFunctionPtr(
                 RPR_CONTEXT_FLUSH_FRAMEBUFFERS_FUNC_NAME, 
                 (void**)(&m_rprContextFlushFrameBuffers)
             ), "Fail to get rprContextFlushFramebuffers function");
-=======
->>>>>>> 88fe7f43
         } else if (m_rprContextMetadata.pluginType == rpr::kPluginTahoe) {
             RPR_ERROR_CHECK_THROW(m_rprContext->SetParameter(RPR_CONTEXT_Y_FLIP, 0), "Fail to set context Y FLIP parameter");
         }
@@ -2193,12 +2172,9 @@
     bool m_showRestartRequiredWarning = true;
 
     void* m_interopInfo = nullptr;
-<<<<<<< HEAD
     std::condition_variable* m_presentedConditionVariable = nullptr;
     bool* m_presentedCondition = nullptr;
     rprContextFlushFrameBuffers_func m_rprContextFlushFrameBuffers = nullptr;
-=======
->>>>>>> 88fe7f43
 };
 
 HdRprApi::HdRprApi(HdRenderDelegate* delegate) : m_impl(new HdRprApiImpl(delegate)) {
@@ -2484,13 +2460,8 @@
     return m_impl->GetActivePluginType();
 }
 
-<<<<<<< HEAD
 void HdRprApi::SetInteropInfo(void* interopInfo, std::condition_variable* presentedConditionVariable, bool* presentedCondition) {
     m_impl->SetInteropInfo(interopInfo, presentedConditionVariable, presentedCondition);
-=======
-void HdRprApi::SetInteropInfo(void* interopInfo) {
-    m_impl->SetInteropInfo(interopInfo);
->>>>>>> 88fe7f43
 
     // Temporary should be force inited here, because otherwise has issues with GPU synchronization
     m_impl->InitIfNeeded();
