/************************************************************************
Copyright 2020 Advanced Micro Devices, Inc
Licensed under the Apache License, Version 2.0 (the "License");
you may not use this file except in compliance with the License.
You may obtain a copy of the License at
    http://www.apache.org/licenses/LICENSE-2.0
Unless required by applicable law or agreed to in writing, software
distributed under the License is distributed on an "AS IS" BASIS,
WITHOUT WARRANTIES OR CONDITIONS OF ANY KIND, either express or implied.
See the License for the specific language governing permissions and
limitations under the License.
************************************************************************/

#include <json.hpp>
using json = nlohmann::json;

#include "rprApi.h"
#include "rprApiAov.h"
#include "aovDescriptor.h"

#include "rifcpp/rifFilter.h"
#include "rifcpp/rifImage.h"
#include "rifcpp/rifError.h"

#include "config.h"
#include "camera.h"
#include "debugCodes.h"
#include "renderDelegate.h"
#include "renderBuffer.h"
#include "renderParam.h"

#include "pxr/imaging/rprUsd/util.h"
#include "pxr/imaging/rprUsd/config.h"
#include "pxr/imaging/rprUsd/error.h"
#include "pxr/imaging/rprUsd/helpers.h"
#include "pxr/imaging/rprUsd/coreImage.h"
#include "pxr/imaging/rprUsd/imageCache.h"
#include "pxr/imaging/rprUsd/material.h"
#include "pxr/imaging/rprUsd/materialRegistry.h"
#include "pxr/imaging/rprUsd/contextMetadata.h"
#include "pxr/imaging/rprUsd/contextHelpers.h"

#include "pxr/base/gf/math.h"
#include "pxr/base/gf/vec2f.h"
#include "pxr/base/gf/rotation.h"
#include "pxr/base/arch/fileSystem.h"
#include "pxr/base/plug/plugin.h"
#include "pxr/base/plug/thisPlugin.h"
#include "pxr/imaging/pxOsd/tokens.h"
#include "pxr/usd/usdRender/tokens.h"
#include "pxr/usd/usdGeom/tokens.h"
#include "pxr/base/tf/envSetting.h"
#include "pxr/base/tf/fileUtils.h"
#include "pxr/base/tf/getenv.h"
#include "pxr/base/work/loops.h"

#include "notify/message.h"

#include <RadeonProRender_Baikal.h>
#ifdef RPR_LOADSTORE_AVAILABLE
#include <RprLoadStore.h>
#endif // RPR_LOADSTORE_AVAILABLE

#ifdef RPR_EXR_EXPORT_ENABLED
#include <MurmurHash3.h>
#include <ImfOutputFile.h>
#include <ImfChannelList.h>
#include <ImfStringAttribute.h>
#endif // RPR_EXR_EXPORT_ENABLED

#ifdef BUILD_AS_HOUDINI_PLUGIN
#include <HOM/HOM_Module.h>
#endif // BUILD_AS_HOUDINI_PLUGIN

#include <fstream>
#include <chrono>
#include <vector>
#include <mutex>

PXR_NAMESPACE_OPEN_SCOPE

TF_DEFINE_ENV_SETTING(HDRPR_RENDER_QUALITY_OVERRIDE, "",
    "Set this to override render quality coming from the render settings");

namespace {

TF_DEFINE_PRIVATE_TOKENS(_tokens,
    (batch)
    (renderMode)
    (progressive)
);

TfToken GetRenderQuality(HdRprConfig const& config) {
    std::string renderQualityOverride = TfGetEnvSetting(HDRPR_RENDER_QUALITY_OVERRIDE);

    auto& tokens = HdRprRenderQualityTokens->allTokens;
    if (std::find(tokens.begin(), tokens.end(), renderQualityOverride) != tokens.end()) {
        return TfToken(renderQualityOverride);
    }

    return config.GetRenderQuality();
}

using LockGuard = std::lock_guard<std::mutex>;

template <typename T>
struct RenderSetting {
    T value;
    bool isDirty;
};

GfVec4f ToVec4(GfVec3f const& vec, float w) {
    return GfVec4f(vec[0], vec[1], vec[2], w);
}

bool CreateIntermediateDirectories(std::string const& filePath) {
    auto dir = TfGetPathName(filePath);
    if (!dir.empty()) {
        return TfMakeDirs(dir, -1, true);
    }
    return true;
}

template <typename T>
void UnalignedRead(void const* src, size_t* offset, T* dst) {
    std::memcpy(dst, (uint8_t const*)src + *offset, sizeof(T));
    *offset += sizeof(T);
}

GfVec4f ColorizeId(uint32_t id) {
    return {
        (float)(id & 0xFF) / 0xFF,
        (float)((id & 0xFF00) >> 8) / 0xFF,
        (float)((id & 0xFF0000) >> 16) / 0xFF,
        1.0f
    };
}

template <typename T>
std::unique_ptr<T[]> MergeSamples(VtArray<VtArray<T>>* samples, size_t requiredNumSamples, rpr_float const** rprData, size_t* rprDataSize) {
    if (samples->empty()) {
        *rprData = nullptr;
        *rprDataSize = 0;
        return nullptr;
    }

    if (samples->size() != requiredNumSamples) {
        samples->resize(requiredNumSamples, [backElem=samples->back()](auto begin, auto end) {
            for (auto it = begin; it != end; ++it) {
                *it = backElem;
            }
        });
    }

    const size_t numSampleValues = samples->cdata()[0].size();
    auto mergedSamples = std::make_unique<T[]>(requiredNumSamples * numSampleValues);

    for (size_t i = 0; i < requiredNumSamples; ++i) {
        size_t offset = i * numSampleValues;
        VtArray<T> const& values = samples->cdata()[i];
        std::copy(values.cbegin(), values.cend(), mergedSamples.get() + offset);

        if (values.size() != numSampleValues) {
            TF_RUNTIME_ERROR("Non-uniform size between samples: %zu vs %zu", samples->size(), numSampleValues);
            *rprData = nullptr;
            *rprDataSize = 0;
            return nullptr;
        }
    }

    *rprData = (rpr_float const*)mergedSamples.get();
    *rprDataSize = requiredNumSamples * numSampleValues;

    return mergedSamples;
}

} // namespace anonymous

TfToken GetRprLpeAovName(rpr::Aov aov) {
    switch (aov) {
        case RPR_AOV_LPE_0:
            return HdRprAovTokens->lpe0;
        case RPR_AOV_LPE_1:
            return HdRprAovTokens->lpe1;
        case RPR_AOV_LPE_2:
            return HdRprAovTokens->lpe2;
        case RPR_AOV_LPE_3:
            return HdRprAovTokens->lpe3;
        case RPR_AOV_LPE_4:
            return HdRprAovTokens->lpe4;
        case RPR_AOV_LPE_5:
            return HdRprAovTokens->lpe5;
        case RPR_AOV_LPE_6:
            return HdRprAovTokens->lpe6;
        case RPR_AOV_LPE_7:
            return HdRprAovTokens->lpe7;
        case RPR_AOV_LPE_8:
            return HdRprAovTokens->lpe8;
        default:
            return TfToken();
    }
}

HdFormat ConvertUsdRenderVarDataType(TfToken const& format) {
    static std::map<TfToken, HdFormat> s_mapping = []() {
        std::map<TfToken, HdFormat> ret;

        auto addMappingEntry = [&ret](std::string name, HdFormat format) {
            ret[TfToken(name, TfToken::Immortal)] = format;
        };

        addMappingEntry("int", HdFormatInt32);
        addMappingEntry("half", HdFormatFloat16);
        addMappingEntry("half3", HdFormatFloat16Vec3);
        addMappingEntry("half4", HdFormatFloat16Vec4);
        addMappingEntry("float", HdFormatFloat32);
        addMappingEntry("float3", HdFormatFloat32Vec3);
        addMappingEntry("float4", HdFormatFloat32Vec4);
        addMappingEntry("point3f", HdFormatFloat32Vec3);
        addMappingEntry("vector3f", HdFormatFloat32Vec3);
        addMappingEntry("normal3f", HdFormatFloat32Vec3);
        addMappingEntry("color2f", HdFormatFloat32Vec2);
        addMappingEntry("color3f", HdFormatFloat32Vec3);
        addMappingEntry("color4f", HdFormatFloat32Vec4);
        addMappingEntry("float2", HdFormatFloat32Vec2);
        addMappingEntry("float16", HdFormatFloat16);
        addMappingEntry("color2h", HdFormatFloat16Vec2);
        addMappingEntry("color3h", HdFormatFloat16Vec3);
        addMappingEntry("color4h", HdFormatFloat16Vec4);
        addMappingEntry("half2", HdFormatFloat16Vec2);
        addMappingEntry("u8", HdFormatUNorm8);
        addMappingEntry("uint8", HdFormatUNorm8);
        addMappingEntry("color2u8", HdFormatUNorm8Vec2);
        addMappingEntry("color3u8", HdFormatUNorm8Vec3);
        addMappingEntry("color4u8", HdFormatUNorm8Vec4);

        return ret;
    }();
    static std::string s_supportedFormats = []() {
        std::string ret;
        auto it = s_mapping.begin();
        for (size_t i = 0; i < s_mapping.size(); ++i, ++it) {
            ret += it->first.GetString();
            if (i + 1 != s_mapping.size()) {
                ret += ", ";
            }
        }
        return ret;
    }();

    auto it = s_mapping.find(format);
    if (it == s_mapping.end()) {
        TF_RUNTIME_ERROR("Unsupported UsdRenderVar format. Supported formats: %s", s_supportedFormats.c_str());
        return HdFormatInvalid;
    }
    return it->second;
}

class HdRprApiRawMaterial : public RprUsdMaterial {
public:
    static HdRprApiRawMaterial* Create(
        rpr::Context* rprContext,
        rpr::MaterialNodeType nodeType,
        std::vector<std::pair<rpr::MaterialNodeInput, GfVec4f>> const& inputs) {

        rpr::Status status;
        auto rprNode = rprContext->CreateMaterialNode(nodeType, &status);
        if (!rprNode) {
            RPR_ERROR_CHECK(status, "Failed to create material node", rprContext);
            return nullptr;
        }

        for (auto& input : inputs) {
            auto& c = input.second;
            if (RPR_ERROR_CHECK(rprNode->SetInput(input.first, c[0], c[1], c[2], c[3]), "Failed to set material input")) {
                delete rprNode;
                return nullptr;
            }
        };

        return new HdRprApiRawMaterial(rprNode);
    }

    ~HdRprApiRawMaterial() final = default;

private:
    HdRprApiRawMaterial(rpr::MaterialNode* surfaceNode)
        : m_retainedSurfaceNode(surfaceNode) {
        m_surfaceNode = surfaceNode;
    }

private:
    std::unique_ptr<rpr::MaterialNode> m_retainedSurfaceNode;
};

struct HdRprApiVolume {
    std::unique_ptr<rpr::HeteroVolume> heteroVolume;
    std::unique_ptr<rpr::Grid> albedoGrid;
    std::unique_ptr<rpr::Grid> densityGrid;
    std::unique_ptr<rpr::Grid> emissionGrid;
    std::unique_ptr<rpr::Shape> cubeMesh;
    std::unique_ptr<HdRprApiRawMaterial> cubeMeshMaterial;
    GfMatrix4f voxelsTransform;
};

struct HdRprApiEnvironmentLight {
    std::unique_ptr<rpr::EnvironmentLight> light;
    std::unique_ptr<RprUsdCoreImage> image;

    std::unique_ptr<rpr::EnvironmentLight> backgroundOverrideLight;
    std::unique_ptr<RprUsdCoreImage> backgroundOverrideImage;

    enum {
        kDetached,
        kAttachedAsLight,
        kAttachedAsEnvLight
    } state = kDetached;
};

class HdRprApiImpl {
public:
    HdRprApiImpl(HdRprDelegate* delegate)
        : m_delegate(delegate) {
        // Postpone initialization as further as possible to allow Hydra user to set custom render settings before creating a context
        //InitIfNeeded();
    }

    ~HdRprApiImpl() {
        RemoveDefaultLight();
    }

    void InitIfNeeded() {
        if (m_state != kStateUninitialized) {
            return;
        }

        static std::mutex s_rprInitMutex;
        LockGuard lock(s_rprInitMutex);

        if (m_state != kStateUninitialized) {
            return;
        }

        try {
            InitRpr();
            InitRif();
            InitAovs();

            {
                HdRprConfig* config;
                auto configInstanceLock = m_delegate->LockConfigInstance(&config);
                UpdateSettings(*config, true);
            }

            InitScene();
            InitCamera();

            m_state = kStateRender;
        } catch (RprUsdError& e) {
            TF_RUNTIME_ERROR("%s", e.what());
            m_state = kStateInvalid;
        }
    }

    rpr::Shape* CreateMesh(VtVec3fArray const& points, VtIntArray const& pointIndices,
                           VtVec3fArray const& normals, VtIntArray const& normalIndices,
                           VtVec2fArray const& uvs, VtIntArray const& uvIndices,
                           VtIntArray const& vpf, TfToken const& polygonWinding = HdTokens->rightHanded) {
        VtArray<VtVec3fArray> pointSamples;
        VtArray<VtVec3fArray> normalSamples;
        VtArray<VtVec2fArray> uvSamples;

        if (!points.empty()) pointSamples.push_back(points);
        if (!normals.empty()) normalSamples.push_back(normals);
        if (!uvs.empty()) uvSamples.push_back(uvs);

        return CreateMesh(pointSamples, pointIndices, normalSamples, normalIndices, uvSamples, uvIndices, vpf, polygonWinding);
    }

    rpr::Shape* CreateMesh(VtArray<VtVec3fArray> pointSamples, VtIntArray const& pointIndices,
                           VtArray<VtVec3fArray> normalSamples, VtIntArray const& normalIndices,
                           VtArray<VtVec2fArray> uvSamples, VtIntArray const& uvIndices,
                           VtIntArray const& vpf, TfToken const& polygonWinding) {
        if (!m_rprContext) {
            return nullptr;
        }

        VtIntArray newIndices, newVpf;
        SplitPolygons(pointIndices, vpf, newIndices, newVpf);
        ConvertIndices(&newIndices, newVpf, polygonWinding);

        VtIntArray newNormalIndices;
        if (normalSamples.empty()) {
            if (RprUsdIsHybrid(m_rprContextMetadata.pluginType)) {
                // XXX (Hybrid): we need to generate geometry normals by ourself
                VtVec3fArray normals;
                normals.reserve(newVpf.size());
                newNormalIndices.clear();
                newNormalIndices.reserve(newIndices.size());

                auto& points = pointSamples[0];

                size_t indicesOffset = 0u;
                for (auto numVerticesPerFace : newVpf) {
                    for (int i = 0; i < numVerticesPerFace; ++i) {
                        newNormalIndices.push_back(normals.size());
                    }

                    auto indices = &newIndices[indicesOffset];
                    indicesOffset += numVerticesPerFace;

                    auto p0 = points[indices[0]];
                    auto p1 = points[indices[1]];
                    auto p2 = points[indices[2]];

                    auto e0 = p0 - p1;
                    auto e1 = p2 - p1;

                    auto normal = GfCross(e1, e0);
                    GfNormalize(&normal);
                    normals.push_back(normal);
                }

                normalSamples.push_back(normals);
            }
        } else {
            if (!normalIndices.empty()) {
                SplitPolygons(normalIndices, vpf, newNormalIndices);
                ConvertIndices(&newNormalIndices, newVpf, polygonWinding);
            } else {
                newNormalIndices = newIndices;
            }
        }

        VtIntArray newUvIndices;
        if (uvSamples.empty()) {
            if (RprUsdIsHybrid(m_rprContextMetadata.pluginType)) {
                newUvIndices = newIndices;
                VtVec2fArray uvs(pointSamples[0].size(), GfVec2f(0.0f));
                uvSamples.push_back(uvs);
            }
        } else {
            if (!uvIndices.empty()) {
                SplitPolygons(uvIndices, vpf, newUvIndices);
                ConvertIndices(&newUvIndices, newVpf, polygonWinding);
            } else {
                newUvIndices = newIndices;
            }
        }

        auto normalIndicesData = !newNormalIndices.empty() ? newNormalIndices.data() : newIndices.data();
        if (normalSamples.empty()) {
            normalIndicesData = nullptr;
        }

        auto uvIndicesData = !newUvIndices.empty() ? newUvIndices.data() : uvIndices.data();
        if (uvSamples.empty()) {
            uvIndicesData = nullptr;
        }

        rpr_float const* pointsData = nullptr;
        rpr_float const* normalsData = nullptr;
        rpr_float const* uvsData = nullptr;
        size_t numPoints = 0;
        size_t numNormals = 0;
        size_t numUvs = 0;

        std::vector<rpr_mesh_info> meshProperties(1, rpr_mesh_info(0));

        std::unique_ptr<GfVec3f[]> mergedPoints;
        std::unique_ptr<GfVec3f[]> mergedNormals;
        std::unique_ptr<GfVec2f[]> mergedUvs;

        size_t numMeshSamples = std::max(std::max(pointSamples.size(), normalSamples.size()), uvSamples.size());

        // XXX (RPR): Only Northstar supports deformation motion blur. Use only the first sample for all other plugins.
        if (m_rprContextMetadata.pluginType != kPluginNorthstar) {
            numMeshSamples = 1;
        }

        if (numMeshSamples > 1) {
            meshProperties[0] = (rpr_mesh_info)RPR_MESH_MOTION_DIMENSION;
            meshProperties[1] = (rpr_mesh_info)numMeshSamples;
            meshProperties[2] = (rpr_mesh_info)0;

            mergedPoints = MergeSamples(&pointSamples, numMeshSamples, &pointsData, &numPoints);
            mergedNormals = MergeSamples(&normalSamples, numMeshSamples, &normalsData, &numNormals);
            mergedUvs = MergeSamples(&uvSamples, numMeshSamples, &uvsData, &numUvs);

        } else {
            if (pointSamples.empty()) {
                return nullptr;
            }
            pointsData = (rpr_float const*)pointSamples[0].cdata();
            numPoints = pointSamples[0].size();

            if (!normalSamples.empty()) {
                normalsData = (rpr_float const*)normalSamples[0].data();
                numNormals = normalSamples[0].size();
            }
            
            if (!uvSamples.empty()) {
                uvsData = (rpr_float const*)uvSamples[0].data();
                numUvs = uvSamples[0].size();
            }
        }

        rpr_int texCoordStride = sizeof(GfVec2f);
        rpr_int texCoordIdxStride = sizeof(rpr_int);

        LockGuard rprLock(m_rprContext->GetMutex());

        rpr::Status status;
        auto mesh = m_rprContext->CreateShape(
            pointsData, numPoints, sizeof(GfVec3f),
            normalsData, numNormals, sizeof(GfVec3f),
            nullptr, 0, 0,
            1, &uvsData, &numUvs, &texCoordStride,
            newIndices.data(), sizeof(rpr_int),
            normalIndicesData, sizeof(rpr_int),
            &uvIndicesData, &texCoordIdxStride,
            newVpf.data(), newVpf.size(), meshProperties.data(), &status);
        if (!mesh) {
            RPR_ERROR_CHECK(status, "Failed to create mesh");
            return nullptr;
        }

        if (RPR_ERROR_CHECK(m_scene->Attach(mesh), "Failed to attach mesh to scene")) {
            delete mesh;
            return nullptr;
        }
        m_dirtyFlags |= ChangeTracker::DirtyScene;
        return mesh;
    }

    rpr::Shape* CreateMeshInstance(rpr::Shape* prototype) {
        if (!m_rprContext) {
            return nullptr;
        }

        LockGuard rprLock(m_rprContext->GetMutex());

        rpr::Status status;
        auto mesh = m_rprContext->CreateShapeInstance(prototype, &status);
        if (!mesh) {
            RPR_ERROR_CHECK(status, "Failed to create mesh instance");
            return nullptr;
        }

        if (RPR_ERROR_CHECK(m_scene->Attach(mesh), "Failed to attach mesh to scene")) {
            delete mesh;
            return nullptr;
        }
        m_dirtyFlags |= ChangeTracker::DirtyScene;
        return mesh;
    }

    void SetMeshRefineLevel(rpr::Shape* mesh, const int level) {
        if (!m_rprContext) {
            return;
        }

        if (RprUsdIsHybrid(m_rprContextMetadata.pluginType)) {
            // Not supported
            return;
        }

        LockGuard rprLock(m_rprContext->GetMutex());

        bool dirty = true;

        size_t dummy;
        int oldLevel;
        if (!RPR_ERROR_CHECK(mesh->GetInfo(RPR_SHAPE_SUBDIVISION_FACTOR, sizeof(oldLevel), &oldLevel, &dummy), "Failed to query mesh subdivision factor")) {
            dirty = level != oldLevel;
        }

        if (dirty) {
            if (RPR_ERROR_CHECK(mesh->SetSubdivisionFactor(level), "Failed to set mesh subdividion level")) return;
            m_dirtyFlags |= ChangeTracker::DirtyScene;
        }
    }

    void SetMeshVertexInterpolationRule(rpr::Shape* mesh, TfToken const& boundaryInterpolation) {
        if (!m_rprContext) {
            return;
        }

        if (RprUsdIsHybrid(m_rprContextMetadata.pluginType)) {
            // Not supported
            return;
        }

        rpr_subdiv_boundary_interfop_type newInterfopType = boundaryInterpolation == PxOsdOpenSubdivTokens->edgeAndCorner ?
            RPR_SUBDIV_BOUNDARY_INTERFOP_TYPE_EDGE_AND_CORNER :
            RPR_SUBDIV_BOUNDARY_INTERFOP_TYPE_EDGE_ONLY;

        LockGuard rprLock(m_rprContext->GetMutex());

        bool dirty = true;

        size_t dummy;
        rpr_subdiv_boundary_interfop_type interfopType;
        if (!RPR_ERROR_CHECK(mesh->GetInfo(RPR_SHAPE_SUBDIVISION_BOUNDARYINTEROP, sizeof(interfopType), &interfopType, &dummy), "Failed to query mesh subdivision interfopType")) {
            dirty = newInterfopType != interfopType;
        }

        if (dirty) {
            if (RPR_ERROR_CHECK(mesh->SetSubdivisionBoundaryInterop(newInterfopType), "Fail set mesh subdividion boundary")) return;
            m_dirtyFlags |= ChangeTracker::DirtyScene;
        }
    }

    void SetMeshMaterial(rpr::Shape* mesh, RprUsdMaterial const* material, bool displacementEnabled) {
        LockGuard rprLock(m_rprContext->GetMutex());
        if (material) {
            material->AttachTo(mesh, displacementEnabled);
        } else {
            RprUsdMaterial::DetachFrom(mesh);
        }
        m_dirtyFlags |= ChangeTracker::DirtyScene;
    }

    void SetCurveMaterial(rpr::Curve* curve, RprUsdMaterial const* material) {
        LockGuard rprLock(m_rprContext->GetMutex());
        if (material) {
            material->AttachTo(curve);
        } else {
            RprUsdMaterial::DetachFrom(curve);
        }
        m_dirtyFlags |= ChangeTracker::DirtyScene;
    }

    void SetCurveVisibility(rpr::Curve* curve, uint32_t visibilityMask) {
        LockGuard rprLock(m_rprContext->GetMutex());
        if (RprUsdIsHybrid(m_rprContextMetadata.pluginType)) {
            // XXX (Hybrid): rprCurveSetVisibility not supported, emulate visibility using attach/detach
            if (visibilityMask) {
                m_scene->Attach(curve);
            } else {
                m_scene->Detach(curve);
            }
            m_dirtyFlags |= ChangeTracker::DirtyScene;
        } else {
            RPR_ERROR_CHECK(curve->SetVisibilityFlag(RPR_CURVE_VISIBILITY_PRIMARY_ONLY_FLAG, visibilityMask & kVisiblePrimary), "Failed to set curve primary visibility");
            RPR_ERROR_CHECK(curve->SetVisibilityFlag(RPR_CURVE_VISIBILITY_SHADOW, visibilityMask & kVisibleShadow), "Failed to set curve shadow visibility");
            RPR_ERROR_CHECK(curve->SetVisibilityFlag(RPR_CURVE_VISIBILITY_REFLECTION, visibilityMask & kVisibleReflection), "Failed to set curve reflection visibility");
            RPR_ERROR_CHECK(curve->SetVisibilityFlag(RPR_CURVE_VISIBILITY_REFRACTION, visibilityMask & kVisibleRefraction), "Failed to set curve refraction visibility");
            RPR_ERROR_CHECK(curve->SetVisibilityFlag(RPR_CURVE_VISIBILITY_TRANSPARENT, visibilityMask & kVisibleTransparent), "Failed to set curve transparent visibility");
            RPR_ERROR_CHECK(curve->SetVisibilityFlag(RPR_CURVE_VISIBILITY_DIFFUSE, visibilityMask & kVisibleDiffuse), "Failed to set curve diffuse visibility");
            RPR_ERROR_CHECK(curve->SetVisibilityFlag(RPR_CURVE_VISIBILITY_GLOSSY_REFLECTION, visibilityMask & kVisibleGlossyReflection), "Failed to set curve glossyReflection visibility");
            RPR_ERROR_CHECK(curve->SetVisibilityFlag(RPR_CURVE_VISIBILITY_GLOSSY_REFRACTION, visibilityMask & kVisibleGlossyRefraction), "Failed to set curve glossyRefraction visibility");
            RPR_ERROR_CHECK(curve->SetVisibilityFlag(RPR_CURVE_VISIBILITY_LIGHT, visibilityMask & kVisibleLight), "Failed to set curve light visibility");
            m_dirtyFlags |= ChangeTracker::DirtyScene;
        }
    }

    void Release(rpr::Curve* curve) {
        if (curve) {
            LockGuard rprLock(m_rprContext->GetMutex());

            if (!RPR_ERROR_CHECK(m_scene->Detach(curve), "Failed to detach curve from scene")) {
                m_dirtyFlags |= ChangeTracker::DirtyScene;
            };
            delete curve;
        }
    }

    void Release(rpr::Shape* shape) {
        if (shape) {
            LockGuard rprLock(m_rprContext->GetMutex());

            if (!RPR_ERROR_CHECK(m_scene->Detach(shape), "Failed to detach mesh from scene")) {
                m_dirtyFlags |= ChangeTracker::DirtyScene;
            };
            delete shape;
        }
    }

    void SetMeshVisibility(rpr::Shape* mesh, uint32_t visibilityMask) {
        LockGuard rprLock(m_rprContext->GetMutex());
        if (RprUsdIsHybrid(m_rprContextMetadata.pluginType)) {
            // XXX (Hybrid): rprShapeSetVisibility not supported, emulate visibility using attach/detach
            if (visibilityMask) {
                m_scene->Attach(mesh);
            } else {
                m_scene->Detach(mesh);
            }
            m_dirtyFlags |= ChangeTracker::DirtyScene;
        } else {
            RPR_ERROR_CHECK(mesh->SetVisibilityFlag(RPR_SHAPE_VISIBILITY_PRIMARY_ONLY_FLAG, visibilityMask & kVisiblePrimary), "Failed to set mesh primary visibility");
            RPR_ERROR_CHECK(mesh->SetVisibilityFlag(RPR_SHAPE_VISIBILITY_SHADOW, visibilityMask & kVisibleShadow), "Failed to set mesh shadow visibility");
            RPR_ERROR_CHECK(mesh->SetVisibilityFlag(RPR_SHAPE_VISIBILITY_REFLECTION, visibilityMask & kVisibleReflection), "Failed to set mesh reflection visibility");
            RPR_ERROR_CHECK(mesh->SetVisibilityFlag(RPR_SHAPE_VISIBILITY_REFRACTION, visibilityMask & kVisibleRefraction), "Failed to set mesh refraction visibility");
            RPR_ERROR_CHECK(mesh->SetVisibilityFlag(RPR_SHAPE_VISIBILITY_TRANSPARENT, visibilityMask & kVisibleTransparent), "Failed to set mesh transparent visibility");
            RPR_ERROR_CHECK(mesh->SetVisibilityFlag(RPR_SHAPE_VISIBILITY_DIFFUSE, visibilityMask & kVisibleDiffuse), "Failed to set mesh diffuse visibility");
            RPR_ERROR_CHECK(mesh->SetVisibilityFlag(RPR_SHAPE_VISIBILITY_GLOSSY_REFLECTION, visibilityMask & kVisibleGlossyReflection), "Failed to set mesh glossyReflection visibility");
            RPR_ERROR_CHECK(mesh->SetVisibilityFlag(RPR_SHAPE_VISIBILITY_GLOSSY_REFRACTION, visibilityMask & kVisibleGlossyRefraction), "Failed to set mesh glossyRefraction visibility");
            RPR_ERROR_CHECK(mesh->SetVisibilityFlag(RPR_SHAPE_VISIBILITY_LIGHT, visibilityMask & kVisibleLight), "Failed to set mesh light visibility");

            m_dirtyFlags |= ChangeTracker::DirtyScene;
        }
    }

    void SetMeshId(rpr::Shape* mesh, uint32_t id) {
        LockGuard rprLock(m_rprContext->GetMutex());
        RPR_ERROR_CHECK(mesh->SetObjectID(id), "Failed to set mesh id");
    }

    void SetMeshIgnoreContour(rpr::Shape* mesh, bool ignoreContour) {
        if (m_rprContextMetadata.pluginType == kPluginNorthstar) {
            LockGuard rprLock(m_rprContext->GetMutex());
            // TODO: update C++ wrapper
            RPR_ERROR_CHECK(rprShapeSetContourIgnore(rpr::GetRprObject(mesh), ignoreContour), "Failed to set shape contour ignore");

            m_dirtyFlags |= ChangeTracker::DirtyScene;
        }
    }

    rpr::Curve* CreateCurve(VtVec3fArray const& points, VtIntArray const& indices, VtFloatArray const& radiuses, VtVec2fArray const& uvs, VtIntArray const& segmentPerCurve) {
        if (!m_rprContext) {
            return nullptr;
        }

        auto curveCount = segmentPerCurve.size();
        bool isCurveTapered = radiuses.size() != curveCount;

        const size_t kRprCurveSegmentSize = 4;
        if (segmentPerCurve.empty() || points.empty() || indices.empty() ||
            indices.size() % kRprCurveSegmentSize != 0 ||
            (isCurveTapered && radiuses.size() != (indices.size() / kRprCurveSegmentSize) * 2) ||
            (!uvs.empty() && uvs.size() != curveCount)) {
            TF_RUNTIME_ERROR("Failed to create RPR curve: invalid parameters");
            return nullptr;
        }

        uint32_t creationFlags = rpr::kCurveCreationFlagsNone;
        if (isCurveTapered) {
            creationFlags |= rpr::kCurveCreationFlagTapered;
        }

        LockGuard rprLock(m_rprContext->GetMutex());

        rpr::Status status;
        auto curve = m_rprContext->CreateCurve(
            points.size(), (float const*)points.data(), sizeof(GfVec3f),
            indices.size(), curveCount, (rpr_uint const*)indices.data(),
            radiuses.data(), (float const*)uvs.data(), segmentPerCurve.data(), rpr::CurveCreationFlags(creationFlags), &status);
        if (!curve) {
            RPR_ERROR_CHECK(status, "Failed to create curve");
            return nullptr;
        }

        if (RPR_ERROR_CHECK(m_scene->Attach(curve), "Failed to attach curve to scene")) {
            delete curve;
            return nullptr;
        }
        m_dirtyFlags |= ChangeTracker::DirtyScene;
        return curve;
    }

    template <typename T>
    T* CreateLight(std::function<T*(rpr::Status*)> creator) {
        if (!m_rprContext) {
            return nullptr;
        }

        LockGuard rprLock(m_rprContext->GetMutex());

        rpr::Status status;
        auto light = creator(&status);
        if (!light) {
            RPR_ERROR_CHECK(status, "Failed to create light", m_rprContext.get());
            return nullptr;
        }

        if (RPR_ERROR_CHECK(m_scene->Attach(light), "Failed to attach directional light to scene", m_rprContext.get())) {
            delete light;
            return nullptr;
        }

        m_dirtyFlags |= ChangeTracker::DirtyScene;
        m_numLights++;
        return light;
    }

    rpr::DirectionalLight* CreateDirectionalLight() {
        return CreateLight<rpr::DirectionalLight>([this](rpr::Status* status) {
            return m_rprContext->CreateDirectionalLight(status);
        });
    }

    rpr::SpotLight* CreateSpotLight(float angle, float softness) {
        return CreateLight<rpr::SpotLight>([this, angle, softness](rpr::Status* status) {
            auto light = m_rprContext->CreateSpotLight(status);
            if (light) {
                float outerAngle = GfDegreesToRadians(angle);
                float innerAngle = outerAngle * (1.0f - softness);
                RPR_ERROR_CHECK(light->SetConeShape(innerAngle, outerAngle), "Failed to set spot light cone shape");
            }
            return light;
        });
    }

    rpr::PointLight* CreatePointLight() {
        return CreateLight<rpr::PointLight>([this](rpr::Status* status) {
            return m_rprContext->CreatePointLight(status);
        });
    }

    rpr::DiskLight* CreateDiskLight() {
        return CreateLight<rpr::DiskLight>([this](rpr::Status* status) {
            return m_rprContext->CreateDiskLight(status);
        });
    }

    rpr::SphereLight* CreateSphereLight() {
        return CreateLight<rpr::SphereLight>([this](rpr::Status* status) {
            return m_rprContext->CreateSphereLight(status);
        });
    }

    rpr::IESLight* CreateIESLight(std::string const& iesFilepath) {
        return CreateLight<rpr::IESLight>([this, &iesFilepath](rpr::Status* status) {
            auto light = m_rprContext->CreateIESLight(status);
            if (light) {
                // TODO: consider exposing it as light primitive primvar
                constexpr int kIESImageResolution = 256;

                *status = light->SetImageFromFile(iesFilepath.c_str(), kIESImageResolution, kIESImageResolution);
                if (RPR_ERROR_CHECK(*status, "Failed to set IES data")) {
                    delete light;
                    light = nullptr;
                }
            }
            return light;
        });
    }

    void SetDirectionalLightAttributes(rpr::DirectionalLight* light, GfVec3f const& color, float shadowSoftnessAngle) {
        LockGuard rprLock(m_rprContext->GetMutex());

        RPR_ERROR_CHECK(light->SetRadiantPower(color[0], color[1], color[2]), "Failed to set directional light color");
        RPR_ERROR_CHECK(light->SetShadowSoftnessAngle(GfClamp(shadowSoftnessAngle, 0.0f, float(M_PI_4))), "Failed to set directional light color");
    }

    template <typename Light>
    void SetLightRadius(Light* light, float radius) {
        LockGuard rprLock(m_rprContext->GetMutex());

        RPR_ERROR_CHECK(light->SetRadius(radius), "Failed to set light radius");
    }

    void SetLightAngle(rpr::DiskLight* light, float angle) {
        LockGuard rprLock(m_rprContext->GetMutex());

        RPR_ERROR_CHECK(light->SetAngle(angle), "Failed to set light angle");
    }

    void SetLightColor(rpr::RadiantLight* light, GfVec3f const& color) {
        LockGuard rprLock(m_rprContext->GetMutex());

        RPR_ERROR_CHECK(light->SetRadiantPower(color[0], color[1], color[2]), "Failed to set light color");
    }

    void Release(rpr::Light* light) {
        if (light) {
            LockGuard rprLock(m_rprContext->GetMutex());

            if (!RPR_ERROR_CHECK(m_scene->Detach(light), "Failed to detach light from scene")) {
                m_dirtyFlags |= ChangeTracker::DirtyScene;
            }
            delete light;
            m_numLights--;
        }
    }

    RprUsdMaterial* CreateGeometryLightMaterial(GfVec3f const& emissionColor) {
        if (!m_rprContext) {
            return nullptr;
        }

        LockGuard rprLock(m_rprContext->GetMutex());

        auto material = HdRprApiRawMaterial::Create(m_rprContext.get(), RPR_MATERIAL_NODE_EMISSIVE, {
            {RPR_MATERIAL_INPUT_COLOR, ToVec4(emissionColor, 1.0f)}
        });
        if (material) m_numLights++;
        return material;
    }

    void ReleaseGeometryLightMaterial(RprUsdMaterial* material) {
        if (material) {
            m_numLights--;
            Release(material);
        }
    }

    HdRprApiEnvironmentLight* CreateEnvironmentLight(std::unique_ptr<RprUsdCoreImage>&& image, float intensity, VtValue const& backgroundOverride) {
        // XXX (RPR): default environment light should be removed before creating a new one - RPR limitation
        RemoveDefaultLight();

        auto envLight = new HdRprApiEnvironmentLight;

        rpr::Status status;
        envLight->light.reset(m_rprContext->CreateEnvironmentLight(&status));
        envLight->image = std::move(image);

        if (!envLight ||
            RPR_ERROR_CHECK(envLight->light->SetImage(envLight->image->GetRootImage()), "Failed to set env light image", m_rprContext.get()) ||
            RPR_ERROR_CHECK(envLight->light->SetIntensityScale(intensity), "Failed to set env light intensity", m_rprContext.get())) {
            RPR_ERROR_CHECK(status, "Failed to create environment light");
            delete envLight;
            return nullptr;
        }

        if (RprUsdIsHybrid(m_rprContextMetadata.pluginType)) {
            if ((status = m_scene->SetEnvironmentLight(envLight->light.get())) == RPR_SUCCESS) {
                envLight->state = HdRprApiEnvironmentLight::kAttachedAsEnvLight;
            }
        } else {
            if ((status = m_scene->Attach(envLight->light.get())) == RPR_SUCCESS) {
                envLight->state = HdRprApiEnvironmentLight::kAttachedAsLight;
            }
        }
        if (status != RPR_SUCCESS) {
            RPR_ERROR_CHECK(status, "Failed to attach environment light", m_rprContext.get());
            delete envLight;
            return nullptr;
        }

        if (backgroundOverride.IsHolding<GfVec3f>()) {
            GfVec3f const& backgroundOverrideColor = backgroundOverride.UncheckedGet<GfVec3f>();
            envLight->backgroundOverrideLight.reset(m_rprContext->CreateEnvironmentLight(&status));
            envLight->backgroundOverrideImage = CreateConstantColorImage(backgroundOverrideColor.data());

            if (!envLight->backgroundOverrideLight ||
                !envLight->backgroundOverrideImage ||
                RPR_ERROR_CHECK(envLight->backgroundOverrideLight->SetImage(envLight->backgroundOverrideImage->GetRootImage()), "Failed to set background override env light image", m_rprContext.get()) ||
                RPR_ERROR_CHECK(envLight->light->SetEnvironmentLightOverride(RPR_ENVIRONMENT_LIGHT_OVERRIDE_BACKGROUND, envLight->backgroundOverrideLight.get()), "Failed to set env light background override")) {
                envLight->backgroundOverrideLight = nullptr;
                envLight->backgroundOverrideImage = nullptr;
            }
        }

        m_dirtyFlags |= ChangeTracker::DirtyScene;
        m_numLights++;
        return envLight;
    }

    void ReleaseImpl(HdRprApiEnvironmentLight* envLight) {
        if (envLight) {
            rpr::Status status;
            if (envLight->state == HdRprApiEnvironmentLight::kAttachedAsEnvLight) {
                status = m_scene->SetEnvironmentLight(nullptr);
            } else {
                status = m_scene->Detach(envLight->light.get());
            }

            if (!RPR_ERROR_CHECK(status, "Failed to detach environment light")) {
                m_dirtyFlags |= ChangeTracker::DirtyScene;
            }
            delete envLight;
            m_numLights--;
        }
    }

    void Release(HdRprApiEnvironmentLight* envLight) {
        if (envLight) {
            LockGuard rprLock(m_rprContext->GetMutex());
            ReleaseImpl(envLight);
        }
    }

    HdRprApiEnvironmentLight* CreateEnvironmentLight(const std::string& path, float intensity, VtValue const& backgroundOverride) {
        if (!m_rprContext || path.empty()) {
            return nullptr;
        }

        LockGuard rprLock(m_rprContext->GetMutex());

        auto image = std::unique_ptr<RprUsdCoreImage>(RprUsdCoreImage::Create(m_rprContext.get(), path, 0));
        if (!image) {
            return nullptr;
        }

        return CreateEnvironmentLight(std::move(image), intensity, backgroundOverride);
    }

    HdRprApiEnvironmentLight* CreateEnvironmentLight(GfVec3f color, float intensity, VtValue const& backgroundOverride) {
        if (!m_rprContext) {
            return nullptr;
        }

        LockGuard rprLock(m_rprContext->GetMutex());

        auto backgroundImage = CreateConstantColorImage(color.data());
        if (!backgroundImage) {
            return nullptr;
        }

        return CreateEnvironmentLight(std::move(backgroundImage), intensity, backgroundOverride);
    }

    void SetTransform(rpr::SceneObject* object, GfMatrix4f const& transform) {
        LockGuard rprLock(m_rprContext->GetMutex());
        if (!RPR_ERROR_CHECK(object->SetTransform(transform.GetArray(), false), "Fail set object transform")) {
            m_dirtyFlags |= ChangeTracker::DirtyScene;
        }
    }

    void DecomposeTransform(GfMatrix4d const& transform, GfVec3f& scale, GfQuatf& orient, GfVec3f& translate) {
        translate = GfVec3f(transform.ExtractTranslation());

        GfVec3f col[3], skew;

        // Now get scale and shear.
        for (int i = 0; i < 3; ++i) {
            for (int j = 0; j < 3; ++j) {
                col[i][j] = transform[i][j];
            }
        }

        scale[0] = col[0].GetLength();
        col[0] /= scale[0];

        skew[2] = GfDot(col[0], col[1]);
        // Make Y col orthogonal to X col
        col[1] = col[1] - skew[2] * col[0];

        scale[1] = col[1].GetLength();
        col[1] /= scale[1];
        skew[2] /= scale[1];

        // Compute XZ and YZ shears, orthogonalize Z col
        skew[1] = GfDot(col[0], col[2]);
        col[2] = col[2] - skew[1] * col[0];
        skew[0] = GfDot(col[1], col[2]);
        col[2] = col[2] - skew[0] * col[1];

        scale[2] = col[2].GetLength();
        col[2] /= scale[2];
        skew[1] /= scale[2];
        skew[0] /= scale[2];

        // At this point, the matrix is orthonormal.
        // Check for a coordinate system flip. If the determinant
        // is -1, then negate the matrix and the scaling factors.
        if (GfDot(col[0], GfCross(col[1], col[2])) < 0.0f) {
            for (int i = 0; i < 3; i++) {
                scale[i] *= -1.0f;
                col[i] *= -1.0f;
            }
        }

        float trace = col[0][0] + col[1][1] + col[2][2];
        if (trace > 0.0f) {
            float root = std::sqrt(trace + 1.0f);
            orient.SetReal(0.5f * root);
            root = 0.5f / root;
            orient.SetImaginary(
                root * (col[1][2] - col[2][1]),
                root * (col[2][0] - col[0][2]),
                root * (col[0][1] - col[1][0]));
        } else {
            static int next[3] = {1, 2, 0};
            int i, j, k = 0;
            i = 0;
            if (col[1][1] > col[0][0]) i = 1;
            if (col[2][2] > col[i][i]) i = 2;
            j = next[i];
            k = next[j];

            float root = std::sqrt(col[i][i] - col[j][j] - col[k][k] + 1.0f);

            GfVec3f im;
            im[i] = 0.5f * root;
            root = 0.5f / root;
            im[j] = root * (col[i][j] + col[j][i]);
            im[k] = root * (col[i][k] + col[k][i]);
            orient.SetImaginary(im);
            orient.SetReal(root * (col[j][k] - col[k][j]));
        }
    }

    void GetMotion(GfMatrix4d const& startTransform, GfMatrix4d const& endTransform,
                   GfVec3f* linearMotion, GfVec3f* scaleMotion, GfVec3f* rotateAxis, float* rotateAngle) {
        GfVec3f startScale, startTranslate; GfQuatf startRotation;
        GfVec3f endScale, endTranslate; GfQuatf endRotation;
        DecomposeTransform(startTransform, startScale, startRotation, startTranslate);
        DecomposeTransform(endTransform, endScale, endRotation, endTranslate);

        *linearMotion = endTranslate - startTranslate;
        *scaleMotion = endScale - startScale;
        *rotateAxis = GfVec3f(1, 0, 0);
        *rotateAngle = 0.0f;

        auto rotateMotion = endRotation * startRotation.GetInverse();
        auto imLen = rotateMotion.GetImaginary().GetLength();
        if (imLen > std::numeric_limits<float>::epsilon()) {
            *rotateAxis = rotateMotion.GetImaginary() / imLen;
            *rotateAngle = 2.0f * std::atan2(imLen, rotateMotion.GetReal());
        }

        if (*rotateAngle > M_PI) {
            *rotateAngle -= 2 * M_PI;
        }
    }

    void SetTransform(rpr::Shape* shape, size_t numSamples, float* timeSamples, GfMatrix4d* transformSamples) {
        // TODO: Implement C++ wrapper methods
        auto rprShapeHandle = rpr::GetRprObject(shape);

        if (numSamples == 1) {
            RPR_ERROR_CHECK(rprShapeSetMotionTransformCount(rprShapeHandle, 0), "Failed to set shape motion transform count");

            return SetTransform(shape, GfMatrix4f(transformSamples[0]));
        }

        // XXX (RPR): for the moment, RPR supports only 1 motion matrix
        auto& startTransform = transformSamples[0];
        auto& endTransform = transformSamples[numSamples - 1];

        auto rprStartTransform = GfMatrix4f(startTransform);

        if (m_rprContextMetadata.pluginType == kPluginNorthstar) {
            LockGuard rprLock(m_rprContext->GetMutex());
            RPR_ERROR_CHECK(shape->SetTransform(rprStartTransform.GetArray(), false), "Fail set shape transform");

            auto rprEndTransform = GfMatrix4f(endTransform);
            RPR_ERROR_CHECK(rprShapeSetMotionTransformCount(rprShapeHandle, 1), "Failed to set shape motion transform count");
            RPR_ERROR_CHECK(rprShapeSetMotionTransform(rprShapeHandle, false, rprEndTransform.GetArray(), 1), "Failed to set shape motion transform count");
        } else {
            GfVec3f linearMotion, scaleMotion, rotateAxis;
            float rotateAngle;
            GetMotion(startTransform, endTransform, &linearMotion, &scaleMotion, &rotateAxis, &rotateAngle);

            LockGuard rprLock(m_rprContext->GetMutex());

            RPR_ERROR_CHECK(shape->SetTransform(rprStartTransform.GetArray(), false), "Fail set shape transform");
            RPR_ERROR_CHECK(shape->SetLinearMotion(linearMotion[0], linearMotion[1], linearMotion[2]), "Fail to set shape linear motion");
            RPR_ERROR_CHECK(shape->SetScaleMotion(scaleMotion[0], scaleMotion[1], scaleMotion[2]), "Fail to set shape scale motion");
            RPR_ERROR_CHECK(shape->SetAngularMotion(rotateAxis[0], rotateAxis[1], rotateAxis[2], rotateAngle), "Fail to set shape angular motion");
        }
        m_dirtyFlags |= ChangeTracker::DirtyScene;
    }

    RprUsdMaterial* CreateMaterial(SdfPath const& materialId, HdSceneDelegate* sceneDelegate, HdMaterialNetworkMap const& materialNetwork) {
        if (!m_rprContext) {
            return nullptr;
        }

        LockGuard rprLock(m_rprContext->GetMutex());
        return RprUsdMaterialRegistry::GetInstance().CreateMaterial(materialId, sceneDelegate, materialNetwork, m_rprContext.get(), m_imageCache.get());
    }

    RprUsdMaterial* CreatePointsMaterial(VtVec3fArray const& colors) {
        if (!m_rprContext) {
            return nullptr;
        }

        LockGuard rprLock(m_rprContext->GetMutex());

        class HdRprApiPointsMaterial : public RprUsdMaterial {
        public:
            HdRprApiPointsMaterial(VtVec3fArray const& colors, rpr::Context* context) {
                rpr::Status status;

                rpr::BufferDesc bufferDesc;
                bufferDesc.nb_element = colors.size();
                bufferDesc.element_type = RPR_BUFFER_ELEMENT_TYPE_FLOAT32;
                bufferDesc.element_channel_size = 3;

                m_colorsBuffer.reset(context->CreateBuffer(bufferDesc, colors.data(), &status));
                if (!m_colorsBuffer) {
                    RPR_ERROR_CHECK_THROW(status, "Failed to create colors buffer");
                }

                m_objectIdLookupNode.reset(context->CreateMaterialNode(RPR_MATERIAL_NODE_INPUT_LOOKUP, &status));
                if (!m_objectIdLookupNode) {
                    RPR_ERROR_CHECK_THROW(status, "Failed to create objectId lookup node");
                }

                status = m_objectIdLookupNode->SetInput(RPR_MATERIAL_INPUT_VALUE, RPR_MATERIAL_NODE_LOOKUP_OBJECT_ID);
                if (status != RPR_SUCCESS) {
                    RPR_ERROR_CHECK_THROW(status, "Failed to set lookup node input value");
                }

                m_bufferSamplerNode.reset(context->CreateMaterialNode(RPR_MATERIAL_NODE_BUFFER_SAMPLER, &status));
                if (!m_bufferSamplerNode) {
                    RPR_ERROR_CHECK_THROW(status, "Failed to create buffer sampler node");
                }
                RPR_ERROR_CHECK_THROW(m_bufferSamplerNode->SetInput(RPR_MATERIAL_INPUT_DATA, m_colorsBuffer.get()), "Failed to set buffer sampler node input data");
                RPR_ERROR_CHECK_THROW(m_bufferSamplerNode->SetInput(RPR_MATERIAL_INPUT_UV, m_objectIdLookupNode.get()), "Failed to set buffer sampler node input uv");

                m_uberNode.reset(context->CreateMaterialNode(RPR_MATERIAL_NODE_UBERV2, &status));
                if (!m_uberNode) {
                    RPR_ERROR_CHECK_THROW(status, "Failed to create uber node");
                }
                RPR_ERROR_CHECK_THROW(m_uberNode->SetInput(RPR_MATERIAL_INPUT_UBER_DIFFUSE_COLOR, m_bufferSamplerNode.get()), "Failed to set root material diffuse color");

                m_surfaceNode = m_uberNode.get();
            }

            ~HdRprApiPointsMaterial() final = default;

        private:
            std::unique_ptr<rpr::Buffer> m_colorsBuffer;
            std::unique_ptr<rpr::MaterialNode> m_objectIdLookupNode;
            std::unique_ptr<rpr::MaterialNode> m_bufferSamplerNode;
            std::unique_ptr<rpr::MaterialNode> m_uberNode;
        };

        try {
            return new HdRprApiPointsMaterial(colors, m_rprContext.get());
        } catch (RprUsdError& e) {
            TF_RUNTIME_ERROR("Failed to create points material: %s", e.what());
            return nullptr;
        }
    }

    RprUsdMaterial* CreateRawMaterial(
        rpr::MaterialNodeType nodeType,
        std::vector<std::pair<rpr::MaterialNodeInput, GfVec4f>> const& inputs) {
        if (!m_rprContext) {
            return nullptr;
        }

        LockGuard rprLock(m_rprContext->GetMutex());
        return HdRprApiRawMaterial::Create(m_rprContext.get(), nodeType, inputs);
    }

    void Release(RprUsdMaterial* material) {
        if (material) {
            LockGuard rprLock(m_rprContext->GetMutex());
            delete material;
        }
    }

    HdRprApiVolume* CreateVolume(VtUIntArray const& densityCoords, VtFloatArray const& densityValues, VtVec3fArray const& densityLUT, float densityScale,
                                 VtUIntArray const& albedoCoords, VtFloatArray const& albedoValues, VtVec3fArray const& albedoLUT, float albedoScale,
                                 VtUIntArray const& emissionCoords, VtFloatArray const& emissionValues, VtVec3fArray const& emissionLUT, float emissionScale,
                                 const GfVec3i& gridSize, const GfVec3f& voxelSize, const GfVec3f& gridBBLow) {
        if (!m_rprContext) {
            return nullptr;
        }

        auto cubeMesh = CreateCubeMesh(1.0f, 1.0f, 1.0f);
        if (!cubeMesh) {
            return nullptr;
        }

        LockGuard rprLock(m_rprContext->GetMutex());

        auto rprApiVolume = new HdRprApiVolume;

        rprApiVolume->cubeMeshMaterial.reset(HdRprApiRawMaterial::Create(m_rprContext.get(), RPR_MATERIAL_NODE_TRANSPARENT, {
            {RPR_MATERIAL_INPUT_COLOR, GfVec4f(1.0f)}
        }));
        rprApiVolume->cubeMesh.reset(cubeMesh);

        rpr::Status densityGridStatus;
        rprApiVolume->densityGrid.reset(m_rprContext->CreateGrid(gridSize[0], gridSize[1], gridSize[2],
            &densityCoords[0], densityCoords.size() / 3, RPR_GRID_INDICES_TOPOLOGY_XYZ_U32,
            &densityValues[0], densityValues.size() * sizeof(densityValues[0]), 0, &densityGridStatus));

        rpr::Status albedoGridStatus;
        rprApiVolume->albedoGrid.reset(m_rprContext->CreateGrid(gridSize[0], gridSize[1], gridSize[2],
            &albedoCoords[0], albedoCoords.size() / 3, RPR_GRID_INDICES_TOPOLOGY_XYZ_U32,
            &albedoValues[0], albedoValues.size() * sizeof(albedoValues[0]), 0, &albedoGridStatus));

        rpr::Status emissionGridStatus;
        rprApiVolume->emissionGrid.reset(m_rprContext->CreateGrid(gridSize[0], gridSize[1], gridSize[2],
            &emissionCoords[0], emissionCoords.size() / 3, RPR_GRID_INDICES_TOPOLOGY_XYZ_U32,
            &emissionValues[0], emissionValues.size() * sizeof(emissionValues[0]), 0, &emissionGridStatus));

        rpr::Status status;
        rprApiVolume->heteroVolume.reset(m_rprContext->CreateHeteroVolume(&status));

        if (!rprApiVolume->densityGrid || !rprApiVolume->albedoGrid || !rprApiVolume->emissionGrid ||
            !rprApiVolume->cubeMeshMaterial || !rprApiVolume->cubeMesh ||
            !rprApiVolume->heteroVolume ||

            RPR_ERROR_CHECK(rprApiVolume->heteroVolume->SetDensityGrid(rprApiVolume->densityGrid.get()), "Failed to set density hetero volume grid") ||
            RPR_ERROR_CHECK(rprApiVolume->heteroVolume->SetDensityLookup((float*)densityLUT.data(), densityLUT.size()), "Failed to set density volume lookup values") ||
            RPR_ERROR_CHECK(rprApiVolume->heteroVolume->SetDensityScale(densityScale), "Failed to set volume's density scale") ||

            RPR_ERROR_CHECK(rprApiVolume->heteroVolume->SetAlbedoGrid(rprApiVolume->albedoGrid.get()), "Failed to set albedo hetero volume grid") ||
            RPR_ERROR_CHECK(rprApiVolume->heteroVolume->SetAlbedoLookup((float*)albedoLUT.data(), albedoLUT.size()), "Failed to set albedo volume lookup values") ||
            RPR_ERROR_CHECK(rprApiVolume->heteroVolume->SetAlbedoScale(albedoScale), "Failed to set volume's albedo scale") ||

            RPR_ERROR_CHECK(rprApiVolume->heteroVolume->SetEmissionGrid(rprApiVolume->emissionGrid.get()), "Failed to set emission hetero volume grid") ||
            RPR_ERROR_CHECK(rprApiVolume->heteroVolume->SetEmissionLookup((float*)emissionLUT.data(), emissionLUT.size()), "Failed to set emission volume lookup values") ||
            RPR_ERROR_CHECK(rprApiVolume->heteroVolume->SetEmissionScale(emissionScale), "Failed to set volume's emission scale") ||

            RPR_ERROR_CHECK(rprApiVolume->cubeMesh->SetHeteroVolume(rprApiVolume->heteroVolume.get()), "Failed to set hetero volume to mesh") ||
            RPR_ERROR_CHECK(m_scene->Attach(rprApiVolume->heteroVolume.get()), "Failed attach hetero volume")) {

            RPR_ERROR_CHECK(densityGridStatus, "Failed to create density grid");
            RPR_ERROR_CHECK(albedoGridStatus, "Failed to create albedo grid");
            RPR_ERROR_CHECK(emissionGridStatus, "Failed to create emission grid");
            RPR_ERROR_CHECK(status, "Failed to create hetero volume");

            m_scene->Detach(rprApiVolume->heteroVolume.get());
            delete rprApiVolume;

            return nullptr;
        }

        rprApiVolume->cubeMeshMaterial->AttachTo(rprApiVolume->cubeMesh.get(), false);

        rprApiVolume->voxelsTransform = GfMatrix4f(1.0f);
        rprApiVolume->voxelsTransform.SetScale(GfCompMult(voxelSize, gridSize));
        rprApiVolume->voxelsTransform.SetTranslateOnly(GfCompMult(voxelSize, GfVec3f(gridSize)) / 2.0f + gridBBLow);

        return rprApiVolume;
    }

    void SetTransform(HdRprApiVolume* volume, GfMatrix4f const& transform) {
        auto t = transform * volume->voxelsTransform;

        LockGuard rprLock(m_rprContext->GetMutex());
        RPR_ERROR_CHECK(volume->cubeMesh->SetTransform(t.data(), false), "Failed to set cubeMesh transform");
        RPR_ERROR_CHECK(volume->heteroVolume->SetTransform(t.data(), false), "Failed to set heteroVolume transform");
        m_dirtyFlags |= ChangeTracker::DirtyScene;
    }

    void Release(HdRprApiVolume* volume) {
        if (volume) {
            LockGuard rprLock(m_rprContext->GetMutex());

            m_scene->Detach(volume->heteroVolume.get());
            delete volume;

            m_dirtyFlags |= ChangeTracker::DirtyScene;
        }
    }

    void SetName(rpr::ContextObject* object, const char* name) {
        LockGuard rprLock(m_rprContext->GetMutex());
        object->SetName(name);
    }

    void SetName(RprUsdMaterial* object, const char* name) {
        LockGuard rprLock(m_rprContext->GetMutex());
        object->SetName(name);
    }

    void SetName(HdRprApiEnvironmentLight* object, const char* name) {
        LockGuard rprLock(m_rprContext->GetMutex());
        object->light->SetName(name);
        object->image->SetName(name);
    }

    void SetCamera(HdCamera const* camera) {
        auto hdRprCamera = dynamic_cast<HdRprCamera const*>(camera);
        if (!hdRprCamera) {
            TF_CODING_ERROR("HdRprApi can work only with HdRprCamera");
            return;
        }

        if (m_hdCamera != hdRprCamera) {
            m_hdCamera = hdRprCamera;
            m_dirtyFlags |= ChangeTracker::DirtyHdCamera;
        }
    }

    HdCamera const* GetCamera() const {
        return m_hdCamera;
    }

    GfMatrix4d GetCameraViewMatrix() const {
        return m_hdCamera ? m_hdCamera->GetViewMatrix() : GfMatrix4d(1.0);
    }

    const GfMatrix4d& GetCameraProjectionMatrix() const {
        return m_cameraProjectionMatrix;
    }

    GfVec2i GetViewportSize() const {
        return m_viewportSize;
    }

    void SetViewportSize(GfVec2i const& size) {
        m_viewportSize = size;
        m_dirtyFlags |= ChangeTracker::DirtyViewport;
    }

    void SetAovBindings(HdRenderPassAovBindingVector const& aovBindings) {
        m_aovBindings = aovBindings;
        m_dirtyFlags |= ChangeTracker::DirtyAOVBindings;

        auto retainedOutputRenderBuffers = std::move(m_outputRenderBuffers);
        auto registerAovBinding = [&retainedOutputRenderBuffers, this](HdRenderPassAovBinding const& aovBinding) -> OutputRenderBuffer* {
            OutputRenderBuffer outRb;
            outRb.aovBinding = &aovBinding;

            HdFormat aovFormat;
            if (!GetAovBindingInfo(aovBinding, &outRb.aovName, &outRb.lpe, &aovFormat)) {
                return nullptr;
            }

            decltype(retainedOutputRenderBuffers.begin()) outputRenderBufferIt;
            if (outRb.lpe.empty()) {
                outputRenderBufferIt = std::find_if(retainedOutputRenderBuffers.begin(), retainedOutputRenderBuffers.end(),
                    [&outRb](OutputRenderBuffer const& buffer) { return buffer.aovName == outRb.aovName; });
            } else {
                outputRenderBufferIt = std::find_if(retainedOutputRenderBuffers.begin(), retainedOutputRenderBuffers.end(),
                    [&outRb](OutputRenderBuffer const& buffer) { return buffer.lpe == outRb.lpe; });
            }

            auto rprRenderBuffer = static_cast<HdRprRenderBuffer*>(aovBinding.renderBuffer);
            if (outputRenderBufferIt == retainedOutputRenderBuffers.end()) {
                if (!outRb.lpe.empty()) {
                    // We can bind limited amount of LPE AOVs with RPR.
                    // lpeAovPool controls available AOV binding slots.
                    if (m_lpeAovPool.empty()) {
                        TF_RUNTIME_ERROR("Cannot create \"%s\" LPE AOV: exceeded the number of LPE AOVs at the same time - %d",
                            outRb.lpe.c_str(), +RPR_AOV_LPE_8 - +RPR_AOV_LPE_0 + 1);
                        return nullptr;
                    }

                    outRb.aovName = m_lpeAovPool.back();
                    m_lpeAovPool.pop_back();
                }

                // Create new RPR AOV
                outRb.rprAov = CreateAov(outRb.aovName, rprRenderBuffer->GetWidth(), rprRenderBuffer->GetHeight(), aovFormat);
            } else if (outputRenderBufferIt->rprAov) {
                // Reuse previously created RPR AOV
                std::swap(outRb.rprAov, outputRenderBufferIt->rprAov);
                // Update underlying format if needed
                outRb.rprAov->Resize(rprRenderBuffer->GetWidth(), rprRenderBuffer->GetHeight(), aovFormat);
            }

            if (!outRb.rprAov) return nullptr;

            if (!outRb.lpe.empty() &&
                RPR_ERROR_CHECK(outRb.rprAov->GetAovFb()->GetRprObject()->SetLPE(outRb.lpe.c_str()), "Failed to set LPE")) {
                return nullptr;
            }

            m_outputRenderBuffers.push_back(std::move(outRb));
            return &m_outputRenderBuffers.back();
        };

        for (auto& aovBinding : m_aovBindings) {
            if (!aovBinding.renderBuffer) {
                continue;
            }

            if (auto outputRb = registerAovBinding(aovBinding)) {
                auto rprRenderBuffer = static_cast<HdRprRenderBuffer*>(aovBinding.renderBuffer);
                outputRb->isMultiSampled = rprRenderBuffer->IsMultiSampled();
                outputRb->mappedData = rprRenderBuffer->GetPointerForWriting();
                outputRb->mappedDataSize = HdDataSizeOfFormat(rprRenderBuffer->GetFormat()) * rprRenderBuffer->GetWidth() * rprRenderBuffer->GetHeight();
            }
        }
    }

    HdRenderPassAovBindingVector const& GetAovBindings() const {
        return m_aovBindings;
    }

    void ResolveFramebuffers() {
        auto startTime = std::chrono::high_resolution_clock::now();

        m_resolveData.ForAllAovs([&](ResolveData::AovEntry& e) {
            if (m_isFirstSample || e.isMultiSampled) {
                e.aov->Resolve();
            }
        });

        if (m_rifContext) {
            m_rifContext->ExecuteCommandQueue();
        }

        for (auto& outRb : m_outputRenderBuffers) {
            if (outRb.mappedData && (m_isFirstSample || outRb.isMultiSampled)) {
                outRb.rprAov->GetData(outRb.mappedData, outRb.mappedDataSize);
            }
        }

        m_isFirstSample = false;

        auto resolveTime = std::chrono::high_resolution_clock::now() - startTime;
        m_frameResolveTotalTime += resolveTime;

        if (m_resolveMode == kResolveInRenderUpdateCallback) {
            // When RUC is enabled, we do resolves in between of rendering on the same thread
            // TODO (optimization): move resolves in a background thread (makes sense for non-interactive, GPU-only rendering)
            //
            m_frameRenderTotalTime -= resolveTime;
        }
    }

    void Update() {
        auto rprRenderParam = static_cast<HdRprRenderParam*>(m_delegate->GetRenderParam());

        // In case there is no Lights in scene - create default
        if (m_numLights == 0) {
            AddDefaultLight();
        } else {
            RemoveDefaultLight();
        }

        bool clearAovs = false;
        RenderSetting<bool> enableDenoise;
        RenderSetting<HdRprApiColorAov::TonemapParams> tonemap;
        RenderSetting<bool> instantaneousShutter;
        RenderSetting<TfToken> aspectRatioPolicy;
        {
            HdRprConfig* config;
            auto configInstanceLock = m_delegate->LockConfigInstance(&config);

            enableDenoise.isDirty = config->IsDirty(HdRprConfig::DirtyDenoise);
            if (enableDenoise.isDirty) {
                enableDenoise.value = config->GetEnableDenoising();

                m_denoiseMinIter = config->GetDenoiseMinIter();
                m_denoiseIterStep = config->GetDenoiseIterStep();
            }

            tonemap.isDirty = config->IsDirty(HdRprConfig::DirtyTonemapping);
            if (tonemap.isDirty) {
                tonemap.value.enable = config->GetEnableTonemap();
                tonemap.value.exposureTime = config->GetTonemapExposureTime();
                tonemap.value.sensitivity = config->GetTonemapSensitivity();
                tonemap.value.fstop = config->GetTonemapFstop();
                tonemap.value.gamma = config->GetTonemapGamma();
            }

            aspectRatioPolicy.isDirty = config->IsDirty(HdRprConfig::DirtyUsdNativeCamera);
            aspectRatioPolicy.value = config->GetAspectRatioConformPolicy();
            instantaneousShutter.isDirty = config->IsDirty(HdRprConfig::DirtyUsdNativeCamera);
            instantaneousShutter.value = config->GetInstantaneousShutter();

            if (config->IsDirty(HdRprConfig::DirtyRprExport)) {
                m_rprSceneExportPath = config->GetRprExportPath();
                m_rprExportAsSingleFile = config->GetRprExportAsSingleFile();
                m_rprExportUseImageCache = config->GetRprExportUseImageCache();
            }

            if (config->IsDirty(HdRprConfig::DirtyRenderQuality)) {
                m_currentRenderQuality = GetRenderQuality(*config);

                auto newPlugin = GetPluginType(m_currentRenderQuality);
                auto activePlugin = m_rprContextMetadata.pluginType;
                m_state = (newPlugin != activePlugin) ? kStateRestartRequired : kStateRender;
            }

            if (m_state == kStateRender && config->IsDirty(HdRprConfig::DirtyRenderQuality)) {
                TfToken activeRenderQuality;
                if (m_rprContextMetadata.pluginType == kPluginTahoe) {
                    activeRenderQuality = HdRprRenderQualityTokens->Full;
                } else if (m_rprContextMetadata.pluginType == kPluginNorthstar) {
                    activeRenderQuality = HdRprRenderQualityTokens->Northstar;
                } else {
                    rpr_uint currentHybridQuality = RPR_RENDER_QUALITY_HIGH;
                    size_t dummy;
                    RPR_ERROR_CHECK(m_rprContext->GetInfo(rpr::ContextInfo(RPR_CONTEXT_RENDER_QUALITY), sizeof(currentHybridQuality), &currentHybridQuality, &dummy), "Failed to query current render quality");
                    if (currentHybridQuality == RPR_RENDER_QUALITY_LOW) {
                        activeRenderQuality = HdRprRenderQualityTokens->Low;
                    } else if (currentHybridQuality == RPR_RENDER_QUALITY_MEDIUM) {
                        activeRenderQuality = HdRprRenderQualityTokens->Medium;
                    } else {
                        activeRenderQuality = HdRprRenderQualityTokens->High;
                    }
                }

                clearAovs = activeRenderQuality != m_currentRenderQuality;
            }

            UpdateSettings(*config);
            config->ResetDirty();
        }
        UpdateCamera(aspectRatioPolicy, instantaneousShutter);
        UpdateAovs(rprRenderParam, enableDenoise, tonemap, clearAovs);

        m_dirtyFlags = ChangeTracker::Clean;
        if (m_hdCamera) {
            m_hdCamera->CleanDirtyBits();
        }
    }

    rpr_uint GetRprRenderMode(TfToken const& mode) {
        static std::map<TfToken, rpr_render_mode> s_mapping = {
            {HdRprCoreRenderModeTokens->GlobalIllumination, RPR_RENDER_MODE_GLOBAL_ILLUMINATION},
            {HdRprCoreRenderModeTokens->DirectIllumination, RPR_RENDER_MODE_DIRECT_ILLUMINATION},
            {HdRprCoreRenderModeTokens->Wireframe, RPR_RENDER_MODE_WIREFRAME},
            {HdRprCoreRenderModeTokens->MaterialIndex, RPR_RENDER_MODE_MATERIAL_INDEX},
            {HdRprCoreRenderModeTokens->Position, RPR_RENDER_MODE_POSITION},
            {HdRprCoreRenderModeTokens->Normal, RPR_RENDER_MODE_NORMAL},
            {HdRprCoreRenderModeTokens->Texcoord, RPR_RENDER_MODE_TEXCOORD},
            {HdRprCoreRenderModeTokens->AmbientOcclusion, RPR_RENDER_MODE_AMBIENT_OCCLUSION},
            {HdRprCoreRenderModeTokens->Diffuse, RPR_RENDER_MODE_DIFFUSE},
        };

        auto it = s_mapping.find(mode);
        if (it == s_mapping.end()) return RPR_RENDER_MODE_GLOBAL_ILLUMINATION;
        return it->second;
    }

    void UpdateRenderMode(HdRprConfig const& preferences, bool force) {
        if (!preferences.IsDirty(HdRprConfig::DirtyRenderMode) && !force) {
            return;
        }
        m_dirtyFlags |= ChangeTracker::DirtyScene;

        auto& renderMode = preferences.GetCoreRenderMode();

        if (m_rprContextMetadata.pluginType == kPluginNorthstar) {
            if (renderMode == HdRprCoreRenderModeTokens->Contour) {
                if (!m_contourAovs) {
                    m_contourAovs = std::make_unique<ContourRenderModeAovs>();
                    m_contourAovs->normal = CreateAov(HdAovTokens->normal);
                    m_contourAovs->primId = CreateAov(HdAovTokens->primId);
                    m_contourAovs->materialId = CreateAov(HdRprAovTokens->materialId);
                }

                RPR_ERROR_CHECK(m_rprContext->SetParameter(RPR_CONTEXT_CONTOUR_DEBUG_ENABLED, preferences.GetContourDebug()), "Failed to set contour debug");
                RPR_ERROR_CHECK(m_rprContext->SetParameter(RPR_CONTEXT_CONTOUR_ANTIALIASING, preferences.GetContourAntialiasing()), "Failed to set contour antialiasing");

                RPR_ERROR_CHECK(m_rprContext->SetParameter(RPR_CONTEXT_CONTOUR_USE_NORMAL, int(preferences.GetContourUseNormal())), "Failed to set contour use normal");
                if (preferences.GetContourUseNormal()) {
                    RPR_ERROR_CHECK(m_rprContext->SetParameter(RPR_CONTEXT_CONTOUR_LINEWIDTH_NORMAL, preferences.GetContourLinewidthNormal()), "Failed to set contour normal linewidth");
                    RPR_ERROR_CHECK(m_rprContext->SetParameter(RPR_CONTEXT_CONTOUR_NORMAL_THRESHOLD, preferences.GetContourNormalThreshold()), "Failed to set contour normal threshold");
                }

                RPR_ERROR_CHECK(m_rprContext->SetParameter(RPR_CONTEXT_CONTOUR_USE_OBJECTID, int(preferences.GetContourUsePrimId())), "Failed to set contour use primId");
                if (preferences.GetContourUsePrimId()) {
                    RPR_ERROR_CHECK(m_rprContext->SetParameter(RPR_CONTEXT_CONTOUR_LINEWIDTH_OBJECTID, preferences.GetContourLinewidthPrimId()), "Failed to set contour primId linewidth");
                }

                RPR_ERROR_CHECK(m_rprContext->SetParameter(RPR_CONTEXT_CONTOUR_USE_MATERIALID, int(preferences.GetContourUseMaterialId())), "Failed to set contour use materialId");
                if (preferences.GetContourUseMaterialId()) {
                    RPR_ERROR_CHECK(m_rprContext->SetParameter(RPR_CONTEXT_CONTOUR_LINEWIDTH_MATERIALID, preferences.GetContourLinewidthMaterialId()), "Failed to set contour materialId linewidth");
                }

                RPR_ERROR_CHECK(m_rprContext->SetParameter(RPR_CONTEXT_GPUINTEGRATOR, "gpucontour"), "Failed to set gpuintegrator");
                return;
            } else {
                m_contourAovs = nullptr;
                RPR_ERROR_CHECK(m_rprContext->SetParameter(RPR_CONTEXT_GPUINTEGRATOR, "gpusimple"), "Failed to set gpuintegrator");
            }
        }

        RPR_ERROR_CHECK(m_rprContext->SetParameter(RPR_CONTEXT_RENDER_MODE, GetRprRenderMode(renderMode)), "Failed to set render mode");
        if (renderMode == HdRprCoreRenderModeTokens->AmbientOcclusion) {
            RPR_ERROR_CHECK(m_rprContext->SetParameter(RPR_CONTEXT_AO_RAY_LENGTH, preferences.GetAoRadius()), "Failed to set ambient occlusion radius");
        }
    }

    void UpdateTahoeSettings(HdRprConfig const& preferences, bool force) {
        if (preferences.IsDirty(HdRprConfig::DirtyAdaptiveSampling) || force) {
            m_varianceThreshold = preferences.GetVarianceThreshold();
            m_minSamples = preferences.GetMinAdaptiveSamples();
            RPR_ERROR_CHECK(m_rprContext->SetParameter(RPR_CONTEXT_ADAPTIVE_SAMPLING_THRESHOLD, m_varianceThreshold), "Failed to set as.threshold");
            RPR_ERROR_CHECK(m_rprContext->SetParameter(RPR_CONTEXT_ADAPTIVE_SAMPLING_MIN_SPP, m_minSamples), "Failed to set as.minspp");

            if (IsAdaptiveSamplingEnabled()) {
                if (!m_internalAovs.count(HdRprAovTokens->variance)) {
                    if (auto aov = CreateAov(HdRprAovTokens->variance)) {
                        m_internalAovs.emplace(HdRprAovTokens->variance, std::move(aov));
                    } else {
                        TF_RUNTIME_ERROR("Failed to create variance AOV, adaptive sampling will not work");
                    }
                }
            } else {
                m_internalAovs.erase(HdRprAovTokens->variance);
            }

            m_dirtyFlags |= ChangeTracker::DirtyScene;
        }

        if (preferences.IsDirty(HdRprConfig::DirtyQuality) || force) {
            RPR_ERROR_CHECK(m_rprContext->SetParameter(RPR_CONTEXT_MAX_RECURSION, preferences.GetMaxRayDepth()), "Failed to set max recursion");
            RPR_ERROR_CHECK(m_rprContext->SetParameter(RPR_CONTEXT_MAX_DEPTH_DIFFUSE, preferences.GetMaxRayDepthDiffuse()), "Failed to set max depth diffuse");
            RPR_ERROR_CHECK(m_rprContext->SetParameter(RPR_CONTEXT_MAX_DEPTH_GLOSSY, preferences.GetMaxRayDepthGlossy()), "Failed to set max depth glossy");
            RPR_ERROR_CHECK(m_rprContext->SetParameter(RPR_CONTEXT_MAX_DEPTH_REFRACTION, preferences.GetMaxRayDepthRefraction()), "Failed to set max depth refraction");
            RPR_ERROR_CHECK(m_rprContext->SetParameter(RPR_CONTEXT_MAX_DEPTH_GLOSSY_REFRACTION, preferences.GetMaxRayDepthGlossyRefraction()), "Failed to set max depth glossy refraction");
            RPR_ERROR_CHECK(m_rprContext->SetParameter(RPR_CONTEXT_MAX_DEPTH_SHADOW, preferences.GetMaxRayDepthShadow()), "Failed to set max depth shadow");

            RPR_ERROR_CHECK(m_rprContext->SetParameter(RPR_CONTEXT_RAY_CAST_EPISLON, preferences.GetRaycastEpsilon()), "Failed to set ray cast epsilon");
            auto radianceClamp = preferences.GetEnableRadianceClamping() ? preferences.GetRadianceClamping() : std::numeric_limits<float>::max();
            RPR_ERROR_CHECK(m_rprContext->SetParameter(RPR_CONTEXT_RADIANCE_CLAMP, radianceClamp), "Failed to set radiance clamp");

            m_dirtyFlags |= ChangeTracker::DirtyScene;
        }

        if ((preferences.IsDirty(HdRprConfig::DirtyInteractiveMode) ||
            preferences.IsDirty(HdRprConfig::DirtyInteractiveQuality)) || force) {
            m_isInteractive = preferences.GetInteractiveMode();
            auto maxRayDepth = m_isInteractive ? preferences.GetInteractiveMaxRayDepth() : preferences.GetMaxRayDepth();
            RPR_ERROR_CHECK(m_rprContext->SetParameter(RPR_CONTEXT_MAX_RECURSION, maxRayDepth), "Failed to set max recursion");

            if (m_rprContextMetadata.pluginType == kPluginNorthstar) {
                int downscale = 0;
                if (m_isInteractive) {
                    downscale = preferences.GetInteractiveResolutionDownscale();
                }
                RPR_ERROR_CHECK(m_rprContext->SetParameter(RPR_CONTEXT_PREVIEW, uint32_t(downscale)), "Failed to set preview mode");
            } else {
                bool enableDownscale = m_isInteractive && preferences.GetInteractiveEnableDownscale();
                RPR_ERROR_CHECK(m_rprContext->SetParameter(RPR_CONTEXT_PREVIEW, uint32_t(enableDownscale)), "Failed to set preview mode");
            }

            if (preferences.IsDirty(HdRprConfig::DirtyInteractiveMode) || m_isInteractive) {
                m_dirtyFlags |= ChangeTracker::DirtyScene;
            }
        }

        UpdateRenderMode(preferences, force);

        if (preferences.IsDirty(HdRprConfig::DirtySeed) || force) {
            m_isUniformSeed = preferences.GetUniformSeed();
            m_frameCount = 0;
            m_dirtyFlags |= ChangeTracker::DirtyScene;
        }

        if (m_rprContextMetadata.pluginType == kPluginNorthstar) {
            if (preferences.IsDirty(HdRprConfig::DirtyMotionBlur) || force) {
                RPR_ERROR_CHECK(m_rprContext->SetParameter(RPR_CONTEXT_BEAUTY_MOTION_BLUR, uint32_t(preferences.GetEnableBeautyMotionBlur())), "Failed to set beauty motion blur");
                m_dirtyFlags |= ChangeTracker::DirtyScene;
            }

            if (preferences.IsDirty(HdRprConfig::DirtyOCIO) || force) {
                std::string ocioConfigPath;

                // OpenColorIO doc recommends to use `OCIO` environment variable to
                // globally define path to OCIO config. See the docs for details about the motivation for this.
                // Houdini handles it in the same while leaving possibility to override it through UI.
                // We allow the OCIO config path to be overridden through render settings.
                if (!preferences.GetOcioConfigPath().empty()) {
                    ocioConfigPath = preferences.GetOcioConfigPath();
                } else {
                    ocioConfigPath = TfGetenv("OCIO");
                }

                RPR_ERROR_CHECK(m_rprContext->SetParameter(RPR_CONTEXT_OCIO_CONFIG_PATH, ocioConfigPath.c_str()), "Faled to set OCIO config path");
                RPR_ERROR_CHECK(m_rprContext->SetParameter(RPR_CONTEXT_OCIO_RENDERING_COLOR_SPACE, preferences.GetOcioRenderingColorSpace().c_str()), "Faled to set OCIO rendering color space");
                m_dirtyFlags |= ChangeTracker::DirtyScene;
            }

            if (preferences.IsDirty(HdRprConfig::DirtyCryptomatte) || force) {
#ifdef RPR_EXR_EXPORT_ENABLED
                m_cryptomatteOutputPath = preferences.GetCryptomatteOutputPath();
                m_cryptomattePreviewLayer = preferences.GetCryptomattePreviewLayer();
#else
                if (!preferences.GetCryptomatteOutputPath().empty()) {
                    fprintf(stderr, "Cryptomatte export is not supported: hdRpr compiled without .exr support\n");
                }
#endif // RPR_EXR_EXPORT_ENABLED
            }
        }
    }

    void UpdateHybridSettings(HdRprConfig const& preferences, bool force) {
        if (preferences.IsDirty(HdRprConfig::DirtyRenderQuality) || force) {
            rpr_uint hybridRenderQuality = -1;
            if (m_currentRenderQuality == HdRprRenderQualityTokens->High) {
                hybridRenderQuality = RPR_RENDER_QUALITY_HIGH;
            } else if (m_currentRenderQuality == HdRprRenderQualityTokens->Medium) {
                hybridRenderQuality = RPR_RENDER_QUALITY_MEDIUM;
            } else if (m_currentRenderQuality == HdRprRenderQualityTokens->Low) {
                hybridRenderQuality = RPR_RENDER_QUALITY_LOW;
            }

            if (hybridRenderQuality != -1) {
                RPR_ERROR_CHECK(m_rprContext->SetParameter(rpr::ContextInfo(RPR_CONTEXT_RENDER_QUALITY), hybridRenderQuality), "Fail to set context hybrid render quality");
            }
        }
    }

    void UpdateSettings(HdRprConfig const& preferences, bool force = false) {
        if (preferences.IsDirty(HdRprConfig::DirtySampling) || force) {
            m_maxSamples = preferences.GetMaxSamples();
            if (m_maxSamples < m_numSamples) {
                // Force framebuffers clear to render required number of samples
                m_dirtyFlags |= ChangeTracker::DirtyScene;
            }
        }

        if (m_rprContextMetadata.pluginType == kPluginTahoe ||
            m_rprContextMetadata.pluginType == kPluginNorthstar) {
            UpdateTahoeSettings(preferences, force);
        } else if (m_rprContextMetadata.pluginType == kPluginHybrid) {
            UpdateHybridSettings(preferences, force);
        }

        if (preferences.IsDirty(HdRprConfig::DirtyAlpha) || force ||
            (m_rprContextMetadata.pluginType == kPluginNorthstar && preferences.IsDirty(HdRprConfig::DirtyRenderMode))) {
            m_isAlphaEnabled = preferences.GetEnableAlpha();

            UpdateColorAlpha(m_colorAov.get());
        }

        if (preferences.IsDirty(HdRprConfig::DirtySession) || force) {
            m_isProgressive = preferences.GetProgressive();
            bool isBatch = preferences.GetRenderMode() == HdRprRenderModeTokens->batch;
            if (m_isBatch != isBatch) {
                m_isBatch = isBatch;
                m_batchREM = isBatch ? std::make_unique<BatchRenderEventManager>() : nullptr;
                m_dirtyFlags |= ChangeTracker::DirtyScene;
            }
        }

        if (preferences.IsDirty(HdRprConfig::DirtySession) || preferences.IsDirty(HdRprConfig::DirtyCryptomatte) || force) {
            if (!m_cryptomatteOutputPath.empty() &&
                (m_isBatch || preferences.GetCryptomatteOutputMode() == HdRprCryptomatteOutputModeTokens->Interactive) &&
                m_rprContextMetadata.pluginType == kPluginNorthstar) {
                if (!m_cryptomatteAovs) {
                    auto cryptomatteAovs = std::make_unique<CryptomatteAovs>();
                    cryptomatteAovs->obj.aov[0] = CreateAov(HdRprAovTokens->cryptomatteObj0);
                    cryptomatteAovs->obj.aov[1] = CreateAov(HdRprAovTokens->cryptomatteObj1);
                    cryptomatteAovs->obj.aov[2] = CreateAov(HdRprAovTokens->cryptomatteObj2);
                    cryptomatteAovs->mat.aov[0] = CreateAov(HdRprAovTokens->cryptomatteMat0);
                    cryptomatteAovs->mat.aov[1] = CreateAov(HdRprAovTokens->cryptomatteMat1);
                    cryptomatteAovs->mat.aov[2] = CreateAov(HdRprAovTokens->cryptomatteMat2);
                    for (int i = 0; i < 3; ++i) {
                        if (!cryptomatteAovs->obj.aov[i] ||
                            !cryptomatteAovs->mat.aov[i]) {
                            cryptomatteAovs = nullptr;
                            break;
                        }
                    }
                    m_cryptomatteAovs = std::move(cryptomatteAovs);
                }
            } else {
                m_cryptomatteAovs = nullptr;
            }
        }
    }

    void UpdateCamera(RenderSetting<TfToken> const& aspectRatioPolicy, RenderSetting<bool> const& instantaneousShutter) {
        if (!m_hdCamera || !m_camera) {
            return;
        }

        if (aspectRatioPolicy.isDirty ||
            instantaneousShutter.isDirty) {
            m_dirtyFlags |= ChangeTracker::DirtyHdCamera;
        }

        if ((m_dirtyFlags & ChangeTracker::DirtyViewport) == 0 &&
            !IsCameraChanged()) {
            return;
        }

        GfRange1f clippingRange(0.01f, 100000000.0f);
        m_hdCamera->GetClippingRange(&clippingRange);
        RPR_ERROR_CHECK(m_camera->SetNearPlane(clippingRange.GetMin()), "Failed to set camera near plane");
        RPR_ERROR_CHECK(m_camera->SetFarPlane(clippingRange.GetMax()), "Failed to set camera far plane");

        double shutterOpen = 0.0;
        double shutterClose = 0.0;
        if (!instantaneousShutter.value) {
            m_hdCamera->GetShutterOpen(&shutterOpen);
            m_hdCamera->GetShutterClose(&shutterClose);
        }
        double exposure = std::max(shutterClose - shutterOpen, 0.0);

        // Hydra always sample transforms in such a way that
        // starting transform matches shutterOpen and
        // ending transform matches shutterClose
        RPR_ERROR_CHECK(m_camera->SetExposure(1.0f), "Failed to set camera exposure");

        auto setCameraLookAt = [this](GfMatrix4d const& viewMatrix, GfMatrix4d const& inverseViewMatrix) {
            auto& iwvm = inverseViewMatrix;
            auto& wvm = viewMatrix;
            GfVec3f eye(iwvm[3][0], iwvm[3][1], iwvm[3][2]);
            GfVec3f up(wvm[0][1], wvm[1][1], wvm[2][1]);
            GfVec3f n(wvm[0][2], wvm[1][2], wvm[2][2]);
            GfVec3f at(eye - n);
            RPR_ERROR_CHECK(m_camera->LookAt(eye[0], eye[1], eye[2], at[0], at[1], at[2], up[0], up[1], up[2]), "Failed to set camera Look At");
        };

        if (exposure != 0.0 && m_hdCamera->GetTransformSamples().count > 1) {
            auto& transformSamples = m_hdCamera->GetTransformSamples();

            // XXX (RPR): there is no way to sample all transforms via current RPR API
            auto& startTransform = transformSamples.values.front();
            auto& endTransform = transformSamples.values.back();

            GfVec3f linearMotion, scaleMotion, rotateAxis;
            float rotateAngle;
            GetMotion(startTransform, endTransform, &linearMotion, &scaleMotion, &rotateAxis, &rotateAngle);

            setCameraLookAt(startTransform.GetInverse(), startTransform);
            RPR_ERROR_CHECK(m_camera->SetLinearMotion(linearMotion[0], linearMotion[1], linearMotion[2]), "Failed to set camera linear motion");
            RPR_ERROR_CHECK(m_camera->SetAngularMotion(rotateAxis[0], rotateAxis[1], rotateAxis[2], rotateAngle), "Failed to set camera angular motion");
        } else {
            setCameraLookAt(m_hdCamera->GetViewMatrix(), m_hdCamera->GetViewInverseMatrix());
            RPR_ERROR_CHECK(m_camera->SetLinearMotion(0.0f, 0.0f, 0.0f), "Failed to set camera linear motion");
            RPR_ERROR_CHECK(m_camera->SetAngularMotion(1.0f, 0.0f, 0.0f, 0.0f), "Failed to set camera angular motion");
        }

        auto aspectRatio = double(m_viewportSize[0]) / m_viewportSize[1];
        m_cameraProjectionMatrix = CameraUtilConformedWindow(m_hdCamera->GetProjectionMatrix(), m_hdCamera->GetWindowPolicy(), aspectRatio);

        float sensorWidth;
        float sensorHeight;
        float focalLength;

        GfVec2f apertureSize;
        GfVec2f apertureOffset(0.0f);
        HdRprCamera::Projection projection;
        if (m_hdCamera->GetFocalLength(&focalLength) &&
            m_hdCamera->GetApertureSize(&apertureSize) &&
            m_hdCamera->GetApertureOffset(&apertureOffset) &&
            m_hdCamera->GetProjection(&projection)) {
            ApplyAspectRatioPolicy(m_viewportSize, aspectRatioPolicy.value, apertureSize);
            sensorWidth = apertureSize[0];
            sensorHeight = apertureSize[1];

            apertureOffset[0] /= apertureSize[0];
            apertureOffset[1] /= apertureSize[1];
        } else {
            bool isOrthographic = round(m_cameraProjectionMatrix[3][3]) == 1.0;
            if (isOrthographic) {
                projection = HdRprCamera::Orthographic;

                GfVec3f ndcTopLeft(-1.0f, 1.0f, 0.0f);
                GfVec3f nearPlaneTrace = m_cameraProjectionMatrix.GetInverse().Transform(ndcTopLeft);

                sensorWidth = std::abs(nearPlaneTrace[0]) * 2.0;
                sensorHeight = std::abs(nearPlaneTrace[1]) * 2.0;
            } else {
                projection = HdRprCamera::Perspective;

                sensorWidth = 1.0f;
                sensorHeight = 1.0f / aspectRatio;
                focalLength = m_cameraProjectionMatrix[1][1] / (2.0 * aspectRatio);
            }
        }

        RPR_ERROR_CHECK(m_camera->SetLensShift(apertureOffset[0], apertureOffset[1]), "Failed to set camera lens shift");

        if (projection == HdRprCamera::Orthographic) {
            RPR_ERROR_CHECK(m_camera->SetMode(RPR_CAMERA_MODE_ORTHOGRAPHIC), "Failed to set camera mode");
            RPR_ERROR_CHECK(m_camera->SetOrthoWidth(sensorWidth), "Failed to set camera ortho width");
            RPR_ERROR_CHECK(m_camera->SetOrthoHeight(sensorHeight), "Failed to set camera ortho height");
        } else {
            RPR_ERROR_CHECK(m_camera->SetMode(RPR_CAMERA_MODE_PERSPECTIVE), "Failed to set camera mode");

            float focusDistance = 1.0f;
            m_hdCamera->GetFocusDistance(&focusDistance);
            if (focusDistance > 0.0f) {
                RPR_ERROR_CHECK(m_camera->SetFocusDistance(focusDistance), "Failed to set camera focus distance");
            }

            float fstop = 0.0f;
            m_hdCamera->GetFStop(&fstop);
            bool dofEnabled = fstop != 0.0f && fstop != std::numeric_limits<float>::max();

            if (dofEnabled) {
                int apertureBlades = m_hdCamera->GetApertureBlades();
                if (apertureBlades < 4 || apertureBlades > 32) {
                    apertureBlades = 16;
                }
                RPR_ERROR_CHECK(m_camera->SetApertureBlades(apertureBlades), "Failed to set camera aperture blades");
            } else {
                fstop = std::numeric_limits<float>::max();
            }
            RPR_ERROR_CHECK(m_camera->SetFStop(fstop), "Failed to set camera FStop");

            // Convert to millimeters
            focalLength *= 1e3f;
            sensorWidth *= 1e3f;
            sensorHeight *= 1e3f;

            RPR_ERROR_CHECK(m_camera->SetFocalLength(focalLength), "Fail to set camera focal length");
            RPR_ERROR_CHECK(m_camera->SetSensorSize(sensorWidth, sensorHeight), "Failed to set camera sensor size");
        }
    }

    VtValue GetAovSetting(TfToken const& settingName, HdRenderPassAovBinding const& aovBinding) {
        auto settingsIt = aovBinding.aovSettings.find(settingName);
        if (settingsIt == aovBinding.aovSettings.end()) {
            return VtValue();
        }
        return settingsIt->second;
    }

    bool GetAovBindingInfo(HdRenderPassAovBinding const& aovBinding, TfToken* aovName, std::string* lpe, HdFormat* format) {
        // Check for UsdRenderVar: take aovName from `sourceName`, format from `dataType`
        auto sourceType = GetAovSetting(UsdRenderTokens->sourceType, aovBinding);
        if (sourceType == UsdRenderTokens->raw) {
            auto name = TfToken(GetAovSetting(UsdRenderTokens->sourceName, aovBinding).Get<std::string>());
            auto& aovDesc = HdRprAovRegistry::GetInstance().GetAovDesc(name);
            if (aovDesc.id != kAovNone && aovDesc.format != HdFormatInvalid) {
                *aovName = name;
                *format = ConvertUsdRenderVarDataType(GetAovSetting(UsdRenderTokens->dataType, aovBinding).Get<TfToken>());
                return *format != HdFormatInvalid;
            } else {
                TF_RUNTIME_ERROR("Unsupported UsdRenderVar sourceName: %s", name.GetText());
            }
        } else if (sourceType == UsdRenderTokens->lpe) {
            auto sourceName = GetAovSetting(UsdRenderTokens->sourceName, aovBinding).Get<std::string>();
            if (sourceName.empty()) {
                return false;
            }

            *format = ConvertUsdRenderVarDataType(GetAovSetting(UsdRenderTokens->dataType, aovBinding).Get<TfToken>());

            if (sourceName == "C.*") {
                // We can use RPR_AOV_COLOR here instead of reserving one of the available LPE AOV slots
                *aovName = HdAovTokens->color;
            } else {
                if (m_rprContextMetadata.pluginType != kPluginNorthstar) {
                    TF_RUNTIME_ERROR("LPE AOV is supported in Northstar only");
                    return false;
                }

                *lpe = sourceName;
            }

            return *format != HdFormatInvalid;
        }

        // Default AOV: aovName from `aovBinding.aovName`, format is controlled by HdRenderBuffer
        auto& aovDesc = HdRprAovRegistry::GetInstance().GetAovDesc(aovBinding.aovName);
        if (aovDesc.id != kAovNone && aovDesc.format != HdFormatInvalid) {
            *aovName = aovBinding.aovName;
            *format = static_cast<HdRprRenderBuffer*>(aovBinding.renderBuffer)->GetFormat();
            return true;
        }

        return false;
    }

    void UpdateAovs(HdRprRenderParam* rprRenderParam, RenderSetting<bool> enableDenoise, RenderSetting<HdRprApiColorAov::TonemapParams> tonemap, bool clearAovs) {
        UpdateDenoising(enableDenoise);

        if (tonemap.isDirty) {
            m_colorAov->SetTonemap(tonemap.value);
        }

        if (m_dirtyFlags & (ChangeTracker::DirtyAOVBindings | ChangeTracker::DirtyAOVRegistry)) {
            m_resolveData.rawAovs.clear();
            m_resolveData.computedAovs.clear();
            for (auto it = m_aovRegistry.begin(); it != m_aovRegistry.end();) {
                if (auto aov = it->second.lock()) {
                    bool isMultiSampled = aov->GetDesc().multiSampled;

                    // An opinion of a user overrides an AOV descriptor opinion
                    if (auto outputRb = GetOutputRenderBuffer(it->first)) {
                        isMultiSampled = outputRb->isMultiSampled;
                    }

                    if (aov->GetDesc().computed) {
                        m_resolveData.computedAovs.push_back({aov.get(), isMultiSampled});
                    } else {
                        m_resolveData.rawAovs.push_back({aov.get(), isMultiSampled});
                    }
                    ++it;
                } else {
                    it = m_aovRegistry.erase(it);
                }
            }
        }

        if (m_dirtyFlags & ChangeTracker::DirtyViewport) {
            m_resolveData.ForAllAovs([this](ResolveData::AovEntry const& e) {
                e.aov->Resize(m_viewportSize[0], m_viewportSize[1], e.aov->GetFormat());
            });

            // If AOV bindings are dirty then we already committed HdRprRenderBuffers, see SetAovBindings
            if ((m_dirtyFlags & ChangeTracker::DirtyAOVBindings) == 0) {
                for (auto& outputRb : m_outputRenderBuffers) {
                    auto rprRenderBuffer = static_cast<HdRprRenderBuffer*>(outputRb.aovBinding->renderBuffer);
                    outputRb.mappedData = rprRenderBuffer->GetPointerForWriting();
                    outputRb.mappedDataSize = HdDataSizeOfFormat(rprRenderBuffer->GetFormat()) * rprRenderBuffer->GetWidth() * rprRenderBuffer->GetHeight();
                }
            }
        }

        if (m_dirtyFlags & ChangeTracker::DirtyScene ||
            m_dirtyFlags & ChangeTracker::DirtyAOVRegistry ||
            m_dirtyFlags & ChangeTracker::DirtyAOVBindings ||
            m_dirtyFlags & ChangeTracker::DirtyViewport ||
            IsCameraChanged()) {
            clearAovs = true;
        }

        auto rprApi = rprRenderParam->GetRprApi();
        m_resolveData.ForAllAovs([=](ResolveData::AovEntry const& e) {
            e.aov->Update(rprApi, m_rifContext.get());
            if (clearAovs) {
                e.aov->Clear();
            }
        });

        if (clearAovs) {
            m_numSamples = 0;
            m_activePixels = -1;
            m_isFirstSample = true;
            m_frameRenderTotalTime = {};
            m_frameResolveTotalTime = {};

            // Always start from RPR_CONTEXT_ITERATIONS=1 to be able to resolve singlesampled AOVs correctly
            m_numSamplesPerIter = 1;
            RPR_ERROR_CHECK(m_rprContext->SetParameter(RPR_CONTEXT_ITERATIONS, m_numSamplesPerIter), "Failed to set context iterations");
        }
    }

    void UpdateDenoising(RenderSetting<bool> enableDenoise) {
        // Disable denoiser to prevent possible crashes due to incorrect AI models
        if (!m_rifContext || m_rifContext->GetModelPath().empty()) {
            return;
        }

        if (!enableDenoise.isDirty ||
            m_isDenoiseEnabled == enableDenoise.value) {
            return;
        }

        m_isDenoiseEnabled = enableDenoise.value;
        if (!m_isDenoiseEnabled) {
            m_colorAov->DeinitDenoise(m_rifContext.get());
            return;
        }

        rif::FilterType filterType = rif::FilterType::EawDenoise;
        if (RprUsdIsGpuUsed(m_rprContextMetadata)) {
            filterType = rif::FilterType::AIDenoise;
        }

        if (filterType == rif::FilterType::EawDenoise) {
            m_colorAov->InitEAWDenoise(CreateAov(HdRprAovTokens->albedo),
                                     CreateAov(HdAovTokens->normal),
                                     CreateAov(HdRprGetCameraDepthAovName()),
                                     CreateAov(HdAovTokens->primId),
                                     CreateAov(HdRprAovTokens->worldCoordinate));
        } else {
            m_colorAov->InitAIDenoise(CreateAov(HdRprAovTokens->albedo),
                                    CreateAov(HdAovTokens->normal),
                                    CreateAov(HdRprGetCameraDepthAovName()));
        }
    }

    using RenderUpdateCallbackFunc = void (*)(float progress, void* userData);
    void EnableRenderUpdateCallback(RenderUpdateCallbackFunc rucFunc) {
        if (m_rprContextMetadata.pluginType != kPluginNorthstar) {
            m_isRenderUpdateCallbackEnabled = false;
            return;
        }

        m_rucData.rprApi = this;
        RPR_ERROR_CHECK_THROW(m_rprContext->SetParameter(RPR_CONTEXT_RENDER_UPDATE_CALLBACK_FUNC, (void*)rucFunc), "Failed to set northstar RUC func");
        RPR_ERROR_CHECK_THROW(m_rprContext->SetParameter(RPR_CONTEXT_RENDER_UPDATE_CALLBACK_DATA, &m_rucData), "Failed to set northstar RUC data");
        m_isRenderUpdateCallbackEnabled = true;
    }

    bool EnableAborting() {
        m_isAbortingEnabled.store(true);

        // If abort was called when it was disabled, abort now
        if (m_abortRender) {
            AbortRender();
            return true;
        }
        return false;
    }

    void IncrementFrameCount(bool isAdaptiveSamplingEnabled) {
        if (RprUsdIsHybrid(m_rprContextMetadata.pluginType)) {
            return;
        }

        uint32_t frameCount = m_frameCount++;

        // XXX: When adaptive sampling is enabled,
        // Tahoe requires RPR_CONTEXT_FRAMECOUNT to be set to 0 on the very first sample,
        // otherwise internal adaptive sampling buffers is never reset
        if (m_rprContextMetadata.pluginType == kPluginTahoe &&
            isAdaptiveSamplingEnabled && m_numSamples == 0) {
            frameCount = 0;
        }

        RPR_ERROR_CHECK(m_rprContext->SetParameter(RPR_CONTEXT_FRAMECOUNT, frameCount), "Failed to set framecount");
    }

    static void BatchRenderUpdateCallback(float progress, void* dataPtr) {
        auto data = static_cast<RenderUpdateCallbackData*>(dataPtr);

        if (data->rprApi->m_numSamples == 0) {
            data->rprApi->EnableAborting();
        }

        if (data->rprApi->m_resolveMode == kResolveInRenderUpdateCallback) {
            // In batch, we do resolve from RUC only by request
            if (data->rprApi->m_batchREM->IsResolveRequested()) {
                data->rprApi->ResolveFramebuffers();
                data->rprApi->m_batchREM->OnResolve();
            }
        }

        data->previousProgress = progress;
    }

    bool CommonRenderImplPrologue() {
        if (m_numSamples == 0) {
            // Default resolve mode
            m_resolveMode = kResolveAfterRender;

            // When we want to have a uniform seed across all frames,
            // we need to make sure that RPR_CONTEXT_FRAMECOUNT sequence is the same for all of them
            if (m_isUniformSeed) {
                m_frameCount = 0;
            }

            // Disable aborting on the very first sample
            //
            // Ideally, aborting the first sample should not be the problem.
            // We would like to be able to abort it: to reduce response time,
            // to avoid doing calculations that may be discarded by the following changes.
            // But in reality, aborting the very first sample may cause crashes or
            // unwanted behavior when we will call rprContextRender next time.
            // So until RPR core fixes these issues, we are not aborting the first sample.
            m_isAbortingEnabled.store(false);
        }
        m_abortRender.store(false);

        // If the changes that were made by the user did not reset our AOVs,
        // we can just resolve them to the current render buffers and we are done with the rendering
        if (IsConverged()) {
            ResolveFramebuffers();
            return false;
        }

        return true;
    }

    uint32_t cryptomatte_avoid_bad_float_hash(uint32_t hash) {
        // from Cryptomatte Specification version 1.2.0
        // This is for avoiding nan, inf, subnormals
        // 
        // if all exponent bits are 0 (subnormals, +zero, -zero) set exponent to 1
        // if all exponent bits are 1 (NaNs, +inf, -inf) set exponent to 254
        uint32_t exponent = hash >> 23 & 255; // extract exponent (8 bits)
        if (exponent == 0 || exponent == 255) {
            hash ^= 1 << 23; // toggle bit
        }
        return hash;
    }
    std::string cryptomatte_hash_name(const char* name, size_t size) {
        uint32_t m3hash = 0;
        MurmurHash3_x86_32(name, size, 0, &m3hash);
        m3hash = cryptomatte_avoid_bad_float_hash(m3hash);
        return TfStringPrintf("%08x", m3hash);
    }
    template <size_t size>
    std::string cryptomatte_hash_name(char (&name)[size]) {
        return cryptomatte_hash_name(name, size);
    }
    std::string cryptomatte_hash_name(std::string const& name) {
        return cryptomatte_hash_name(name.c_str(), name.size());
    }

    void SaveCryptomatte() {
#ifdef RPR_EXR_EXPORT_ENABLED
        if (m_cryptomatteAovs &&
            m_numSamples == m_maxSamples) {

            std::string outputPath = m_cryptomatteOutputPath;
            std::string filename = TfGetBaseName(outputPath);
            if (filename.empty()) {
                TF_WARN("Cryptomatte output path should be a path to .exr file");
                outputPath = TfStringCatPaths(outputPath, "cryptomatte.exr");
            } else if (!TfStringEndsWith(outputPath, ".exr")) {
                TF_WARN("Cryptomatte output path should be a path to .exr file");
                outputPath += ".exr";
            }

            if (!CreateIntermediateDirectories(outputPath)) {
                fprintf(stderr, "Failed to save cryptomatte aov: cannot create intermediate directories - %s\n", outputPath.c_str());
                return;
            }

            // Generate manifests
            std::string objectManifestEncoded;
            std::string materialManifestEncoded;

            if (auto shapes = RprUsdGetListInfo<rpr_shape>(m_rprContext.get(), RPR_CONTEXT_LIST_CREATED_SHAPES)) {
                json objectManifest;
                json materialManifest;
                for (size_t iShape = 0; iShape < shapes.size; ++iShape) {
                    auto shape = RprUsdGetRprObject<rpr::Shape>(shapes.data[iShape]);
                    if (auto name = RprUsdGetListInfo<char>(shape, RPR_SHAPE_NAME)) {
                        objectManifest[name.data.get()] = cryptomatte_hash_name(name.data.get(), name.size - 1);
                    }

                    if (rpr_material_node rprMaterialNode = RprUsdGetInfo<rpr_material_node>(shape, RPR_SHAPE_MATERIAL)) {
                        auto name = RprUsdGetListInfo<char>(
                            [rprMaterialNode](size_t size, void* data, size_t* size_ret) {
                                return rprMaterialNodeGetInfo(rprMaterialNode, RPR_MATERIAL_NODE_NAME, size, data, size_ret);
                            }
                        );
                        if (name) {
                            materialManifest[name.data.get()] = cryptomatte_hash_name(name.data.get(), name.size - 1);
                        }
                    }
                }
                objectManifestEncoded = objectManifest.dump();
                materialManifestEncoded = materialManifest.dump();
            }

            try {
                namespace exr = OPENEXR_IMF_NAMESPACE;
                exr::FrameBuffer exrFb;
                exr::Header exrHeader(m_viewportSize[0], m_viewportSize[1]);
                exrHeader.compression() = exr::ZIPS_COMPRESSION;

                const int kNumComponents = 4;
                const char* kComponentNames[kNumComponents] = {".R", ".G", ".B", ".A"};

                size_t linesize = m_viewportSize[0] * kNumComponents * sizeof(float);
                size_t layersize = m_viewportSize[1] * linesize;
                std::unique_ptr<char[]> flipBuffer;
                if (m_isOutputFlipped) {
                    flipBuffer = std::make_unique<char[]>(layersize);
                }

                std::vector<std::unique_ptr<char[]>> cryptomatteLayers;
                std::vector<std::unique_ptr<GfVec4f[]>> previewLayers;

                auto addCryptomatte = [&](const char* name, CryptomatteAov const& cryptomatte, std::string const& manifest) {
                    std::string nameHash = cryptomatte_hash_name(name).substr(0, 7);
                    std::string cryptoPrefix = "cryptomatte/" + nameHash + "/";
                    exrHeader.insert(cryptoPrefix + "name", exr::StringAttribute(name));
                    exrHeader.insert(cryptoPrefix + "hash", exr::StringAttribute("MurmurHash3_32"));
                    exrHeader.insert(cryptoPrefix + "conversion", exr::StringAttribute("uint32_to_float32"));
                    exrHeader.insert(cryptoPrefix + "manifest", exr::StringAttribute(manifest));

                    auto addLayer = [&](const char* layerName, char* basePtr) {
                        for (int iComponent = 0; iComponent < kNumComponents; ++iComponent) {
                            std::string channelName = TfStringPrintf("%s%s", layerName, kComponentNames[iComponent]);
                            exrHeader.channels().insert(channelName.c_str(), exr::Channel(exr::FLOAT));

                            char* dataPtr = &basePtr[iComponent * sizeof(float)];
                            size_t xStride = kNumComponents * sizeof(float);
                            size_t yStride = xStride * m_viewportSize[0];
                            exrFb.insert(channelName.c_str(), exr::Slice(exr::FLOAT, dataPtr, xStride, yStride));
                        }
                    };

                    for (int i = 0; i < 3; ++i) {
                        auto rprLayer = cryptomatte.aov[i]->GetResolvedFb();
                        cryptomatteLayers.push_back(std::make_unique<char[]>(layersize));
                        if (!rprLayer->GetData(cryptomatteLayers.back().get(), layersize)) {
                            throw std::runtime_error("failed to get RPR fb data");
                        }

                        if (m_isOutputFlipped) {
                            for (int y = 0; y < m_viewportSize[1]; ++y) {
                                void* src = &cryptomatteLayers.back()[y * linesize];
                                void* dst = &flipBuffer[(m_viewportSize[1] - y - 1) * linesize];
                                std::memcpy(dst, src, linesize);
                            }
                            std::swap(flipBuffer, cryptomatteLayers.back());
                        }

                        std::string layerName = TfStringPrintf("%s0%d", name, i);
                        addLayer(layerName.c_str(), cryptomatteLayers.back().get());
                    }

                    if (m_cryptomattePreviewLayer) {
                        size_t numPixels = m_viewportSize[0] * m_viewportSize[1];
                        previewLayers.push_back(std::make_unique<GfVec4f[]>(numPixels));
                        std::memset(previewLayers.back().get(), 0, numPixels * sizeof(GfVec4f));

                        size_t channelOffset = cryptomatteLayers.size() - 3;

                        GfVec4f* previewLayer = previewLayers.back().get();
                        WorkParallelForN(numPixels,
                            [&](size_t begin, size_t end) {
                                for (size_t iChannel = 0; iChannel < 3; ++iChannel) {
                                    auto channelData = cryptomatteLayers[channelOffset + iChannel].get();
                                    for (size_t iPixel = begin; iPixel < end; ++iPixel) {
                                        size_t offset = iPixel * kNumComponents * sizeof(float);

                                        uint32_t id;
                                        float contrib;
                                        UnalignedRead(channelData, &offset, &id);
                                        UnalignedRead(channelData, &offset, &contrib);
                                        GfVec4f color = ColorizeId(id) * contrib;

                                        UnalignedRead(channelData, &offset, &id);
                                        UnalignedRead(channelData, &offset, &contrib);
                                        color += ColorizeId(id) * contrib;

                                        previewLayer[iPixel] += color;
                                    }
                                }
                            }
                        );

                        addLayer(name, (char*)previewLayer);
                    }
                };

                addCryptomatte("CryptoObject", m_cryptomatteAovs->obj, objectManifestEncoded);
                addCryptomatte("CryptoMaterial", m_cryptomatteAovs->mat, materialManifestEncoded);

                ArchUnlinkFile(outputPath.c_str());
                exr::OutputFile exrFile(outputPath.c_str(), exrHeader);
                exrFile.setFrameBuffer(exrFb);
                exrFile.writePixels(m_viewportSize[1]);
            } catch (std::exception& e) {
                fprintf(stderr, "Failed to save cryptomatte: %s", e.what());
            }
        }
#endif // RPR_EXR_EXPORT_ENABLED
    }

    void BatchRenderImpl(HdRprRenderThread* renderThread) {
        if (!CommonRenderImplPrologue()) {
            return;
        }

        auto renderScope = m_batchREM->EnterRenderScope();

        EnableRenderUpdateCallback(BatchRenderUpdateCallback);

        // Also, we try to maximize the number of samples rendered with one rprContextRender call.
        bool isMaximizingContextIterations = false;

        // In a batch session, we disable resolving of all samples except the first and last.
        // Also, if the user will keep progressive mode on, we support snapshoting (resolving intermediate renders)
        //
        // User might decide to completely disable progress updates to maximize performance.
        // In this case, snapshoting is not available.
        if (m_isProgressive) {
            // We can keep the ability to log progress and do snapshots
            // while maximizing RPR_CONTEXT_ITERATIONS, only if RUC is supported.
            if (m_isRenderUpdateCallbackEnabled) {
                isMaximizingContextIterations = true;
            }
        } else {
            // If the user is willing to sacrifice progress logging and snapshots,
            // we minimize the amount of chore work needed to get renders.
            isMaximizingContextIterations = true;
            if (m_isRenderUpdateCallbackEnabled) {
                m_isRenderUpdateCallbackEnabled = false;
                RPR_ERROR_CHECK_THROW(m_rprContext->SetParameter(RPR_CONTEXT_RENDER_UPDATE_CALLBACK_FUNC, (void*)nullptr), "Failed to disable RUC func");
            }
        }

        if (m_contourAovs) {
            // In contour rendering mode we must render with RPR_CONTEXT_ITERATIONS=1
            if (isMaximizingContextIterations) {
                isMaximizingContextIterations = false;
                if (m_isRenderUpdateCallbackEnabled) {
                    m_isRenderUpdateCallbackEnabled = false;
                    RPR_ERROR_CHECK_THROW(m_rprContext->SetParameter(RPR_CONTEXT_RENDER_UPDATE_CALLBACK_FUNC, (void*)nullptr), "Failed to disable RUC func");
                }
            }
        }

        // Though if adaptive sampling is enabled in a batch session we first render m_minSamples samples
        // and after that, if needed, render 1 sample at a time because we want to check the current amount of
        // active pixels as often as possible
        const bool isAdaptiveSamplingEnabled = IsAdaptiveSamplingEnabled();
        const bool isActivePixelCountCheckRequired = isAdaptiveSamplingEnabled && m_rprContextMetadata.pluginType == kPluginTahoe;

        // In a batch session, we do denoise once at the end
        auto rprApi = static_cast<HdRprRenderParam*>(m_delegate->GetRenderParam())->GetRprApi();
        if (m_isDenoiseEnabled) {
            m_colorAov->SetDenoise(false, rprApi, m_rifContext.get());
        }

        while (!IsConverged()) {
            if (renderThread->IsStopRequested()) {
                break;
            }

            IncrementFrameCount(isAdaptiveSamplingEnabled);

            auto startTime = std::chrono::high_resolution_clock::now();

            m_rucData.previousProgress = -1.0f;
            auto status = m_rprContext->Render();
            m_rucData.previousProgress = -1.0f;

            m_frameRenderTotalTime += std::chrono::high_resolution_clock::now() - startTime;

            if (status != RPR_SUCCESS && status != RPR_ERROR_ABORTED) {
                RPR_ERROR_CHECK(status, "Failed to render", m_rprContext.get());
                break;
            }

            if (status == RPR_ERROR_ABORTED) {
                break;
            }

            // As soon as the first sample has been rendered, we enable aborting
            m_isAbortingEnabled.store(true);

            m_numSamples += m_numSamplesPerIter;

            if (m_resolveMode == kResolveAfterRender) {
                // In batch mode resolve only the first and the last frames or
                // when the host app requested it explicitly
                if (m_isFirstSample || m_batchREM->IsResolveRequested()) {
                    ResolveFramebuffers();
                    m_batchREM->OnResolve();
                }
            }

            if (isMaximizingContextIterations) {
                int oldNumSamplesPerIter = m_numSamplesPerIter;

                // When singlesampled AOVs already rendered, we can fire up rendering of as many samples as possible
                if (m_numSamples == 1) {
                    // Render as many samples as possible per Render call
                    if (isActivePixelCountCheckRequired) {
                        m_numSamplesPerIter = m_minSamples - m_numSamples;
                    } else {
                        m_numSamplesPerIter = m_maxSamples - m_numSamples;
                    }

                    // And disable resolves after render if possible
                    if (m_isRenderUpdateCallbackEnabled) {
                        m_resolveMode = kResolveInRenderUpdateCallback;
                    }
                } else {
                    // When adaptive sampling is enabled, after reaching m_minSamples we want query RPR_CONTEXT_ACTIVE_PIXEL_COUNT each sample
                    if (isActivePixelCountCheckRequired && m_numSamples == m_minSamples) {
                        m_numSamplesPerIter = 1;
                        isMaximizingContextIterations = false;
                    }
                }

                if (m_numSamplesPerIter != oldNumSamplesPerIter) {
                    // Make sure we will not oversample the image
                    int numSamplesLeft = m_maxSamples - m_numSamples;
                    m_numSamplesPerIter = std::min(m_numSamplesPerIter, numSamplesLeft);
                    if (m_numSamplesPerIter > 0) {
                        RPR_ERROR_CHECK(m_rprContext->SetParameter(RPR_CONTEXT_ITERATIONS, m_numSamplesPerIter), "Failed to set context iterations");
                    }
                }
            }

            if (isActivePixelCountCheckRequired && m_numSamples >= m_minSamples &&
                RPR_ERROR_CHECK(m_rprContext->GetInfo(RPR_CONTEXT_ACTIVE_PIXEL_COUNT, sizeof(m_activePixels), &m_activePixels, NULL), "Failed to query active pixels")) {
                m_activePixels = -1;
            }
        }

        if (m_isDenoiseEnabled) {
            m_colorAov->SetDenoise(true, rprApi, m_rifContext.get());
        }

        ResolveFramebuffers();
    }

    static void RenderUpdateCallback(float progress, void* dataPtr) {
        auto data = static_cast<RenderUpdateCallbackData*>(dataPtr);

        if (data->rprApi->m_numSamples == 0 &&
            !data->rprApi->m_isInteractive) {
            data->rprApi->EnableAborting();
        }

        if (data->rprApi->m_resolveMode == kResolveInRenderUpdateCallback) {
            static const float kResolveFrequency = 0.1f;
            int previousStep = static_cast<int>(data->previousProgress / kResolveFrequency);
            int currentStep = static_cast<int>(progress / kResolveFrequency);
            if (currentStep != previousStep) {
                data->rprApi->ResolveFramebuffers();
            }
        }

        data->previousProgress = progress;
    }

    void RenderImpl(HdRprRenderThread* renderThread) {
        if (!CommonRenderImplPrologue()) {
            return;
        }

        EnableRenderUpdateCallback(RenderUpdateCallback);

        const bool progressivelyIncreaseSamplesPerIter =
            // Progressively increasing RPR_CONTEXT_ITERATIONS makes sense only for Northstar
            // because, first, it highly improves its performance (internal optimization)
            // and, second, it supports render update callback that allows us too resolve intermediate results
            m_rprContextMetadata.pluginType == kPluginNorthstar &&
            // in interactive mode we want to be able to abort ASAP
            !m_isInteractive &&
            // in contour rendering mode we must render only with RPR_CONTEXT_ITERATIONS=1
            !m_contourAovs;

        auto rprApi = static_cast<HdRprRenderParam*>(m_delegate->GetRenderParam())->GetRprApi();
        int iteration = 0;

        while (!IsConverged()) {
            // In interactive mode, always render at least one frame, otherwise
            // disturbing full-screen-flickering will be visible or
            // viewport will not update because of fast exit due to abort
            const bool forceRender = m_isInteractive && m_numSamples == 0;

            renderThread->WaitUntilPaused();
            if (renderThread->IsStopRequested() && !forceRender) {
                break;
            }

            IncrementFrameCount(IsAdaptiveSamplingEnabled());

            if (progressivelyIncreaseSamplesPerIter) {
                // 1, 1, 2, 4, 8, ...
                int numSamplesPerIter = std::max(int(pow(2, int(log2(m_numSamples)))), 1);

                // Make sure we will not oversample the image
                int numSamplesLeft = std::min(numSamplesPerIter, m_maxSamples - m_numSamples);
                numSamplesPerIter = numSamplesLeft > 0 ? numSamplesLeft : numSamplesPerIter;
                if (m_numSamplesPerIter != numSamplesPerIter) {
                    m_numSamplesPerIter = numSamplesPerIter;
                    RPR_ERROR_CHECK(m_rprContext->SetParameter(RPR_CONTEXT_ITERATIONS, m_numSamplesPerIter), "Failed to set context iterations");

                    if (m_isRenderUpdateCallbackEnabled) {
                        // Enable resolves in the render update callback after RPR_CONTEXT_ITERATIONS gets high enough
                        // to get interactive updates even when RPR_CONTEXT_ITERATIONS huge
                        if (m_numSamplesPerIter >= 32) {
                            m_resolveMode = kResolveInRenderUpdateCallback;
                        }
                    }
                }
            }

            auto startTime = std::chrono::high_resolution_clock::now();

            m_rucData.previousProgress = -1.0f;
            auto status = m_rprContext->Render();
            m_rucData.previousProgress = -1.0f;

            m_frameRenderTotalTime += std::chrono::high_resolution_clock::now() - startTime;

            if (status != RPR_SUCCESS && status != RPR_ERROR_ABORTED) {
                RPR_ERROR_CHECK(status, "Failed to render", m_rprContext.get());
                break;
            }

            if (status == RPR_ERROR_ABORTED && !forceRender) {
                break;
            }

            bool doDenoisedResolve = false;
            if (m_colorAov) {
                if (m_isDenoiseEnabled) {
                    ++iteration;
                    if (iteration >= m_denoiseMinIter) {
                        int relativeIter = iteration - m_denoiseMinIter;
                        if (relativeIter % m_denoiseIterStep == 0) {
                            doDenoisedResolve = true;
                        }
                    }

                    // Always force denoise on the last sample because it's quite hard to match
                    // the max amount of samples and denoise controls (min iter and iter step)
                    if (m_numSamples + m_numSamplesPerIter == m_maxSamples) {
                        doDenoisedResolve = true;
                    }
                }

                m_colorAov->SetDenoise(doDenoisedResolve, rprApi, m_rifContext.get());
            }

            if (m_resolveMode == kResolveAfterRender ||
                doDenoisedResolve) {
                ResolveFramebuffers();
            }

            if (IsAdaptiveSamplingEnabled() && m_numSamples >= m_minSamples &&
                RPR_ERROR_CHECK(m_rprContext->GetInfo(RPR_CONTEXT_ACTIVE_PIXEL_COUNT, sizeof(m_activePixels), &m_activePixels, NULL), "Failed to query active pixels")) {
                m_activePixels = -1;
            }

            // As soon as the first sample has been rendered, we enable aborting
            m_isAbortingEnabled.store(true);

            m_numSamples += m_numSamplesPerIter;
        }
    }

    void InteropRenderImpl(HdRprRenderThread* renderThread) {
        if (!RprUsdIsHybrid(m_rprContextMetadata.pluginType)) {
            TF_CODING_ERROR("InteropRenderImpl should be called for Hybrid plugin only");
            return;
        }

        // For now render 5 frames before each present
        for (int i = 0; i < 5; i++) {
            rpr::Status status = m_rprContext->Render();
            if (status != rpr::Status::RPR_SUCCESS) {
                TF_WARN("rprContextRender returns: %d", status);
            }
        }

        // Next frame couldn't be flushed before previous was presented. We should wait for presenter
        std::unique_lock<std::mutex> lock(m_rprContext->GetMutex());
        m_presentedConditionVariable->wait(lock, [this] { return *m_presentedCondition == true; });

        rpr_int status = m_rprContextFlushFrameBuffers(rpr::GetRprObject(m_rprContext.get()));
        if (status != RPR_SUCCESS) {
            TF_WARN("rprContextFlushFrameBuffers returns: %d", status);
        }

        *m_presentedCondition = false;
    }

    void RenderFrame(HdRprRenderThread* renderThread) {
        if (!m_rprContext) {
            return;
        }

        try {
            Update();
        } catch (std::runtime_error const& e) {
            TF_RUNTIME_ERROR("Failed to update: %s", e.what());
            m_dirtyFlags = ChangeTracker::Clean;
            if (m_hdCamera) {
                m_hdCamera->CleanDirtyBits();
            }
            return;
        }

        if (!m_rprSceneExportPath.empty()) {
            return ExportRpr();
        }

        if (m_aovRegistry.empty()) {
            return;
        }

        if (m_state == kStateRender) {
            try {
                if (m_isBatch) {
                    BatchRenderImpl(renderThread);
                } else {
                    if (RprUsdIsHybrid(m_rprContextMetadata.pluginType) &&
                        m_rprContextMetadata.interopInfo) {
                        InteropRenderImpl(renderThread);
                    } else {
                        RenderImpl(renderThread);
                    }
                }
                SaveCryptomatte();
            } catch (std::runtime_error const& e) {
                TF_RUNTIME_ERROR("Failed to render frame: %s", e.what());
            }
        } else if (m_state == kStateRestartRequired) {
            {
                RprUsdConfig* config;
                auto configLock = RprUsdConfig::GetInstance(&config);

                if (config->IsRestartWarningEnabled()) {
                    std::string message =
                        R"(Restart required when you change "Render Device" or "Render Quality" (To "Full" or vice versa).
You can revert your changes now and you will not lose any rendering progress.
You can restart renderer by pressing "RPR Persp" - "Restart Render".

Don't show this message again?
)";

                    if (HdRprShowMessage("Restart required", message)) {
                        config->SetRestartWarning(false);
                    }
                }
            }

            PlugPluginPtr plugin = PLUG_THIS_PLUGIN;
            auto imagesPath = PlugFindPluginResource(plugin, "images", false);
            auto path = imagesPath + "/restartRequired.png";
            if (!RenderImage(path)) {
                fprintf(stderr, "Please restart render\n");
            }
        }
    }

    void ExportRpr() {
#ifdef RPR_LOADSTORE_AVAILABLE

#ifdef BUILD_AS_HOUDINI_PLUGIN
        if (HOM().isApprentice()) {
            fprintf(stderr, "Cannot export .rpr from Apprentice");
            return;
        }
#endif // BUILD_AS_HOUDINI_PLUGIN

        if (!CreateIntermediateDirectories(m_rprSceneExportPath)) {
            fprintf(stderr, "Failed to create .rpr export output directory\n");
        }

        uint32_t currentYFlip;
        if (m_isOutputFlipped) {
            currentYFlip = RprUsdGetInfo<uint32_t>(m_rprContext.get(), RPR_CONTEXT_Y_FLIP);

            currentYFlip = !currentYFlip;
            RPR_ERROR_CHECK(m_rprContext->SetParameter(RPR_CONTEXT_Y_FLIP, currentYFlip), "Failed to set context Y FLIP parameter");
        }

        unsigned int rprsFlags = 0;
        if (!m_rprExportAsSingleFile) {
            rprsFlags |= RPRLOADSTORE_EXPORTFLAG_EXTERNALFILES;
        }
        if (m_rprExportUseImageCache) {
            rprsFlags |= RPRLOADSTORE_EXPORTFLAG_USE_IMAGE_CACHE;
        }

        auto rprContextHandle = rpr::GetRprObject(m_rprContext.get());
        auto rprSceneHandle = rpr::GetRprObject(m_scene.get());
        if (RPR_ERROR_CHECK(rprsExport(m_rprSceneExportPath.c_str(), rprContextHandle, rprSceneHandle, 0, nullptr, nullptr, 0, nullptr, nullptr, rprsFlags, nullptr), "Failed to export .rpr file")) {
            return;
        }

        if (m_isOutputFlipped) {
            currentYFlip = !currentYFlip;
            RPR_ERROR_CHECK(m_rprContext->SetParameter(RPR_CONTEXT_Y_FLIP, currentYFlip), "Failed to set context Y FLIP parameter");
        }

        TfStringReplace(m_rprSceneExportPath, ".rpr", ".json");
        auto configFilename = m_rprSceneExportPath.substr(0, m_rprSceneExportPath.size() - 4) + ".json";
        std::ofstream configFile(configFilename);
        if (!configFile.is_open()) {
            fprintf(stderr, "Failed to create config file: %s\n", configFilename.c_str());
            return;
        }

        try {
            json config;
            config["width"] = m_viewportSize[0];
            config["height"] = m_viewportSize[1];
            config["iterations"] = m_maxSamples;
            config["batchsize"] = m_maxSamples;

            auto basename = TfStringGetBeforeSuffix(TfGetBaseName(m_rprSceneExportPath));
            config["output"] = basename + ".exr";
            config["output.json"] = basename + ".output.json";

            static std::map<rpr_creation_flags, const char*> kRprsContextFlags = {
                {RPR_CREATION_FLAGS_ENABLE_CPU, "cpu"},
                {RPR_CREATION_FLAGS_ENABLE_DEBUG, "debug"},
                {RPR_CREATION_FLAGS_ENABLE_GPU0, "gpu0"},
                {RPR_CREATION_FLAGS_ENABLE_GPU1, "gpu1"},
                {RPR_CREATION_FLAGS_ENABLE_GPU2, "gpu2"},
                {RPR_CREATION_FLAGS_ENABLE_GPU3, "gpu3"},
                {RPR_CREATION_FLAGS_ENABLE_GPU4, "gpu4"},
                {RPR_CREATION_FLAGS_ENABLE_GPU5, "gpu5"},
                {RPR_CREATION_FLAGS_ENABLE_GPU6, "gpu6"},
                {RPR_CREATION_FLAGS_ENABLE_GPU7, "gpu7"},
                {RPR_CREATION_FLAGS_ENABLE_GPU8, "gpu8"},
                {RPR_CREATION_FLAGS_ENABLE_GPU9, "gpu9"},
                {RPR_CREATION_FLAGS_ENABLE_GPU10, "gpu10"},
                {RPR_CREATION_FLAGS_ENABLE_GPU11, "gpu11"},
                {RPR_CREATION_FLAGS_ENABLE_GPU12, "gpu12"},
                {RPR_CREATION_FLAGS_ENABLE_GPU13, "gpu13"},
                {RPR_CREATION_FLAGS_ENABLE_GPU14, "gpu14"},
                {RPR_CREATION_FLAGS_ENABLE_GPU15, "gpu15"},
            };

            json context;
            auto creationFlags = RprUsdGetInfo<uint32_t>(m_rprContext.get(), RPR_CONTEXT_CREATION_FLAGS);
            for (auto& entry : kRprsContextFlags) {
                if (creationFlags & entry.first) {
                    context[entry.second] = 1;
                }
            }
            if (creationFlags & RPR_CREATION_FLAGS_ENABLE_CPU) {
                context["threads"] = RprUsdGetInfo<uint32_t>(m_rprContext.get(), RPR_CONTEXT_CPU_THREAD_LIMIT);
            }
            config["context"] = context;

            static const char* kRprsAovNames[] = {
                /* RPR_AOV_COLOR = */ "color",
                /* RPR_AOV_OPACITY = */ "opacity",
                /* RPR_AOV_WORLD_COORDINATE = */ "world.coordinate",
                /* RPR_AOV_UV = */ "uv",
                /* RPR_AOV_MATERIAL_ID = */ "material.id",
                /* RPR_AOV_GEOMETRIC_NORMAL = */ "normal.geom",
                /* RPR_AOV_SHADING_NORMAL = */ "normal",
                /* RPR_AOV_DEPTH = */ "depth",
                /* RPR_AOV_OBJECT_ID = */ "object.id",
                /* RPR_AOV_OBJECT_GROUP_ID = */ "group.id",
                /* RPR_AOV_SHADOW_CATCHER = */ "shadow.catcher",
                /* RPR_AOV_BACKGROUND = */ "background",
                /* RPR_AOV_EMISSION = */ "emission",
                /* RPR_AOV_VELOCITY = */ "velocity",
                /* RPR_AOV_DIRECT_ILLUMINATION = */ "direct.illumination",
                /* RPR_AOV_INDIRECT_ILLUMINATION = */ "indirect.illumination",
                /* RPR_AOV_AO = */ "ao",
                /* RPR_AOV_DIRECT_DIFFUSE = */ "direct.diffuse",
                /* RPR_AOV_DIRECT_REFLECT = */ "direct.reflect",
                /* RPR_AOV_INDIRECT_DIFFUSE = */ "indirect.diffuse",
                /* RPR_AOV_INDIRECT_REFLECT = */ "indirect.reflect",
                /* RPR_AOV_REFRACT = */ "refract",
                /* RPR_AOV_VOLUME = */ "volume",
                /* RPR_AOV_LIGHT_GROUP0 = */ "light.group0",
                /* RPR_AOV_LIGHT_GROUP1 = */ "light.group1",
                /* RPR_AOV_LIGHT_GROUP2 = */ "light.group2",
                /* RPR_AOV_LIGHT_GROUP3 = */ "light.group3",
                /* RPR_AOV_DIFFUSE_ALBEDO = */ "albedo.diffuse",
                /* RPR_AOV_VARIANCE = */ "variance",
                /* RPR_AOV_VIEW_SHADING_NORMAL = */ "view.shading.normal",
                /* RPR_AOV_REFLECTION_CATCHER = */ "reflection.catcher",
                /* RPR_AOV_COLOR_RIGHT = */ "color.right",
                /* RPR_AOV_LPE_0 = */ "lpe0",
                /* RPR_AOV_LPE_1 = */ "lpe1",
                /* RPR_AOV_LPE_2 = */ "lpe2",
                /* RPR_AOV_LPE_3 = */ "lpe3",
                /* RPR_AOV_LPE_4 = */ "lpe4",
                /* RPR_AOV_LPE_5 = */ "lpe5",
                /* RPR_AOV_LPE_6 = */ "lpe6",
                /* RPR_AOV_LPE_7 = */ "lpe7",
                /* RPR_AOV_LPE_8 = */ "lpe8",
                /* RPR_AOV_CAMERA_NORMAL = */ "camera.normal",
                /* RPR_AOV_CRYPTOMATTE_MAT0 = */ "CryptoMaterial00",
                /* RPR_AOV_CRYPTOMATTE_MAT1 = */ "CryptoMaterial01",
                /* RPR_AOV_CRYPTOMATTE_MAT2 = */ "CryptoMaterial02",
                /* RPR_AOV_CRYPTOMATTE_OBJ0 = */ "CryptoObject00",
                /* RPR_AOV_CRYPTOMATTE_OBJ1 = */ "CryptoObject01",
                /* RPR_AOV_CRYPTOMATTE_OBJ2 = */ "CryptoObject02",
            };
            static const size_t kNumRprsAovNames = sizeof(kRprsAovNames) / sizeof(kRprsAovNames[0]);

            json configAovs;
            for (auto& outputRb : m_outputRenderBuffers) {
                auto aovDesc = &outputRb.rprAov->GetDesc();
                if (aovDesc->computed) {
                    if (aovDesc->id == kColorAlpha) {
                        aovDesc = &HdRprAovRegistry::GetInstance().GetAovDesc(RPR_AOV_COLOR, false);
                    } else if (aovDesc->id == kNdcDepth) {
                        // XXX: RprsRender does not support it but for the users, it is more expected if we map it to the linear depth instead of ignoring it at all
                        aovDesc = &HdRprAovRegistry::GetInstance().GetAovDesc(RPR_AOV_DEPTH, false);
                    } else {
                        fprintf(stderr, "Unprocessed computed AOV: %u\n", aovDesc->id);
                        continue;
                    }
                }

                if (TF_VERIFY(aovDesc->id != kAovNone) &&
                    TF_VERIFY(aovDesc->id < kNumRprsAovNames) &&
                    TF_VERIFY(!aovDesc->computed)) {
                    auto aovName = kRprsAovNames[aovDesc->id];
                    if (aovDesc->id >= RPR_AOV_LPE_0 && aovDesc->id <= RPR_AOV_LPE_8) {
                        try {
                            auto name = outputRb.aovBinding->aovName.GetText();
                            if (!*name) {
                                name = aovName;
                            }

                            json lpeAov;
                            lpeAov["output"] = TfStringPrintf("%s.%s.exr", basename.c_str(), name);
                            lpeAov["lpe"] = RprUsdGetStringInfo(outputRb.rprAov->GetAovFb()->GetRprObject(), RPR_FRAMEBUFFER_LPE);
                            configAovs[aovName] = lpeAov;
                        } catch (RprUsdError& e) {
                            fprintf(stderr, "Failed to export %s AOV: %s\n", aovName, e.what());
                        }
                    } else {
                        configAovs[aovName] = TfStringPrintf("%s.%s.exr", basename.c_str(), aovName);
                    }
                }
            }
            config["aovs"] = configAovs;

            if (m_contourAovs) {
                HdRprConfig* rprConfig;
                auto configInstanceLock = m_delegate->LockConfigInstance(&rprConfig);

                json contour;
                contour["object.id"] = int(rprConfig->GetContourUsePrimId());
                contour["material.id"] = int(rprConfig->GetContourUseMaterialId());
                contour["normal"] = int(rprConfig->GetContourUseNormal());
                contour["threshold.normal"] = rprConfig->GetContourNormalThreshold();
                contour["linewidth.objid"] = rprConfig->GetContourLinewidthPrimId();
                contour["linewidth.matid"] = rprConfig->GetContourLinewidthMaterialId();
                contour["linewidth.normal"] = rprConfig->GetContourLinewidthNormal();
                contour["antialiasing"] = rprConfig->GetContourAntialiasing();
                contour["debug"] = int(rprConfig->GetContourDebug());

                config["contour"] = contour;
            }

            configFile << config;
        } catch (json::exception& e) {
            fprintf(stderr, "Failed to fill config file: %s\n", configFilename.c_str());
        }
#else // !defined(RPR_LOADSTORE_AVAILABLE)
        TF_RUNTIME_ERROR(".rpr export is not supported: hdRpr compiled without rprLoadStore library");
#endif // RPR_LOADSTORE_AVAILABLE
    }

    void CommitResources() {
        if (!m_rprContext) {
            return;
        }

        RprUsdMaterialRegistry::GetInstance().CommitResources(m_imageCache.get());
    }

    void Resolve(SdfPath const& aovId) {
        // hdRpr's rendering is implemented asynchronously - rprContextRender spins in the background thread.
        //
        // Resolve works differently depending on the current rendering session type:
        //   * In a non-interactive (i.e. batch) session, it blocks execution until
        //      AOV framebuffer resolved to corresponding HdRenderBuffers.
        //   * In an interactive session, it simply does nothing because we always resolve
        //      data to HdRenderBuffer as fast as possible. It might change in the future though.
        //
        if (m_isBatch) {
            m_batchREM->WaitForResolve(aovId);
        }
    }

    void Render(HdRprRenderThread* renderThread) {
        RenderFrame(renderThread);

        for (auto& aovBinding : m_aovBindings) {
            if (auto rb = static_cast<HdRprRenderBuffer*>(aovBinding.renderBuffer)) {
                rb->SetConverged(true);
            }
        }
    }

    void AbortRender() {
        if (!m_rprContext) {
            return;
        }

        if (m_isAbortingEnabled) {
            if (m_rprContextMetadata.pluginType == kPluginHybridPro) {
                return;
            }

            RPR_ERROR_CHECK(m_rprContext->AbortRender(), "Failed to abort render");
        } else {
            // In case aborting is disabled, we postpone abort until it's enabled
            m_abortRender.store(true);
        }
    }

    HdRprApi::RenderStats GetRenderStats() const {
        HdRprApi::RenderStats stats = {};

        // rprsExport has no progress callback
        if (!m_rprSceneExportPath.empty()) {
            return stats;
        }

        double progress = double(m_numSamples) / m_maxSamples;
        if (m_activePixels != -1) {
            int numPixels = m_viewportSize[0] * m_viewportSize[1];
            progress = std::max(progress, double(numPixels - m_activePixels) / numPixels);
        } else if (m_isRenderUpdateCallbackEnabled && m_rucData.previousProgress > 0.0f) {
            progress += m_rucData.previousProgress * (double(m_numSamplesPerIter) / m_maxSamples);
        }
        stats.percentDone = 100.0 * progress;

        if (m_numSamples > 0) {
            double numRenderedSamples = progress * m_maxSamples;
            auto resolveTime = m_frameResolveTotalTime / numRenderedSamples;
            auto renderTime = m_frameRenderTotalTime / numRenderedSamples;

            using FloatingPointSecond = std::chrono::duration<double>;
            stats.averageRenderTimePerSample = std::chrono::duration_cast<FloatingPointSecond>(renderTime).count();
            stats.averageResolveTimePerSample = std::chrono::duration_cast<FloatingPointSecond>(resolveTime).count();
        }

        return stats;
    }

    bool IsCameraChanged() const {
        if (!m_hdCamera) {
            return false;
        }

        return (m_dirtyFlags & ChangeTracker::DirtyHdCamera) != 0 || m_hdCamera->GetDirtyBits() != HdCamera::Clean;
    }

    bool IsChanged() const {
        if (m_dirtyFlags != ChangeTracker::Clean ||
            IsCameraChanged()) {
            return true;
        }

        HdRprConfig* config;
        auto configInstanceLock = m_delegate->LockConfigInstance(&config);
        return config->IsDirty(HdRprConfig::DirtyAll);
    }

    bool IsConverged() const {
        if (m_currentRenderQuality == HdRprRenderQualityTokens->Low ||
            m_currentRenderQuality == HdRprRenderQualityTokens->Medium) {
            return m_numSamples == 1;
        }

        return m_numSamples >= m_maxSamples || m_activePixels == 0;
    }

    bool IsAdaptiveSamplingEnabled() const {
        return m_rprContext && m_varianceThreshold > 0.0f &&
              (m_rprContextMetadata.pluginType == kPluginTahoe || m_rprContextMetadata.pluginType == kPluginNorthstar);
    }

    bool IsGlInteropEnabled() const {
        return m_rprContext && m_rprContextMetadata.isGlInteropEnabled;
    }

    bool IsVulkanInteropEnabled() const {
        return m_rprContext && RprUsdIsHybrid(m_rprContextMetadata.pluginType) && m_rprContextMetadata.interopInfo;
    }

    bool IsArbitraryShapedLightSupported() const {
        return !RprUsdIsHybrid(m_rprContextMetadata.pluginType);
    }

    bool IsSphereAndDiskLightSupported() const {
        return m_rprContextMetadata.pluginType == kPluginNorthstar;
    }

    TfToken const& GetCurrentRenderQuality() const {
        return m_currentRenderQuality;
    }

    void SetInteropInfo(void* interopInfo, std::condition_variable* presentedConditionVariable, bool* presentedCondition) {
#ifdef HDRPR_ENABLE_VULKAN_INTEROP_SUPPORT
        m_rprContextMetadata.interopInfo = interopInfo;
        m_presentedConditionVariable = presentedConditionVariable;
        m_presentedCondition = presentedCondition;
#endif // HDRPR_ENABLE_VULKAN_INTEROP_SUPPORT
    }

    rpr::FrameBuffer* GetRawColorFramebuffer() {
        auto it = m_aovRegistry.find(HdRprAovTokens->rawColor);
        if (it != m_aovRegistry.end()) {
            if (auto aov = it->second.lock()) {
                if (auto fb = aov->GetAovFb()) {
                    return fb->GetRprObject();
                }
            }
        }

        return nullptr;
    }

private:
    static RprUsdPluginType GetPluginType(TfToken const& renderQuality) {
        if (renderQuality == HdRprRenderQualityTokens->Full) {
            return kPluginTahoe;
        } else if (renderQuality == HdRprRenderQualityTokens->Northstar) {
            return kPluginNorthstar;
        } else if (renderQuality == HdRprRenderQualityTokens->HybridPro) {
            return kPluginHybridPro;
        } else {
            return kPluginHybrid;
        }
    }

    static void RprContextDeleter(rpr::Context* ctx) {
        if (RprUsdIsLeakCheckEnabled()) {
            typedef rpr::Status (GetInfoFnc)(void*, uint32_t, size_t, void*, size_t*);

            struct ListDescriptor {
                rpr_context_info infoType;
                const char* name;
                GetInfoFnc* getInfo;

                ListDescriptor(rpr_context_info infoType, const char* name, void* getInfoFnc)
                    : infoType(infoType), name(name)
                    , getInfo(reinterpret_cast<GetInfoFnc*>(getInfoFnc)) {
                }
            };
            std::vector<ListDescriptor> lists = {
                {RPR_CONTEXT_LIST_CREATED_CAMERAS, "cameras", (void*)rprCameraGetInfo},
                {RPR_CONTEXT_LIST_CREATED_MATERIALNODES, "materialnodes", (void*)rprMaterialNodeGetInfo},
                {RPR_CONTEXT_LIST_CREATED_LIGHTS, "lights", (void*)rprLightGetInfo},
                {RPR_CONTEXT_LIST_CREATED_SHAPES, "shapes", (void*)rprShapeGetInfo},
                {RPR_CONTEXT_LIST_CREATED_HETEROVOLUMES, "heterovolumes", (void*)rprHeteroVolumeGetInfo},
                {RPR_CONTEXT_LIST_CREATED_GRIDS, "grids", (void*)rprGridGetInfo},
                {RPR_CONTEXT_LIST_CREATED_BUFFERS, "buffers", (void*)rprBufferGetInfo},
                {RPR_CONTEXT_LIST_CREATED_IMAGES, "images", (void*)rprImageGetInfo},
                {RPR_CONTEXT_LIST_CREATED_FRAMEBUFFERS, "framebuffers", (void*)rprFrameBufferGetInfo},
                {RPR_CONTEXT_LIST_CREATED_SCENES, "scenes", (void*)rprSceneGetInfo},
                {RPR_CONTEXT_LIST_CREATED_CURVES, "curves", (void*)rprCurveGetInfo},
            };

            bool hasLeaks = false;
            std::vector<char> nameBuffer;

            for (auto& list : lists) {
                size_t sizeParam = 0;
                if (!RPR_ERROR_CHECK(ctx->GetInfo(list.infoType, 0, nullptr, &sizeParam), "Failed to get context info", ctx)) {
                    size_t numObjects = sizeParam / sizeof(void*);

                    if (numObjects > 0) {
                        if (!hasLeaks) {
                            hasLeaks = true;
                            fprintf(stderr, "hdRpr - rpr::Context leaks detected\n");
                        }

                        fprintf(stderr, "Leaked %zu %s: ", numObjects, list.name);

                        std::vector<void*> objectPointers(numObjects, nullptr);
                        if (!RPR_ERROR_CHECK(ctx->GetInfo(list.infoType, sizeParam, objectPointers.data(), nullptr), "Failed to get context info", ctx)) {
                            fprintf(stderr, "{");
                            for (size_t i = 0; i < numObjects; ++i) {
                                size_t size;
                                if (!RPR_ERROR_CHECK(list.getInfo(objectPointers[i], RPR_OBJECT_NAME, 0, nullptr, &size), "Failed to get object name size") && size > 0) {
                                    if (size > nameBuffer.size()) {
                                        nameBuffer.reserve(size);
                                    }

                                    if (!RPR_ERROR_CHECK(list.getInfo(objectPointers[i], RPR_OBJECT_NAME, size, nameBuffer.data(), &size), "Failed to get object name")) {
                                        fprintf(stderr, "\"%.*s\"", int(size), nameBuffer.data());
                                        if (i + 1 != numObjects) fprintf(stderr, ",");
                                        continue;
                                    }
                                }

                                fprintf(stderr, "0x%p", objectPointers[i]);
                                if (i + 1 != numObjects) fprintf(stderr, ",");
                            }
                            fprintf(stderr, "}\n");
                        } else {
                            fprintf(stderr, "failed to get object list\n");
                        }
                    }
                }
            }
        }
        delete ctx;
    }

    void InitRpr() {
        bool flipRequestedByRenderSetting = false;

        {
            HdRprConfig* config;
            auto configInstanceLock = m_delegate->LockConfigInstance(&config);
            // Force sync to catch up the latest render quality and render device
            config->Sync(m_delegate);

            m_currentRenderQuality = GetRenderQuality(*config);
            flipRequestedByRenderSetting = config->GetFlipVertical();
        }

        m_rprContextMetadata.pluginType = GetPluginType(m_currentRenderQuality);
        m_rprContext = RprContextPtr(RprUsdCreateContext(&m_rprContextMetadata), RprContextDeleter);
        if (!m_rprContext) {
            RPR_THROW_ERROR_MSG("Failed to create RPR context");
        }

        // TODO: verify
        if (RprUsdIsHybrid(m_rprContextMetadata.pluginType)) {
            RPR_ERROR_CHECK(m_rprContext->SetParameter(rpr::ContextInfo(RPR_CONTEXT_ENABLE_RELAXED_MATERIAL_CHECKS), 1u), "Failed to enable relaxed material checks");
        }

        uint32_t requiredYFlip = 0;
<<<<<<< HEAD
        // TODO: verify
        if (RprUsdIsHybrid(m_rprContextMetadata.pluginType) && m_rprContextMetadata.interopInfo) {
=======
        bool flipRequestedByInteropHybrid = m_rprContextMetadata.pluginType == RprUsdPluginType::kPluginHybrid && m_rprContextMetadata.interopInfo;
        if (flipRequestedByInteropHybrid || flipRequestedByRenderSetting) {
>>>>>>> 77bac0e7
            RPR_ERROR_CHECK_THROW(m_rprContext->GetFunctionPtr(
                RPR_CONTEXT_FLUSH_FRAMEBUFFERS_FUNC_NAME, 
                (void**)(&m_rprContextFlushFrameBuffers)
            ), "Fail to get rprContextFlushFramebuffers function");
            requiredYFlip = 1;
        }

        m_isOutputFlipped = RprUsdGetInfo<uint32_t>(m_rprContext.get(), RPR_CONTEXT_Y_FLIP) != requiredYFlip;
        if (m_isOutputFlipped) {
            RPR_ERROR_CHECK_THROW(m_rprContext->SetParameter(RPR_CONTEXT_Y_FLIP, requiredYFlip), "Failed to set context Y FLIP parameter");
        }

        m_isRenderUpdateCallbackEnabled = false;

        if (!RprUsdIsTracingEnabled()) {
            // We need it for correct rendering of ID AOVs (e.g. RPR_AOV_OBJECT_ID)
            // XXX: it takes approximately 32ms due to RPR API indirection,
            //      replace with rprContextSetAOVindexLookupRange when ready
            // XXX: only up to 2^16 indices, internal LUT limit
            for (uint32_t i = 0; i < (1 << 16); ++i) {
                // Split uint32_t into 4 float values - every 8 bits correspond to one float.
                // Such an encoding scheme simplifies the conversion of RPR ID texture (float4) to the int32 texture (as required by Hydra).
                // Conversion is currently implemented like this:
                //   * convert float4 texture to uchar4 using RIF
                //   * reinterpret uchar4 data as int32_t (works on little-endian CPU only)
                m_rprContext->SetAOVindexLookup(rpr_int(i),
                    float(((i + 1) >> 0) & 0xFF) / 255.0f,
                    float(((i + 1) >> 8) & 0xFF) / 255.0f,
                    0.0f, 0.0f);
            }
        }

        m_imageCache.reset(new RprUsdImageCache(m_rprContext.get()));

        m_isAbortingEnabled.store(false);
    }

    bool ValidateRifModels(std::string const& modelsPath) {
        // To ensure that current RIF implementation will use correct models we check for the file that points to models version
        std::ifstream versionFile(modelsPath + "/rif_models.version");
        if (versionFile.is_open()) {
            std::stringstream buffer;
            buffer << versionFile.rdbuf();
            auto rifVersionString = std::to_string(RIF_VERSION_MAJOR) + "." + std::to_string(RIF_VERSION_MINOR) + "." + std::to_string(RIF_VERSION_REVISION);
            return rifVersionString == buffer.str();
        }

        return false;
    }

    void InitRif() {
        PlugPluginPtr plugin = PLUG_THIS_PLUGIN;
        auto modelsPath = PlugFindPluginResource(plugin, "rif_models", false);
        if (modelsPath.empty()) {
            TF_RUNTIME_ERROR("Failed to find RIF models in plugin package");
        } else if (!ValidateRifModels(modelsPath)) {
            modelsPath = "";
            TF_RUNTIME_ERROR("RIF version and AI models version mismatch");
        }

        m_rifContext = rif::Context::Create(m_rprContext.get(), m_rprContextMetadata, modelsPath);
    }

    void InitAovs() {
        m_colorAov = std::static_pointer_cast<HdRprApiColorAov>(CreateAov(HdAovTokens->color));

        m_lpeAovPool.clear();
        m_lpeAovPool.insert(m_lpeAovPool.begin(), {
            HdRprAovTokens->lpe0, HdRprAovTokens->lpe1, HdRprAovTokens->lpe2,
            HdRprAovTokens->lpe3, HdRprAovTokens->lpe4, HdRprAovTokens->lpe5,
            HdRprAovTokens->lpe6, HdRprAovTokens->lpe7, HdRprAovTokens->lpe8});
    }

    void InitScene() {
        rpr::Status status;
        m_scene.reset(m_rprContext->CreateScene(&status));
        if (!m_scene) {
            RPR_ERROR_CHECK_THROW(status, "Failed to create scene", m_rprContext.get());
        }

        RPR_ERROR_CHECK_THROW(m_rprContext->SetScene(m_scene.get()), "Failed to set context scene");
    }

    void InitCamera() {
        rpr::Status status;
        m_camera.reset(m_rprContext->CreateCamera(&status));
        if (!m_camera) {
            RPR_ERROR_CHECK_THROW(status, "Failed to create camera", m_rprContext.get());
        }

        RPR_ERROR_CHECK_THROW(m_scene->SetCamera(m_camera.get()), "Failed to to set scene camera");
    }

    void AddDefaultLight() {
        if (!m_defaultLightObject) {
            const GfVec3f k_defaultLightColor(0.5f, 0.5f, 0.5f);
            m_defaultLightObject = CreateEnvironmentLight(k_defaultLightColor, 1.f, VtValue());

            if (RprUsdIsLeakCheckEnabled()) {
                m_defaultLightObject->light->SetName("defaultLight");
                m_defaultLightObject->image->SetName("defaultLight");
            }

            // Do not count default light object
            m_numLights--;
        }
    }

    void RemoveDefaultLight() {
        if (m_defaultLightObject) {
            ReleaseImpl(m_defaultLightObject);
            m_defaultLightObject = nullptr;

            // Do not count default light object
            m_numLights++;
        }
    }

    std::unique_ptr<RprUsdCoreImage> CreateConstantColorImage(float const* color) {
        std::array<float, 3> colorArray = {color[0], color[1], color[2]};
        rpr_image_format format = {3, RPR_COMPONENT_TYPE_FLOAT32};
        rpr_uint imageSize = RprUsdIsHybrid(m_rprContextMetadata.pluginType) ? 64 : 1;
        std::vector<std::array<float, 3>> imageData(imageSize * imageSize, colorArray);

        rpr::Status status;
        auto image = std::unique_ptr<RprUsdCoreImage>(RprUsdCoreImage::Create(m_rprContext.get(), imageSize, imageSize, format, imageData.data(), &status));
        if (!image) {
            RPR_ERROR_CHECK(status, "Failed to create const color image", m_rprContext.get());
            return nullptr;
        }

        return image;
    }

    void SplitPolygons(const VtIntArray& indexes, const VtIntArray& vpf, VtIntArray& out_newIndexes, VtIntArray& out_newVpf) {
        out_newIndexes.clear();
        out_newVpf.clear();

        out_newIndexes.reserve(indexes.size());
        out_newVpf.reserve(vpf.size());

        VtIntArray::const_iterator idxIt = indexes.begin();
        for (const int vCount : vpf) {
            if (vCount == 3 || vCount == 4) {
                for (int i = 0; i < vCount; ++i) {
                    out_newIndexes.push_back(*idxIt);
                    ++idxIt;
                }
                out_newVpf.push_back(vCount);
            } else {
                const int commonVertex = *idxIt;
                constexpr int triangleVertexCount = 3;
                for (int i = 1; i < vCount - 1; ++i) {
                    out_newIndexes.push_back(commonVertex);
                    out_newIndexes.push_back(*(idxIt + i + 0));
                    out_newIndexes.push_back(*(idxIt + i + 1));
                    out_newVpf.push_back(triangleVertexCount);
                }
                idxIt += vCount;
            }
        }
    }

    void SplitPolygons(const VtIntArray& indexes, const VtIntArray& vpf, VtIntArray& out_newIndexes) {
        out_newIndexes.clear();
        out_newIndexes.reserve(indexes.size());

        VtIntArray::const_iterator idxIt = indexes.begin();
        for (const int vCount : vpf) {
            if (vCount == 3 || vCount == 4) {
                for (int i = 0; i < vCount; ++i) {
                    out_newIndexes.push_back(*idxIt);
                    ++idxIt;
                }
            } else {
                const int commonVertex = *idxIt;
                for (int i = 1; i < vCount - 1; ++i) {
                    out_newIndexes.push_back(commonVertex);
                    out_newIndexes.push_back(*(idxIt + i + 0));
                    out_newIndexes.push_back(*(idxIt + i + 1));
                }
                idxIt += vCount;
            }
        }
    }

    void ConvertIndices(VtIntArray* indices, VtIntArray const& vpf, TfToken const& windingOrder) {
        if (windingOrder == HdTokens->rightHanded) {
            return;
        }

        // XXX: RPR does not allow to select which winding order we want to use and it's by default right handed
        size_t indicesOffset = 0;
        for (int iFace = 0; iFace < vpf.size(); ++iFace) {
            auto faceIndices = indices->data() + indicesOffset;
            std::swap(faceIndices[0], faceIndices[2]);
            indicesOffset += vpf[iFace];
        }
    }

    rpr::Shape* CreateCubeMesh(float width, float height, float depth) {
        constexpr const size_t cubeVertexCount = 24;
        constexpr const size_t cubeNormalCount = 24;
        constexpr const size_t cubeVpfCount = 12;

        const float halfWidth = width * 0.5f;
        const float halfHeight = height * 0.5f;
        const float halfDepth = depth * 0.5f;

        VtVec3fArray position(cubeVertexCount);
        position[0] = GfVec3f(-halfWidth, halfHeight, -halfDepth);
        position[1] = GfVec3f(halfWidth, halfHeight, -halfDepth);
        position[2] = GfVec3f(halfWidth, halfHeight, halfDepth);
        position[3] = GfVec3f(-halfWidth, halfHeight, halfDepth);

        position[4] = GfVec3f(-halfWidth, -halfHeight, -halfDepth);
        position[5] = GfVec3f(halfWidth, -halfHeight, -halfDepth);
        position[6] = GfVec3f(halfWidth, -halfHeight, halfDepth);
        position[7] = GfVec3f(-halfWidth, -halfHeight, halfDepth);

        position[8] = GfVec3f(-halfWidth, -halfHeight, halfDepth);
        position[9] = GfVec3f(-halfWidth, -halfHeight, -halfDepth);
        position[10] = GfVec3f(-halfWidth, halfHeight, -halfDepth);
        position[11] = GfVec3f(-halfWidth, halfHeight, halfDepth);

        position[12] = GfVec3f(halfWidth, -halfHeight, halfDepth);
        position[13] = GfVec3f(halfWidth, -halfHeight, -halfDepth);
        position[14] = GfVec3f(halfWidth, halfHeight, -halfDepth);
        position[15] = GfVec3f(halfWidth, halfHeight, halfDepth);

        position[16] = GfVec3f(-halfWidth, -halfHeight, -halfDepth);
        position[17] = GfVec3f(halfWidth, -halfHeight, -halfDepth);
        position[18] = GfVec3f(halfWidth, halfHeight, -halfDepth);
        position[19] = GfVec3f(-halfWidth, halfHeight, -halfDepth);

        position[20] = GfVec3f(-halfWidth, -halfHeight, halfDepth);
        position[21] = GfVec3f(halfWidth, -halfHeight, halfDepth);
        position[22] = GfVec3f(halfWidth, halfHeight, halfDepth);
        position[23] = GfVec3f(-halfWidth, halfHeight, halfDepth);

        VtVec3fArray normals(cubeNormalCount);
        normals[0] = GfVec3f(0.f, 1.f, 0.f);
        normals[1] = GfVec3f(0.f, 1.f, 0.f);
        normals[2] = GfVec3f(0.f, 1.f, 0.f);
        normals[3] = GfVec3f(0.f, 1.f, 0.f);

        normals[4] = GfVec3f(0.f, -1.f, 0.f);
        normals[5] = GfVec3f(0.f, -1.f, 0.f);
        normals[6] = GfVec3f(0.f, -1.f, 0.f);
        normals[7] = GfVec3f(0.f, -1.f, 0.f);

        normals[8] = GfVec3f(-1.f, 0.f, 0.f);
        normals[9] = GfVec3f(-1.f, 0.f, 0.f);
        normals[10] = GfVec3f(-1.f, 0.f, 0.f);
        normals[11] = GfVec3f(-1.f, 0.f, 0.f);

        normals[12] = GfVec3f(1.f, 0.f, 0.f);
        normals[13] = GfVec3f(1.f, 0.f, 0.f);
        normals[14] = GfVec3f(1.f, 0.f, 0.f);
        normals[15] = GfVec3f(1.f, 0.f, 0.f);

        normals[16] = GfVec3f(0.f, 0.f, -1.f);
        normals[17] = GfVec3f(0.f, 0.f, -1.f);
        normals[18] = GfVec3f(0.f, 0.f, -1.f);
        normals[19] = GfVec3f(0.f, 0.f, -1.f);

        normals[20] = GfVec3f(0.f, 0.f, 1.f);
        normals[21] = GfVec3f(0.f, 0.f, 1.f);
        normals[22] = GfVec3f(0.f, 0.f, 1.f);
        normals[23] = GfVec3f(0.f, 0.f, 1.f);

        VtIntArray indexes = {
            3,1,0,
            2,1,3,

            6,4,5,
            7,4,6,

            11,9,8,
            10,9,11,

            14,12,13,
            15,12,14,

            19,17,16,
            18,17,19,

            22,20,21,
            23,20,22
        };

        VtIntArray vpf(cubeVpfCount, 3);

        return CreateMesh(position, indexes, normals, VtIntArray(), VtVec2fArray(), VtIntArray(), vpf);
    }

    void UpdateColorAlpha(HdRprApiColorAov* colorAov) {
        // Force disable alpha for some render modes when we render with Northstar
        if (m_rprContextMetadata.pluginType == kPluginNorthstar) {
            // Contour rendering should not have an alpha,
            // it might cause missed contours (just for the user, not in actual data)
            if (m_contourAovs) {
                m_isAlphaEnabled = false;
            } else {
                auto currentRenderMode = RprUsdGetInfo<rpr_render_mode>(m_rprContext.get(), RPR_CONTEXT_RENDER_MODE);

                // XXX (RPRNEXT-343): opacity is always zero when such render modes are active:
                if (currentRenderMode == RPR_RENDER_MODE_NORMAL ||
                    currentRenderMode == RPR_RENDER_MODE_POSITION ||
                    currentRenderMode == RPR_RENDER_MODE_TEXCOORD ||
                    currentRenderMode == RPR_RENDER_MODE_WIREFRAME ||
                    currentRenderMode == RPR_RENDER_MODE_MATERIAL_INDEX) {
                    m_isAlphaEnabled = false;
                }
            }
        }

        if (m_isAlphaEnabled) {
            auto opacityAov = GetAov(HdRprAovTokens->opacity, m_viewportSize[0], m_viewportSize[1], HdFormatFloat32Vec4);
            if (opacityAov) {
                colorAov->SetOpacityAov(opacityAov);
            } else {
                TF_WARN("Cannot enable alpha");
            }
        } else {
            colorAov->SetOpacityAov(nullptr);
        }
    }

    std::shared_ptr<HdRprApiAov> GetAov(TfToken const& aovName, int width, int height, HdFormat format) {
        std::shared_ptr<HdRprApiAov> aov;
        auto aovIter = m_aovRegistry.find(aovName);
        if (aovIter == m_aovRegistry.end() ||
            !(aov = aovIter->second.lock())) {

            aov = CreateAov(aovName, width, height, format);
        }
        return aov;
    }

    std::shared_ptr<HdRprApiAov> CreateAov(TfToken const& aovName, int width, int height, HdFormat format) {
        if (!m_rprContext ||
            width < 0 || height < 0 ||
            format == HdFormatInvalid || HdDataSizeOfFormat(format) == 0) {
            return nullptr;
        }

        auto& aovDesc = HdRprAovRegistry::GetInstance().GetAovDesc(aovName);
        if (aovDesc.id == kAovNone ||
            aovDesc.format == HdFormatInvalid) {
            TF_WARN("Unsupported aov type: %s", aovName.GetText());
            return nullptr;
        }

        std::shared_ptr<HdRprApiAov> aov;

        auto iter = m_aovRegistry.find(aovName);
        if (iter != m_aovRegistry.end()) {
            aov = iter->second.lock();
        }

        try {
            if (!aov) {
                HdRprApiAov* newAov = nullptr;
                std::function<void(HdRprApiAov*)> aovCustomDestructor;

                if (aovName == HdAovTokens->color) {
                    auto rawColorAov = GetAov(HdRprAovTokens->rawColor, width, height, HdFormatFloat32Vec4);
                    if (!rawColorAov) {
                        TF_RUNTIME_ERROR("Failed to create color AOV: can't create rawColor AOV");
                        return nullptr;
                    }

                    auto colorAov = new HdRprApiColorAov(format, std::move(rawColorAov), m_rprContext.get(), m_rprContextMetadata);
                    UpdateColorAlpha(colorAov);

                    newAov = colorAov;
                } else if (aovName == HdAovTokens->normal) {
                    newAov = new HdRprApiNormalAov(width, height, format, m_rprContext.get(), m_rprContextMetadata, m_rifContext.get());
                } else if (aovName == HdAovTokens->depth) {
                    auto worldCoordinateAov = GetAov(HdRprAovTokens->worldCoordinate, width, height, HdFormatFloat32Vec4);
                    if (!worldCoordinateAov) {
                        TF_RUNTIME_ERROR("Failed to create depth AOV: can't create worldCoordinate AOV");
                        return nullptr;
                    }

                    newAov = new HdRprApiDepthAov(width, height, format, std::move(worldCoordinateAov), m_rprContext.get(), m_rprContextMetadata, m_rifContext.get());
                } else if (TfStringStartsWith(aovName.GetString(), "lpe")) {
                    newAov = new HdRprApiAov(rpr::Aov(aovDesc.id), width, height, format, m_rprContext.get(), m_rprContextMetadata, m_rifContext.get());
                    aovCustomDestructor = [this](HdRprApiAov* aov) {
                        // Each LPE AOV reserves RPR's LPE AOV id (RPR_AOV_LPE_0, ...)
                        // As soon as LPE AOV is released we want to return reserved id to the pool
                        m_lpeAovPool.push_back(GetRprLpeAovName(aov->GetAovFb()->GetAovId()));
                        m_dirtyFlags |= ChangeTracker::DirtyAOVRegistry;
                        delete aov;
                    };
                } else if (aovName == HdRprAovTokens->materialIdMask ||
                           aovName == HdRprAovTokens->objectIdMask ||
                           aovName == HdRprAovTokens->objectGroupIdMask) {
                    TfToken baseAovName;
                    if (aovName == HdRprAovTokens->materialIdMask) {
                        baseAovName = HdRprAovTokens->materialId;
                    } else if (aovName == HdRprAovTokens->objectIdMask) {
                        baseAovName = HdAovTokens->primId;
                    } else if (aovName == HdRprAovTokens->objectGroupIdMask) {
                        baseAovName = HdRprAovTokens->objectGroupId;
                    }

                    auto baseAov = GetAov(baseAovName, width, height, HdFormatInt32);
                    if (!baseAov) {
                        TF_RUNTIME_ERROR("Failed to create %s AOV: cant create %s AOV", aovName.GetText(), baseAovName.GetText());
                        return nullptr;
                    }

                    newAov = new HdRprApiIdMaskAov(aovDesc, baseAov, width, height, format, m_rprContext.get(), m_rprContextMetadata, m_rifContext.get());
                } else {
                    if (!aovDesc.computed) {
                        newAov = new HdRprApiAov(rpr::Aov(aovDesc.id), width, height, format, m_rprContext.get(), m_rprContextMetadata, m_rifContext.get());
                    } else {
                        TF_CODING_ERROR("Failed to create %s AOV: unprocessed computed AOV", aovName.GetText());
                    }
                }

                if (!newAov) {
                    return nullptr;
                }

                if (!aovCustomDestructor) {
                    aovCustomDestructor = [this](HdRprApiAov* aov) {
                        m_dirtyFlags |= ChangeTracker::DirtyAOVRegistry;
                        delete aov;
                    };
                }

                aov = std::shared_ptr<HdRprApiAov>(newAov, std::move(aovCustomDestructor));
                m_aovRegistry[aovName] = aov;
                m_dirtyFlags |= ChangeTracker::DirtyAOVRegistry;
            } else {
                aov->Resize(width, height, format);
            }
        } catch (std::runtime_error const& e) {
            TF_RUNTIME_ERROR("Failed to create %s AOV: %s", aovName.GetText(), e.what());
        }

        return aov;
    }

    std::shared_ptr<HdRprApiAov> CreateAov(TfToken const& aovName) {
        auto iter = m_aovRegistry.find(aovName);
        if (iter != m_aovRegistry.end()) {
            if (auto aov = iter->second.lock()) {
                return aov;
            }
        }

        return CreateAov(aovName, m_viewportSize[0], m_viewportSize[1], HdFormatFloat32Vec4);
    }

    struct OutputRenderBuffer;

    OutputRenderBuffer* GetOutputRenderBuffer(TfToken const& aovName) {
        auto it = std::find_if(m_outputRenderBuffers.begin(), m_outputRenderBuffers.end(), [&](OutputRenderBuffer const& outRb) {
            return outRb.aovName == aovName;
        });
        if (it == m_outputRenderBuffers.end()) {
            return nullptr;
        }
        return &(*it);
    }

    bool RenderImage(std::string const& path) {
        if (!m_rifContext) {
            return false;
        }

        auto colorOutputRb = GetOutputRenderBuffer(HdAovTokens->color);
        if (!colorOutputRb) {
            return false;
        }

        auto textureData = RprUsdTextureData::New(path);
        if (textureData) {
            rif_image_desc imageDesc = {};
            imageDesc.image_width = textureData->GetWidth();
            imageDesc.image_height = textureData->GetHeight();
            imageDesc.image_depth = 1;
            imageDesc.image_row_pitch = 0;
            imageDesc.image_slice_pitch = 0;

            auto textureMetadata = textureData->GetGLMetadata();

            uint8_t bytesPerComponent;
            if (textureMetadata.glType == GL_UNSIGNED_BYTE) {
                imageDesc.type = RIF_COMPONENT_TYPE_UINT8;
                bytesPerComponent = 1;
            } else if (textureMetadata.glType == GL_HALF_FLOAT) {
                imageDesc.type = RIF_COMPONENT_TYPE_FLOAT16;
                bytesPerComponent = 2;
            } else if (textureMetadata.glType == GL_FLOAT) {
                imageDesc.type = RIF_COMPONENT_TYPE_FLOAT32;
                bytesPerComponent = 2;
            } else {
                TF_RUNTIME_ERROR("\"%s\" image has unsupported pixel channel type: %#x", path.c_str(), textureMetadata.glType);
                return false;
            }

            if (textureMetadata.glFormat == GL_RGBA) {
                imageDesc.num_components = 4;
            } else if (textureMetadata.glFormat == GL_RGB) {
                imageDesc.num_components = 3;
            } else if (textureMetadata.glFormat == GL_RED) {
                imageDesc.num_components = 1;
            } else {
                TF_RUNTIME_ERROR("\"%s\" image has unsupported pixel format: %#x", path.c_str(), textureMetadata.glFormat);
                return false;
            }

            auto rifImage = m_rifContext->CreateImage(imageDesc);

            void* mappedData;
            if (RIF_ERROR_CHECK(rifImageMap(rifImage->GetHandle(), RIF_IMAGE_MAP_WRITE, &mappedData), "Failed to map rif image") || !mappedData) {
                return false;
            }
            size_t imageSize = bytesPerComponent * imageDesc.num_components * imageDesc.image_width * imageDesc.image_height;
            std::memcpy(mappedData, textureData->GetData(), imageSize);
            RIF_ERROR_CHECK(rifImageUnmap(rifImage->GetHandle(), mappedData), "Failed to unmap rif image");

            auto colorRb = static_cast<HdRprRenderBuffer*>(colorOutputRb->aovBinding->renderBuffer);

            try {
                auto blitFilter = rif::Filter::CreateCustom(RIF_IMAGE_FILTER_USER_DEFINED, m_rifContext.get());
                auto blitKernelCode = std::string(R"(
                    const int2 outSize = GET_BUFFER_SIZE(outputImage);

                    int2 coord;
                    GET_COORD_OR_RETURN(coord, outSize);

                    vec2 uv = (convert_vec2(coord) + 0.5f)/convert_vec2(outSize);
                    float aspectRatio = (float)(outSize.x)/outSize.y;

                    vec2 srcUv;
                    if (aspectRatio > 1.0f) {
                        float scale = 1.0f/aspectRatio;
                        srcUv = make_vec2((uv.x - (1.0f - scale)*0.5f)/scale, uv.y);
                    } else {
                        srcUv = make_vec2(uv.x, (uv.y - (1.0f - aspectRatio)*0.5f)/aspectRatio);
                    }

                    const int2 inSize = GET_BUFFER_SIZE(srcImage);
                    int2 srcCoord = convert_int2(srcUv*convert_vec2(inSize));
                    srcCoord = clamp(srcCoord, make_int2(0, 0), inSize - 1);
                    vec4 color = ReadPixelTyped(srcImage, srcCoord.x, srcCoord.y);

                    WritePixelTyped(outputImage, coord.x, coord.y, color);
                )");
                blitFilter->SetInput("srcImage", rifImage->GetHandle());
                blitFilter->SetParam("code", blitKernelCode);
                blitFilter->SetOutput(rif::Image::GetDesc(colorRb->GetWidth(), colorRb->GetHeight(), colorRb->GetFormat()));
                blitFilter->SetInput(rif::Color, blitFilter->GetOutput());
                blitFilter->Update();

                m_rifContext->ExecuteCommandQueue();

                if (RIF_ERROR_CHECK(rifImageMap(blitFilter->GetOutput(), RIF_IMAGE_MAP_READ, &mappedData), "Failed to map rif image") || !mappedData) {
                    return false;
                }
                size_t size = HdDataSizeOfFormat(colorRb->GetFormat()) * colorRb->GetWidth() * colorRb->GetHeight();
                if (auto colorRbData = colorRb->GetPointerForWriting()) {
                    std::memcpy(colorRbData, mappedData, size);
                }

                RIF_ERROR_CHECK(rifImageUnmap(blitFilter->GetOutput(), mappedData), "Failed to unmap rif image");
                return true;
            } catch (rif::Error const& e) {
                TF_RUNTIME_ERROR("Failed to blit image: %s", e.what());
                return false;
            }
        } else {
            TF_RUNTIME_ERROR("Failed to load \"%s\" image", path.c_str());
            return false;
        }
    }

    void ApplyAspectRatioPolicy(GfVec2i viewportSize, TfToken const& policy, GfVec2f& size) {
        float viewportAspectRatio = float(viewportSize[0]) / float(viewportSize[1]);
        if (viewportAspectRatio <= 0.0) {
            return;
        }
        float apertureAspectRatio = size[0] / size[1];
        enum { Width, Height, None } adjust = None;
        if (policy == UsdRenderTokens->adjustPixelAspectRatio) {
            // XXX (RPR): Not supported by RPR API. How can we emulate it?
            // pixelAspectRatio = apertureAspectRatio / viewportAspectRatio;
        } else if (policy == UsdRenderTokens->adjustApertureHeight) {
            adjust = Height;
        } else if (policy == UsdRenderTokens->adjustApertureWidth) {
            adjust = Width;
        } else if (policy == UsdRenderTokens->expandAperture) {
            adjust = (apertureAspectRatio > viewportAspectRatio) ? Height : Width;
        } else if (policy == UsdRenderTokens->cropAperture) {
            adjust = (apertureAspectRatio > viewportAspectRatio) ? Width : Height;
        }
        // Adjust aperture so that size[0] / size[1] == viewportAspectRatio.
        if (adjust == Width) {
            size[0] = size[1] * viewportAspectRatio;
        } else if (adjust == Height) {
            size[1] = size[0] / viewportAspectRatio;
        }
    }

private:
    HdRprDelegate* m_delegate;

    enum ChangeTracker : uint32_t {
        Clean = 0,
        AllDirty = ~0u,
        DirtyScene = 1 << 0,
        DirtyAOVRegistry = 1 << 1,
        DirtyHdCamera = 1 << 2,
        DirtyViewport = 1 << 3,
        DirtyAOVBindings = 1 << 4,
    };
    uint32_t m_dirtyFlags = ChangeTracker::AllDirty;

    using RprContextPtr = std::unique_ptr<rpr::Context, decltype(&RprContextDeleter)>;
    RprContextPtr m_rprContext{nullptr, RprContextDeleter};
    RprUsdContextMetadata m_rprContextMetadata;
    bool m_isOutputFlipped;

    std::unique_ptr<rif::Context> m_rifContext;

    std::unique_ptr<rpr::Scene> m_scene;
    std::unique_ptr<rpr::Camera> m_camera;
    std::unique_ptr<RprUsdImageCache> m_imageCache;

    std::shared_ptr<HdRprApiColorAov> m_colorAov;
    std::map<TfToken, std::weak_ptr<HdRprApiAov>> m_aovRegistry;
    std::map<TfToken, std::shared_ptr<HdRprApiAov>> m_internalAovs;
    HdRenderPassAovBindingVector m_aovBindings;
    std::vector<TfToken> m_lpeAovPool;

    struct ContourRenderModeAovs {
        std::shared_ptr<HdRprApiAov> normal;
        std::shared_ptr<HdRprApiAov> primId;
        std::shared_ptr<HdRprApiAov> materialId;
    };
    std::unique_ptr<ContourRenderModeAovs> m_contourAovs;

    struct OutputRenderBuffer {
        HdRenderPassAovBinding const* aovBinding;
        TfToken aovName;
        std::string lpe;

        std::shared_ptr<HdRprApiAov> rprAov;

        bool isMultiSampled;
        void* mappedData;
        size_t mappedDataSize;
    };
    std::vector<OutputRenderBuffer> m_outputRenderBuffers;

    class BatchRenderEventManager {
    public:
        void WaitForResolve(SdfPath const& aovId) {
            if (m_signalingAovId.IsEmpty()) {
                m_signalingAovId = aovId;
            } else if (m_signalingAovId != aovId) {
                // When there is more than one bound aov,
                // we want to avoid blocking resolve for each of them separately.
                // Instead, block only on the first one only.
                return;
            }

            m_isResolveRequested.store(true);
            std::unique_lock<std::mutex> lock(m_renderEventMutex);
            m_renderEventCV.wait(lock, [this]() -> bool { return !m_isRenderInProgress || !m_isResolveRequested; });
        }

        class RenderScopeGuard {
        public:
            RenderScopeGuard(BatchRenderEventManager* rem) : m_rem(rem) {
                m_rem->m_signalingAovId = SdfPath::EmptyPath();
                m_rem->m_isRenderInProgress.store(true);
                m_rem->m_renderEventCV.notify_one();
            }
            ~RenderScopeGuard() {
                m_rem->m_isRenderInProgress.store(false);
                m_rem->m_renderEventCV.notify_one();
            }

        private:
            BatchRenderEventManager* m_rem;
        };
        RenderScopeGuard EnterRenderScope() { return RenderScopeGuard(this); }

        bool IsResolveRequested() const {
            return m_isResolveRequested;
        }

        void OnResolve() {
            m_isResolveRequested.store(false);
            m_renderEventCV.notify_one();
        }

    private:
        std::mutex m_renderEventMutex;
        std::condition_variable m_renderEventCV;
        std::atomic<bool> m_isRenderInProgress{false};
        std::atomic<bool> m_isResolveRequested{false};
        SdfPath m_signalingAovId;
    };
    std::unique_ptr<BatchRenderEventManager> m_batchREM;
    std::atomic<bool> m_isBatch{false};
    bool m_isProgressive;

    struct ResolveData {
        struct AovEntry {
            HdRprApiAov* aov;
            bool isMultiSampled;
        };
        std::vector<AovEntry> rawAovs;
        std::vector<AovEntry> computedAovs;

        template <typename F>
        void ForAllAovs(F&& f) {
            for (auto& aov : rawAovs) { f(aov); }
            for (auto& aov : computedAovs) { f(aov); }
        }
    };
    ResolveData m_resolveData;

    enum {
        kResolveAfterRender,
        kResolveInRenderUpdateCallback,
    } m_resolveMode = kResolveAfterRender;
    bool m_isFirstSample = true;

    bool m_isDenoiseEnabled = false;
    int m_denoiseMinIter;
    int m_denoiseIterStep;

    GfVec2i m_viewportSize = GfVec2i(0);
    GfMatrix4d m_cameraProjectionMatrix = GfMatrix4d(1.f);
    HdRprCamera const* m_hdCamera = nullptr;
    bool m_isAlphaEnabled;

    std::atomic<int> m_numLights{0};
    HdRprApiEnvironmentLight* m_defaultLightObject = nullptr;

    bool m_isUniformSeed = true;
    uint32_t m_frameCount = 0;

    bool m_isInteractive = false;
    int m_numSamples = 0;
    int m_numSamplesPerIter = 0;
    int m_activePixels = -1;
    int m_maxSamples = 0;
    int m_minSamples = 0;
    float m_varianceThreshold = 0.0f;
    TfToken m_currentRenderQuality;

    using Duration = std::chrono::high_resolution_clock::duration;
    Duration m_frameRenderTotalTime;
    Duration m_frameResolveTotalTime;

    struct RenderUpdateCallbackData {
        HdRprApiImpl* rprApi = nullptr;
        float previousProgress = 0.0f;
    };
    RenderUpdateCallbackData m_rucData;
    bool m_isRenderUpdateCallbackEnabled;

    enum State {
        kStateUninitialized,
        kStateRender,
        kStateRestartRequired,
        kStateInvalid
    };
    State m_state = kStateUninitialized;

    std::atomic<bool> m_isAbortingEnabled;
    std::atomic<bool> m_abortRender;

    std::string m_rprSceneExportPath;
    bool m_rprExportAsSingleFile;
    bool m_rprExportUseImageCache;

    std::string m_cryptomatteOutputPath;
    bool m_cryptomattePreviewLayer;
    struct CryptomatteAov {
        std::shared_ptr<HdRprApiAov> aov[3];
    };
    struct CryptomatteAovs {
        CryptomatteAov mat;
        CryptomatteAov obj;
    };
    std::unique_ptr<CryptomatteAovs> m_cryptomatteAovs;

    std::condition_variable* m_presentedConditionVariable = nullptr;
    bool* m_presentedCondition = nullptr;
    rprContextFlushFrameBuffers_func m_rprContextFlushFrameBuffers = nullptr;
};

HdRprApi::HdRprApi(HdRprDelegate* delegate) : m_impl(new HdRprApiImpl(delegate)) {

}

HdRprApi::~HdRprApi() {
    delete m_impl;
}

rpr::Shape* HdRprApi::CreateMesh(VtArray<VtVec3fArray> const& pointSamples, VtIntArray const& pointIndexes, VtArray<VtVec3fArray> const& normalSamples, VtIntArray const& normalIndexes, VtArray<VtVec2fArray> const& uvSamples, VtIntArray const& uvIndexes, VtIntArray const& vpf, TfToken const& polygonWinding) {
    m_impl->InitIfNeeded();
    return m_impl->CreateMesh(pointSamples, pointIndexes, normalSamples, normalIndexes, uvSamples, uvIndexes, vpf, polygonWinding);
}

rpr::Shape* HdRprApi::CreateMesh(VtVec3fArray const& points, VtIntArray const& pointIndexes, VtVec3fArray const& normals, VtIntArray const& normalIndexes, VtVec2fArray const& uvs, VtIntArray const& uvIndexes, VtIntArray const& vpf, TfToken const& polygonWinding) {
    m_impl->InitIfNeeded();
    return m_impl->CreateMesh(points, pointIndexes, normals, normalIndexes, uvs, uvIndexes, vpf, polygonWinding);
}

rpr::Curve* HdRprApi::CreateCurve(VtVec3fArray const& points, VtIntArray const& indices, VtFloatArray const& radiuses, VtVec2fArray const& uvs, VtIntArray const& segmentPerCurve) {
    m_impl->InitIfNeeded();
    return m_impl->CreateCurve(points, indices, radiuses, uvs, segmentPerCurve);
}

rpr::Shape* HdRprApi::CreateMeshInstance(rpr::Shape* prototypeMesh) {
    return m_impl->CreateMeshInstance(prototypeMesh);
}

HdRprApiEnvironmentLight* HdRprApi::CreateEnvironmentLight(GfVec3f color, float intensity, VtValue const& backgroundOverride) {
    m_impl->InitIfNeeded();
    return m_impl->CreateEnvironmentLight(color, intensity, backgroundOverride);
}

HdRprApiEnvironmentLight* HdRprApi::CreateEnvironmentLight(const std::string& prthTotexture, float intensity, VtValue const& backgroundOverride) {
    m_impl->InitIfNeeded();
    return m_impl->CreateEnvironmentLight(prthTotexture, intensity, backgroundOverride);
}

void HdRprApi::SetTransform(HdRprApiEnvironmentLight* envLight, GfMatrix4f const& transform) {
    m_impl->SetTransform(envLight->light.get(), transform);
}

void HdRprApi::SetTransform(rpr::SceneObject* object, GfMatrix4f const& transform) {
    m_impl->SetTransform(object, transform);
}

void HdRprApi::SetTransform(rpr::Shape* shape, size_t numSamples, float* timeSamples, GfMatrix4d* transformSamples) {
    m_impl->SetTransform(shape, numSamples, timeSamples, transformSamples);
}

void HdRprApi::SetTransform(HdRprApiVolume* volume, GfMatrix4f const& transform) {
    m_impl->SetTransform(volume, transform);
}

rpr::DirectionalLight* HdRprApi::CreateDirectionalLight() {
    m_impl->InitIfNeeded();
    return m_impl->CreateDirectionalLight();
}

rpr::SpotLight* HdRprApi::CreateSpotLight(float angle, float softness) {
    m_impl->InitIfNeeded();
    return m_impl->CreateSpotLight(angle, softness);
}

rpr::PointLight* HdRprApi::CreatePointLight() {
    m_impl->InitIfNeeded();
    return m_impl->CreatePointLight();
}

rpr::DiskLight* HdRprApi::CreateDiskLight() {
    m_impl->InitIfNeeded();
    return m_impl->CreateDiskLight();
}

rpr::SphereLight* HdRprApi::CreateSphereLight() {
    m_impl->InitIfNeeded();
    return m_impl->CreateSphereLight();
}

rpr::IESLight* HdRprApi::CreateIESLight(std::string const& iesFilepath) {
    m_impl->InitIfNeeded();
    return m_impl->CreateIESLight(iesFilepath);
}

void HdRprApi::SetDirectionalLightAttributes(rpr::DirectionalLight* directionalLight, GfVec3f const& color, float shadowSoftnessAngle) {
    m_impl->SetDirectionalLightAttributes(directionalLight, color, shadowSoftnessAngle);
}

void HdRprApi::SetLightRadius(rpr::SphereLight* light, float radius) {
    m_impl->SetLightRadius(light, radius);
}

void HdRprApi::SetLightRadius(rpr::DiskLight* light, float radius) {
    m_impl->SetLightRadius(light, radius);
}

void HdRprApi::SetLightAngle(rpr::DiskLight* light, float angle) {
    m_impl->SetLightAngle(light, angle);
}

void HdRprApi::SetLightColor(rpr::RadiantLight* light, GfVec3f const& color) {
    m_impl->SetLightColor(light, color);
}

RprUsdMaterial* HdRprApi::CreateGeometryLightMaterial(GfVec3f const& emissionColor) {
    return m_impl->CreateGeometryLightMaterial(emissionColor);
}

void HdRprApi::ReleaseGeometryLightMaterial(RprUsdMaterial* material) {
    return m_impl->ReleaseGeometryLightMaterial(material);
}

HdRprApiVolume* HdRprApi::CreateVolume(
    VtUIntArray const& densityCoords, VtFloatArray const& densityValues, VtVec3fArray const& densityLUT, float densityScale,
    VtUIntArray const& albedoCoords, VtFloatArray const& albedoValues, VtVec3fArray const& albedoLUT, float albedoScale,
    VtUIntArray const& emissionCoords, VtFloatArray const& emissionValues, VtVec3fArray const& emissionLUT, float emissionScale,
    const GfVec3i& gridSize, const GfVec3f& voxelSize, const GfVec3f& gridBBLow) {
    m_impl->InitIfNeeded();
    return m_impl->CreateVolume(
        densityCoords, densityValues, densityLUT, densityScale,
        albedoCoords, albedoValues, albedoLUT, albedoScale,
        emissionCoords, emissionValues, emissionLUT, emissionScale,
        gridSize, voxelSize, gridBBLow);
}

RprUsdMaterial* HdRprApi::CreateMaterial(SdfPath const& materialId, HdSceneDelegate* sceneDelegate, HdMaterialNetworkMap const& materialNetwork) {
    m_impl->InitIfNeeded();
    return m_impl->CreateMaterial(materialId, sceneDelegate, materialNetwork);
}

RprUsdMaterial* HdRprApi::CreatePointsMaterial(VtVec3fArray const& colors) {
    m_impl->InitIfNeeded();
    return m_impl->CreatePointsMaterial(colors);
}

RprUsdMaterial* HdRprApi::CreateDiffuseMaterial(GfVec3f const& color) {
    m_impl->InitIfNeeded();

    return m_impl->CreateRawMaterial(RPR_MATERIAL_NODE_UBERV2, {
        {RPR_MATERIAL_INPUT_UBER_DIFFUSE_COLOR, ToVec4(color, 1.0f)}
    });
}

void HdRprApi::SetMeshRefineLevel(rpr::Shape* mesh, int level) {
    m_impl->SetMeshRefineLevel(mesh, level);
}

void HdRprApi::SetMeshVertexInterpolationRule(rpr::Shape* mesh, TfToken boundaryInterpolation) {
    m_impl->SetMeshVertexInterpolationRule(mesh, boundaryInterpolation);
}

void HdRprApi::SetMeshMaterial(rpr::Shape* mesh, RprUsdMaterial const* material, bool displacementEnabled) {
    m_impl->SetMeshMaterial(mesh, material, displacementEnabled);
}

void HdRprApi::SetMeshVisibility(rpr::Shape* mesh, uint32_t visibilityMask) {
    m_impl->SetMeshVisibility(mesh, visibilityMask);
}

void HdRprApi::SetMeshId(rpr::Shape* mesh, uint32_t id) {
    m_impl->SetMeshId(mesh, id);
}

void HdRprApi::SetMeshIgnoreContour(rpr::Shape* mesh, bool ignoreContour) {
    m_impl->SetMeshIgnoreContour(mesh, ignoreContour);
}

void HdRprApi::SetCurveMaterial(rpr::Curve* curve, RprUsdMaterial const* material) {
    m_impl->SetCurveMaterial(curve, material);
}

void HdRprApi::SetCurveVisibility(rpr::Curve* curve, uint32_t visibilityMask) {
    m_impl->SetCurveVisibility(curve, visibilityMask);
}

void HdRprApi::Release(HdRprApiEnvironmentLight* envLight) {
    m_impl->Release(envLight);
}

void HdRprApi::Release(RprUsdMaterial* material) {
    m_impl->Release(material);
}

void HdRprApi::Release(HdRprApiVolume* volume) {
    m_impl->Release(volume);
}

void HdRprApi::Release(rpr::Light* light) {
    m_impl->Release(light);
}

void HdRprApi::Release(rpr::Shape* shape) {
    m_impl->Release(shape);
}

void HdRprApi::Release(rpr::Curve* curve) {
    m_impl->Release(curve);
}

void HdRprApi::SetName(rpr::ContextObject* object, const char* name) {
    m_impl->SetName(object, name);
}

void HdRprApi::SetName(RprUsdMaterial* object, const char* name) {
    m_impl->SetName(object, name);
}

void HdRprApi::SetName(HdRprApiEnvironmentLight* object, const char* name) {
    m_impl->SetName(object, name);
}

void HdRprApi::SetCamera(HdCamera const* camera) {
    m_impl->SetCamera(camera);
}

HdCamera const* HdRprApi::GetCamera() const {
    return m_impl->GetCamera();
}

GfMatrix4d HdRprApi::GetCameraViewMatrix() const {
    return m_impl->GetCameraViewMatrix();
}

const GfMatrix4d& HdRprApi::GetCameraProjectionMatrix() const {
    return m_impl->GetCameraProjectionMatrix();
}

GfVec2i HdRprApi::GetViewportSize() const {
    return m_impl->GetViewportSize();
}

void HdRprApi::SetViewportSize(GfVec2i const& size) {
    m_impl->SetViewportSize(size);
}

void HdRprApi::SetAovBindings(HdRenderPassAovBindingVector const& aovBindings) {
    m_impl->InitIfNeeded();
    m_impl->SetAovBindings(aovBindings);
}

HdRenderPassAovBindingVector HdRprApi::GetAovBindings() const {
    return m_impl->GetAovBindings();
}

void HdRprApi::CommitResources() {
    m_impl->CommitResources();
}

void HdRprApi::Resolve(SdfPath const& aovId) {
    m_impl->Resolve(aovId);
}

void HdRprApi::Render(HdRprRenderThread* renderThread) {
    m_impl->Render(renderThread);
}

void HdRprApi::AbortRender() {
    m_impl->AbortRender();
}

bool HdRprApi::IsChanged() const {
    return m_impl->IsChanged();
}

HdRprApi::RenderStats HdRprApi::GetRenderStats() const {
    return m_impl->GetRenderStats();
}

bool HdRprApi::IsGlInteropEnabled() const {
    return m_impl->IsGlInteropEnabled();
}

bool HdRprApi::IsVulkanInteropEnabled() const {
    return m_impl->IsVulkanInteropEnabled();
}

bool HdRprApi::IsArbitraryShapedLightSupported() const {
    m_impl->InitIfNeeded();
    return m_impl->IsArbitraryShapedLightSupported();
}

bool HdRprApi::IsSphereAndDiskLightSupported() const {
    m_impl->InitIfNeeded();
    return m_impl->IsSphereAndDiskLightSupported();
}

TfToken const& HdRprApi::GetCurrentRenderQuality() const {
    return m_impl->GetCurrentRenderQuality();
}

rpr::FrameBuffer* HdRprApi::GetRawColorFramebuffer() {
    return m_impl->GetRawColorFramebuffer();
}

void HdRprApi::SetInteropInfo(void* interopInfo, std::condition_variable* presentedConditionVariable, bool* presentedCondition) {
    m_impl->SetInteropInfo(interopInfo, presentedConditionVariable, presentedCondition);

    // Temporary should be force inited here, because otherwise has issues with GPU synchronization
    m_impl->InitIfNeeded();
}

PXR_NAMESPACE_CLOSE_SCOPE<|MERGE_RESOLUTION|>--- conflicted
+++ resolved
@@ -3257,13 +3257,8 @@
         }
 
         uint32_t requiredYFlip = 0;
-<<<<<<< HEAD
-        // TODO: verify
-        if (RprUsdIsHybrid(m_rprContextMetadata.pluginType) && m_rprContextMetadata.interopInfo) {
-=======
-        bool flipRequestedByInteropHybrid = m_rprContextMetadata.pluginType == RprUsdPluginType::kPluginHybrid && m_rprContextMetadata.interopInfo;
+        bool flipRequestedByInteropHybrid = RprUsdIsHybrid(m_rprContextMetadata.pluginType) && m_rprContextMetadata.interopInfo;
         if (flipRequestedByInteropHybrid || flipRequestedByRenderSetting) {
->>>>>>> 77bac0e7
             RPR_ERROR_CHECK_THROW(m_rprContext->GetFunctionPtr(
                 RPR_CONTEXT_FLUSH_FRAMEBUFFERS_FUNC_NAME, 
                 (void**)(&m_rprContextFlushFrameBuffers)
