/************************************************************************
Copyright 2020 Advanced Micro Devices, Inc
Licensed under the Apache License, Version 2.0 (the "License");
you may not use this file except in compliance with the License.
You may obtain a copy of the License at
    http://www.apache.org/licenses/LICENSE-2.0
Unless required by applicable law or agreed to in writing, software
distributed under the License is distributed on an "AS IS" BASIS,
WITHOUT WARRANTIES OR CONDITIONS OF ANY KIND, either express or implied.
See the License for the specific language governing permissions and
limitations under the License.
************************************************************************/

#include <json.hpp>
using json = nlohmann::json;

#include "rprApi.h"
#include "rprApiAov.h"
#include "aovDescriptor.h"

#include "rifcpp/rifFilter.h"
#include "rifcpp/rifImage.h"
#include "rifcpp/rifError.h"

#include "config.h"
#include "camera.h"
#include "debugCodes.h"
#include "renderDelegate.h"
#include "renderBuffer.h"
#include "renderParam.h"

#include "pxr/imaging/rprUsd/util.h"
#include "pxr/imaging/rprUsd/config.h"
#include "pxr/imaging/rprUsd/error.h"
#include "pxr/imaging/rprUsd/helpers.h"
#include "pxr/imaging/rprUsd/coreImage.h"
#include "pxr/imaging/rprUsd/imageCache.h"
#include "pxr/imaging/rprUsd/material.h"
#include "pxr/imaging/rprUsd/materialRegistry.h"
#include "pxr/imaging/rprUsd/contextMetadata.h"
#include "pxr/imaging/rprUsd/contextHelpers.h"

#include "pxr/base/gf/math.h"
#include "pxr/base/gf/vec2f.h"
#include "pxr/base/gf/rotation.h"
#include "pxr/base/arch/fileSystem.h"
#include "pxr/base/plug/plugin.h"
#include "pxr/base/plug/thisPlugin.h"
#include "pxr/imaging/pxOsd/tokens.h"
#include "pxr/usd/usdRender/tokens.h"
#include "pxr/usd/usdGeom/tokens.h"
#include "pxr/base/tf/fileUtils.h"
#include "pxr/base/tf/pathUtils.h"
#include "pxr/base/tf/stringUtils.h"
#include "pxr/base/tf/getenv.h"
#include "pxr/base/work/loops.h"
#include "pxr/base/arch/env.h"
#include "pxr/base/tf/envSetting.h"

#include "notify/message.h"

#include <RadeonProRender_MaterialX.h>
#include <RadeonProRender_Baikal.h>
#ifdef RPR_LOADSTORE_AVAILABLE
#include <RprLoadStore.h>
#endif // RPR_LOADSTORE_AVAILABLE

#ifdef RPR_EXR_EXPORT_ENABLED
#include <MurmurHash3.h>
#include <ImfOutputFile.h>
#include <ImfChannelList.h>
#include <ImfStringAttribute.h>
#include <ImfFrameBuffer.h>
#include <ImfHeader.h>
#endif // RPR_EXR_EXPORT_ENABLED

#ifdef BUILD_AS_HOUDINI_PLUGIN
#include <HOM/HOM_Module.h>
#endif // BUILD_AS_HOUDINI_PLUGIN

#include <fstream>
#include <chrono>
#include <vector>
#include <mutex>

PXR_NAMESPACE_OPEN_SCOPE

TF_DEFINE_ENV_SETTING(HDRPR_RENDER_QUALITY_OVERRIDE, "",
    "Set this to override render quality coming from the render settings");

TF_DEFINE_PRIVATE_TOKENS(_tokens,
    (usdFilename)
);

namespace {

std::string const& GetPath(SdfAssetPath const& path) {
    if (!path.GetResolvedPath().empty()) {
        return path.GetResolvedPath();
    } else {
        return path.GetAssetPath();
    }
}

TfToken GetRenderQuality(HdRprConfig const& config) {
    std::string renderQualityOverride = TfGetEnvSetting(HDRPR_RENDER_QUALITY_OVERRIDE);
    std::string renderQualityUsdviewEnvSetting = ArchGetEnv("HDRPR_USDVIEW_RENDER_QUALITY");

    auto& tokens = HdRprCoreRenderQualityTokens->allTokens;
    if (std::find(tokens.begin(), tokens.end(), renderQualityOverride) != tokens.end()) {
        return TfToken(renderQualityOverride);
    }
    
    if (std::find(tokens.begin(), tokens.end(), renderQualityUsdviewEnvSetting) != tokens.end()) {
        return TfToken(renderQualityUsdviewEnvSetting);
    }

    return config.GetCoreRenderQuality();
}

using LockGuard = std::lock_guard<std::mutex>;

template <typename T>
struct RenderSetting {
    T value;
    bool isDirty;
};

GfVec4f ToVec4(GfVec3f const& vec, float w) {
    return GfVec4f(vec[0], vec[1], vec[2], w);
}

bool CreateIntermediateDirectories(std::string const& filePath) {
    auto dir = TfGetPathName(filePath);
    if (!dir.empty()) {
        return TfMakeDirs(dir, -1, true);
    }
    return true;
}

template <typename T>
void UnalignedRead(void const* src, size_t* offset, T* dst) {
    std::memcpy(dst, (uint8_t const*)src + *offset, sizeof(T));
    *offset += sizeof(T);
}

GfVec4f ColorizeId(uint32_t id) {
    return {
        (float)(id & 0xFF) / 0xFF,
        (float)((id & 0xFF00) >> 8) / 0xFF,
        (float)((id & 0xFF0000) >> 16) / 0xFF,
        1.0f
    };
}

template <typename T>
std::unique_ptr<T[]> MergeSamples(VtArray<VtArray<T>>* samples, size_t requiredNumSamples, rpr_float const** rprData, size_t* rprDataSize) {
    if (samples->empty()) {
        *rprData = nullptr;
        *rprDataSize = 0;
        return nullptr;
    }

    if (samples->size() != requiredNumSamples) {
        samples->resize(requiredNumSamples, [backElem=samples->back()](auto begin, auto end) {
            for (auto it = begin; it != end; ++it) {
                *it = backElem;
            }
        });
    }

    const size_t numSampleValues = samples->cdata()[0].size();
    auto mergedSamples = std::make_unique<T[]>(requiredNumSamples * numSampleValues);

    for (size_t i = 0; i < requiredNumSamples; ++i) {
        size_t offset = i * numSampleValues;
        VtArray<T> const& values = samples->cdata()[i];
        std::copy(values.cbegin(), values.cend(), mergedSamples.get() + offset);

        if (values.size() != numSampleValues) {
            TF_RUNTIME_ERROR("Non-uniform size between samples: %zu vs %zu", samples->size(), numSampleValues);
            *rprData = nullptr;
            *rprDataSize = 0;
            return nullptr;
        }
    }

    *rprData = (rpr_float const*)mergedSamples.get();
    *rprDataSize = requiredNumSamples * numSampleValues;

    return mergedSamples;
}

} // namespace anonymous

TfToken GetRprLpeAovName(rpr::Aov aov) {
    switch (aov) {
        case RPR_AOV_LPE_0:
            return HdRprAovTokens->lpe0;
        case RPR_AOV_LPE_1:
            return HdRprAovTokens->lpe1;
        case RPR_AOV_LPE_2:
            return HdRprAovTokens->lpe2;
        case RPR_AOV_LPE_3:
            return HdRprAovTokens->lpe3;
        case RPR_AOV_LPE_4:
            return HdRprAovTokens->lpe4;
        case RPR_AOV_LPE_5:
            return HdRprAovTokens->lpe5;
        case RPR_AOV_LPE_6:
            return HdRprAovTokens->lpe6;
        case RPR_AOV_LPE_7:
            return HdRprAovTokens->lpe7;
        case RPR_AOV_LPE_8:
            return HdRprAovTokens->lpe8;
        default:
            return TfToken();
    }
}

HdFormat ConvertUsdRenderVarDataType(TfToken const& format) {
    static std::map<TfToken, HdFormat> s_mapping = []() {
        std::map<TfToken, HdFormat> ret;

        auto addMappingEntry = [&ret](std::string name, HdFormat format) {
            ret[TfToken(name, TfToken::Immortal)] = format;
        };

        addMappingEntry("int", HdFormatInt32);
        addMappingEntry("half", HdFormatFloat16);
        addMappingEntry("half3", HdFormatFloat16Vec3);
        addMappingEntry("half4", HdFormatFloat16Vec4);
        addMappingEntry("float", HdFormatFloat32);
        addMappingEntry("float3", HdFormatFloat32Vec3);
        addMappingEntry("float4", HdFormatFloat32Vec4);
        addMappingEntry("point3f", HdFormatFloat32Vec3);
        addMappingEntry("vector3f", HdFormatFloat32Vec3);
        addMappingEntry("normal3f", HdFormatFloat32Vec3);
        addMappingEntry("color2f", HdFormatFloat32Vec2);
        addMappingEntry("color3f", HdFormatFloat32Vec3);
        addMappingEntry("color4f", HdFormatFloat32Vec4);
        addMappingEntry("float2", HdFormatFloat32Vec2);
        addMappingEntry("float16", HdFormatFloat16);
        addMappingEntry("color2h", HdFormatFloat16Vec2);
        addMappingEntry("color3h", HdFormatFloat16Vec3);
        addMappingEntry("color4h", HdFormatFloat16Vec4);
        addMappingEntry("half2", HdFormatFloat16Vec2);
        addMappingEntry("u8", HdFormatUNorm8);
        addMappingEntry("uint8", HdFormatUNorm8);
        addMappingEntry("color2u8", HdFormatUNorm8Vec2);
        addMappingEntry("color3u8", HdFormatUNorm8Vec3);
        addMappingEntry("color4u8", HdFormatUNorm8Vec4);

        return ret;
    }();
    static std::string s_supportedFormats = []() {
        std::string ret;
        auto it = s_mapping.begin();
        for (size_t i = 0; i < s_mapping.size(); ++i, ++it) {
            ret += it->first.GetString();
            if (i + 1 != s_mapping.size()) {
                ret += ", ";
            }
        }
        return ret;
    }();

    auto it = s_mapping.find(format);
    if (it == s_mapping.end()) {
        TF_RUNTIME_ERROR("Unsupported UsdRenderVar format. Supported formats: %s", s_supportedFormats.c_str());
        return HdFormatInvalid;
    }
    return it->second;
}

bool usingCPU(RprUsdContextMetadata& rprContextMetadata) {
    return rprContextMetadata.creationFlags & RPR_CREATION_FLAGS_ENABLE_CPU;
}

bool usingGPU(RprUsdContextMetadata& rprContextMetadata) {
    return (rprContextMetadata.creationFlags & RPR_CREATION_FLAGS_ENABLE_GPU0)
        || (rprContextMetadata.creationFlags & RPR_CREATION_FLAGS_ENABLE_GPU1)
        || (rprContextMetadata.creationFlags & RPR_CREATION_FLAGS_ENABLE_GPU2)
        || (rprContextMetadata.creationFlags & RPR_CREATION_FLAGS_ENABLE_GPU3)
        || (rprContextMetadata.creationFlags & RPR_CREATION_FLAGS_ENABLE_GPU4)
        || (rprContextMetadata.creationFlags & RPR_CREATION_FLAGS_ENABLE_GPU5)
        || (rprContextMetadata.creationFlags & RPR_CREATION_FLAGS_ENABLE_GPU6)
        || (rprContextMetadata.creationFlags & RPR_CREATION_FLAGS_ENABLE_GPU7)
        || (rprContextMetadata.creationFlags & RPR_CREATION_FLAGS_ENABLE_GPU8)
        || (rprContextMetadata.creationFlags & RPR_CREATION_FLAGS_ENABLE_GPU9)
        || (rprContextMetadata.creationFlags & RPR_CREATION_FLAGS_ENABLE_GPU10)
        || (rprContextMetadata.creationFlags & RPR_CREATION_FLAGS_ENABLE_GPU11)
        || (rprContextMetadata.creationFlags & RPR_CREATION_FLAGS_ENABLE_GPU12)
        || (rprContextMetadata.creationFlags & RPR_CREATION_FLAGS_ENABLE_GPU13)
        || (rprContextMetadata.creationFlags & RPR_CREATION_FLAGS_ENABLE_GPU14)
        || (rprContextMetadata.creationFlags & RPR_CREATION_FLAGS_ENABLE_GPU15);
}

class HdRprApiRawMaterial : public RprUsdMaterial {
public:
    static HdRprApiRawMaterial* Create(
        rpr::Context* rprContext,
        rpr::MaterialNodeType nodeType,
        std::vector<std::pair<rpr::MaterialNodeInput, GfVec4f>> const& inputs) {

        rpr::Status status;
        auto rprNode = rprContext->CreateMaterialNode(nodeType, &status);
        if (!rprNode) {
            RPR_ERROR_CHECK(status, "Failed to create material node", rprContext);
            return nullptr;
        }

        for (auto& input : inputs) {
            auto& c = input.second;
            if (RPR_ERROR_CHECK(rprNode->SetInput(input.first, c[0], c[1], c[2], c[3]), "Failed to set material input")) {
                delete rprNode;
                return nullptr;
            }
        };

        return new HdRprApiRawMaterial(rprNode);
    }

    ~HdRprApiRawMaterial() final = default;

private:
    HdRprApiRawMaterial(rpr::MaterialNode* surfaceNode)
        : m_retainedSurfaceNode(surfaceNode) {
        m_surfaceNode = surfaceNode;
    }

private:
    std::unique_ptr<rpr::MaterialNode> m_retainedSurfaceNode;
};

struct HdRprApiVolume {
    std::unique_ptr<rpr::HeteroVolume> heteroVolume;
    std::unique_ptr<rpr::Grid> albedoGrid;
    std::unique_ptr<rpr::Grid> densityGrid;
    std::unique_ptr<rpr::Grid> emissionGrid;
    std::unique_ptr<rpr::Shape> cubeMesh;
    std::unique_ptr<HdRprApiRawMaterial> cubeMeshMaterial;
    GfMatrix4f voxelsTransform;
};

struct HdRprApiEnvironmentLight {
    std::unique_ptr<rpr::EnvironmentLight> light;
    std::unique_ptr<RprUsdCoreImage> image;

    std::unique_ptr<rpr::EnvironmentLight> backgroundOverrideLight;
    std::unique_ptr<RprUsdCoreImage> backgroundOverrideImage;

    enum {
        kDetached,
        kAttachedAsLight,
        kAttachedAsEnvLight
    } state = kDetached;
};

class CameraData {
public:
    void Store(const std::unique_ptr<rpr::Camera>& camera) {
        size_t dummy = -1;
        RPR_ERROR_CHECK(camera->GetInfo(RPR_CAMERA_LENS_SHIFT, dummy, m_cameraLens, nullptr), "Failed to get lens shift");
        RPR_ERROR_CHECK(camera->GetInfo(RPR_CAMERA_SENSOR_SIZE, dummy, m_sensorSize, nullptr), "Failed to get  sensor size");
        RPR_ERROR_CHECK(camera->GetInfo(RPR_CAMERA_MODE, dummy, &m_mode, nullptr), "Failed to get camera mode");
        RPR_ERROR_CHECK(camera->GetInfo(RPR_CAMERA_ORTHO_WIDTH, dummy, &m_orthoWidth, nullptr), "Failed to get ortho width");
        RPR_ERROR_CHECK(camera->GetInfo(RPR_CAMERA_ORTHO_HEIGHT, dummy, &m_orthoHeight, nullptr), "Failed to get ortho height");
        RPR_ERROR_CHECK(camera->GetInfo(RPR_CAMERA_LINEAR_MOTION, dummy, &m_linearMotion, nullptr), "Failed to get linear motion");
        RPR_ERROR_CHECK(camera->GetInfo(RPR_CAMERA_ANGULAR_MOTION, dummy, &m_angularMotion, nullptr), "Failed to get angular motion");
        RPR_ERROR_CHECK(camera->GetInfo(RPR_CAMERA_TRANSFORM, dummy, m_transform.GetArray(), nullptr), "Failed to get camera transform");
    }

    void Restore(std::unique_ptr<rpr::Camera>& camera) {
        RPR_ERROR_CHECK(camera->SetLensShift(m_cameraLens[0], m_cameraLens[1]), "Failed to set lens shift");
        RPR_ERROR_CHECK(camera->SetSensorSize(m_sensorSize[0], m_sensorSize[1]), "Failed to set sensor size");
        RPR_ERROR_CHECK(camera->SetOrthoWidth(m_orthoWidth), "Failed to set ortho width");
        RPR_ERROR_CHECK(camera->SetOrthoHeight(m_orthoHeight), "Failed to set ortho height");
        RPR_ERROR_CHECK(camera->SetLinearMotion(m_linearMotion[0], m_linearMotion[1], m_linearMotion[2]), "Failed to set camera linear motion");
        RPR_ERROR_CHECK(camera->SetAngularMotion(m_angularMotion[0], m_angularMotion[1], m_angularMotion[2], m_angularMotion[3]), "Failed to set camera linear motion");
        RPR_ERROR_CHECK(camera->SetTransform(m_transform.GetArray(), false), "Failed to set camera transform");
    }

    void SetForTile(std::unique_ptr<rpr::Camera>& camera, HdRprCamera const* hdCamera, const GfVec4f& tile) {
        if (!hdCamera) {
            return;
        }
        float tileSizeX = tile[2] - tile[0];
        float tileSizeY = tile[3] - tile[1];
        float lensShiftX = (m_cameraLens[0] + tile[0] + tileSizeX * 0.5 - 0.5) / tileSizeX;
        float lensShiftY = (m_cameraLens[1] + tile[1] + tileSizeY * 0.5 - 0.5) / tileSizeY;
        RPR_ERROR_CHECK(camera->SetLensShift(lensShiftX, lensShiftY), "Failed to set lens shift");
        if (m_mode == RPR_CAMERA_MODE_PERSPECTIVE) {
            RPR_ERROR_CHECK(camera->SetSensorSize(
                m_sensorSize[0] * tileSizeX * (tileSizeY < tileSizeX ? tileSizeY / tileSizeX : 1),
                m_sensorSize[1] * tileSizeY * (tileSizeX < tileSizeY ? tileSizeX / tileSizeY : 1)),
                "Failed to set sensor size");
        } 
        else if (m_mode == RPR_CAMERA_MODE_ORTHOGRAPHIC) {
            double shiftX = tile[0] + tileSizeX * 0.5 - 0.5;
            double shiftY = tile[1] + tileSizeY * 0.5 - 0.5;
            GfMatrix4f transform;
            transform.SetIdentity().SetTranslate(GfVec3f(hdCamera->GetHorizontalAperture() * shiftX, hdCamera->GetVerticalAperture() * shiftY, 0));
            transform *= m_transform;
            transform.Orthonormalize();
            RPR_ERROR_CHECK(camera->SetTransform(transform.GetArray(), false), "Failed to set camera transform");
            RPR_ERROR_CHECK(camera->SetOrthoWidth(m_orthoWidth * tileSizeX * (tileSizeY < tileSizeX ? tileSizeY / tileSizeX : 1)), "Failed to set ortho width");
            RPR_ERROR_CHECK(camera->SetOrthoHeight(m_orthoHeight * tileSizeY * (tileSizeX < tileSizeY ? tileSizeX / tileSizeY : 1)), "Failed to set ortho height");
            RPR_ERROR_CHECK(camera->SetLinearMotion(0.0f, 0.0f, 0.0f), "Failed to set camera linear motion");
            RPR_ERROR_CHECK(camera->SetAngularMotion(1.0f, 0.0f, 0.0f, 0.0f), "Failed to set camera angular motion");
        }
        else if (m_mode == RPR_CAMERA_MODE_LATITUDE_LONGITUDE_360) {
            // do nothing
        }

    }
private:
    float m_cameraLens[2];
    float m_sensorSize[2];
    rpr_camera_mode m_mode;
    float m_orthoWidth;
    float m_orthoHeight;
    GfMatrix4f m_transform;
    float m_linearMotion[3];
    float m_angularMotion[4];
};

class HdRprApiImpl {
public:
    HdRprApiImpl(HdRprDelegate* delegate)
        : m_delegate(delegate) {
        // Postpone initialization as further as possible to allow Hydra user to set custom render settings before creating a context
        //InitIfNeeded();
    }

    ~HdRprApiImpl() {
        RemoveDefaultLight();
    }

    void InitIfNeeded() {
        if (m_state != kStateUninitialized) {
            return;
        }

        static std::mutex s_rprInitMutex;
        LockGuard lock(s_rprInitMutex);

        if (m_state != kStateUninitialized) {
            return;
        }

        try {
            InitRpr();
            InitRif();
            InitAovs();

            {
                HdRprConfig* config;
                auto configInstanceLock = m_delegate->LockConfigInstance(&config);
                UpdateSettings(*config, true);
            }

            InitScene();
            InitCamera();

            m_state = kStateRender;
        } catch (RprUsdError& e) {
            TF_RUNTIME_ERROR("%s", e.what());
            m_state = kStateInvalid;
        }

        // Try to get scene unit size from delegate. Default value is 1 meter per unit
        static const TfToken metersPerUnitToken("stageMetersPerUnit", TfToken::Immortal);
        double unitSize = m_delegate->GetRenderSetting<double>(metersPerUnitToken, 1.0);
        m_unitSizeTransform[0][0] = m_unitSizeTransform[1][1] = m_unitSizeTransform[2][2] = unitSize;
    }

    rpr::Shape* CreateMesh(VtVec3fArray const& points, VtIntArray const& pointIndices,
                           VtVec3fArray const& normals, VtIntArray const& normalIndices,
                           VtVec2fArray const& uvs, VtIntArray const& uvIndices,
                           VtIntArray const& vpf, TfToken const& polygonWinding = HdTokens->rightHanded) {
        VtArray<VtVec3fArray> pointSamples;
        VtArray<VtVec3fArray> normalSamples;
        VtArray<VtVec2fArray> uvSamples;

        if (!points.empty()) pointSamples.push_back(points);
        if (!normals.empty()) normalSamples.push_back(normals);
        if (!uvs.empty()) uvSamples.push_back(uvs);

        return CreateMesh(pointSamples, pointIndices, normalSamples, normalIndices, uvSamples, uvIndices, vpf, polygonWinding);
    }

    rpr::Shape* CreateMesh(VtArray<VtVec3fArray> pointSamples, VtIntArray const& pointIndices,
                           VtArray<VtVec3fArray> normalSamples, VtIntArray const& normalIndices,
                           VtArray<VtVec2fArray> uvSamples, VtIntArray const& uvIndices,
                           VtIntArray const& vpf, TfToken const& polygonWinding) {
        if (!m_rprContext) {
            return nullptr;
        }

        VtIntArray newIndices, newVpf;
        SplitPolygons(pointIndices, vpf, newIndices, newVpf);
        ConvertIndices(&newIndices, newVpf, polygonWinding);

        VtIntArray newNormalIndices;
        if (normalSamples.empty()) {
            if (RprUsdIsHybrid(m_rprContextMetadata.pluginType)) {
                // XXX (Hybrid): we need to generate geometry normals by ourself
                VtVec3fArray normals;
                normals.reserve(newVpf.size());
                newNormalIndices.clear();
                newNormalIndices.reserve(newIndices.size());

                auto& points = pointSamples[0];

                size_t indicesOffset = 0u;
                for (auto numVerticesPerFace : newVpf) {
                    for (int i = 0; i < numVerticesPerFace; ++i) {
                        newNormalIndices.push_back(normals.size());
                    }

                    auto indices = &newIndices[indicesOffset];
                    indicesOffset += numVerticesPerFace;

                    auto p0 = points[indices[0]];
                    auto p1 = points[indices[1]];
                    auto p2 = points[indices[2]];

                    auto e0 = p0 - p1;
                    auto e1 = p2 - p1;

                    auto normal = GfCross(e1, e0);
                    GfNormalize(&normal);
                    normals.push_back(normal);
                }

                normalSamples.push_back(normals);
            }
        } else {
            if (!normalIndices.empty()) {
                SplitPolygons(normalIndices, vpf, newNormalIndices);
                ConvertIndices(&newNormalIndices, newVpf, polygonWinding);
            } else {
                newNormalIndices = newIndices;
            }
        }

        VtIntArray newUvIndices;
        if (uvSamples.empty()) {
            if (RprUsdIsHybrid(m_rprContextMetadata.pluginType)) {
                newUvIndices = newIndices;
                VtVec2fArray uvs(pointSamples[0].size(), GfVec2f(0.0f));
                uvSamples.push_back(uvs);
            }
        } else {
            if (!uvIndices.empty()) {
                SplitPolygons(uvIndices, vpf, newUvIndices);
                ConvertIndices(&newUvIndices, newVpf, polygonWinding);
            } else {
                newUvIndices = newIndices;
            }
        }

        auto normalIndicesData = !newNormalIndices.empty() ? newNormalIndices.data() : newIndices.data();
        if (normalSamples.empty()) {
            normalIndicesData = nullptr;
        }

        auto uvIndicesData = !newUvIndices.empty() ? newUvIndices.data() : uvIndices.data();
        if (uvSamples.empty()) {
            uvIndicesData = nullptr;
        }

        rpr_float const* pointsData = nullptr;
        rpr_float const* normalsData = nullptr;
        rpr_float const* uvsData = nullptr;
        size_t numPoints = 0;
        size_t numNormals = 0;
        size_t numUvs = 0;

        std::vector<rpr_mesh_info> meshProperties(1, rpr_mesh_info(0));

        std::unique_ptr<GfVec3f[]> mergedPoints;
        std::unique_ptr<GfVec3f[]> mergedNormals;
        std::unique_ptr<GfVec2f[]> mergedUvs;

        size_t numMeshSamples = std::max(std::max(pointSamples.size(), normalSamples.size()), uvSamples.size());

        // XXX (RPR): Only Northstar supports deformation motion blur. Use only the first sample for all other plugins.
        if (m_rprContextMetadata.pluginType != kPluginNorthstar) {
            numMeshSamples = 1;
        }

        if (numMeshSamples > 1) {
            meshProperties[0] = (rpr_mesh_info)RPR_MESH_MOTION_DIMENSION;
            meshProperties[1] = (rpr_mesh_info)numMeshSamples;
            meshProperties[2] = (rpr_mesh_info)0;

            mergedPoints = MergeSamples(&pointSamples, numMeshSamples, &pointsData, &numPoints);
            mergedNormals = MergeSamples(&normalSamples, numMeshSamples, &normalsData, &numNormals);
            mergedUvs = MergeSamples(&uvSamples, numMeshSamples, &uvsData, &numUvs);

        } else {
            if (pointSamples.empty()) {
                return nullptr;
            }
            pointsData = (rpr_float const*)pointSamples[0].cdata();
            numPoints = pointSamples[0].size();

            if (!normalSamples.empty()) {
                normalsData = (rpr_float const*)normalSamples[0].data();
                numNormals = normalSamples[0].size();
            }
            
            if (!uvSamples.empty()) {
                uvsData = (rpr_float const*)uvSamples[0].data();
                numUvs = uvSamples[0].size();
            }
        }

        rpr_int texCoordStride = sizeof(GfVec2f);
        rpr_int texCoordIdxStride = sizeof(rpr_int);

        LockGuard rprLock(m_rprContext->GetMutex());

        rpr::Status status;
        auto mesh = m_rprContext->CreateShape(
            pointsData, numPoints, sizeof(GfVec3f),
            normalsData, numNormals, sizeof(GfVec3f),
            nullptr, 0, 0,
            1, &uvsData, &numUvs, &texCoordStride,
            newIndices.data(), sizeof(rpr_int),
            normalIndicesData, sizeof(rpr_int),
            &uvIndicesData, &texCoordIdxStride,
            newVpf.data(), newVpf.size(), meshProperties.data(), &status);
        if (!mesh) {
            RPR_ERROR_CHECK(status, "Failed to create mesh");
            return nullptr;
        }

        if (RPR_ERROR_CHECK(m_scene->Attach(mesh), "Failed to attach mesh to scene")) {
            delete mesh;
            return nullptr;
        }
        m_dirtyFlags |= ChangeTracker::DirtyScene;
        return mesh;
    }

    rpr::Shape* CreateMeshInstance(rpr::Shape* prototype) {
        if (!m_rprContext) {
            return nullptr;
        }

        LockGuard rprLock(m_rprContext->GetMutex());

        rpr::Status status;
        auto mesh = m_rprContext->CreateShapeInstance(prototype, &status);
        if (!mesh) {
            RPR_ERROR_CHECK(status, "Failed to create mesh instance");
            return nullptr;
        }

        if (RPR_ERROR_CHECK(m_scene->Attach(mesh), "Failed to attach mesh to scene")) {
            delete mesh;
            return nullptr;
        }
        m_dirtyFlags |= ChangeTracker::DirtyScene;
        return mesh;
    }

    void SetMeshRefineLevel(rpr::Shape* mesh, const int level) {
        if (!m_rprContext) {
            return;
        }

        if (RprUsdIsHybrid(m_rprContextMetadata.pluginType)) {
            // Not supported
            return;
        }

        LockGuard rprLock(m_rprContext->GetMutex());

        bool dirty = true;

        size_t dummy;
        int oldLevel;
        if (!RPR_ERROR_CHECK(mesh->GetInfo(RPR_SHAPE_SUBDIVISION_FACTOR, sizeof(oldLevel), &oldLevel, &dummy), "Failed to query mesh subdivision factor")) {
            dirty = level != oldLevel;
        }

        if (dirty) {
            uint64_t normalCount;
            if (RPR_ERROR_CHECK(rprMeshGetInfo(GetRprObject(mesh), RPR_MESH_NORMAL_COUNT, sizeof(normalCount), &normalCount, nullptr), "Failed to get normal count")) return;
            if (normalCount != 0) {
                if (RPR_ERROR_CHECK(mesh->SetSubdivisionFactor(level), "Failed to set mesh subdividion level")) return;
            }
            m_dirtyFlags |= ChangeTracker::DirtyScene;
        }
    }

    void SetMeshVertexInterpolationRule(rpr::Shape* mesh, TfToken const& boundaryInterpolation) {
        if (!m_rprContext) {
            return;
        }

        if (RprUsdIsHybrid(m_rprContextMetadata.pluginType)) {
            // Not supported
            return;
        }

        rpr_subdiv_boundary_interfop_type newInterfopType = boundaryInterpolation == PxOsdOpenSubdivTokens->edgeAndCorner ?
            RPR_SUBDIV_BOUNDARY_INTERFOP_TYPE_EDGE_AND_CORNER :
            RPR_SUBDIV_BOUNDARY_INTERFOP_TYPE_EDGE_ONLY;

        LockGuard rprLock(m_rprContext->GetMutex());

        bool dirty = true;

        size_t dummy;
        rpr_subdiv_boundary_interfop_type interfopType;
        if (!RPR_ERROR_CHECK(mesh->GetInfo(RPR_SHAPE_SUBDIVISION_BOUNDARYINTEROP, sizeof(interfopType), &interfopType, &dummy), "Failed to query mesh subdivision interfopType")) {
            dirty = newInterfopType != interfopType;
        }

        if (dirty) {
            if (RPR_ERROR_CHECK(mesh->SetSubdivisionBoundaryInterop(newInterfopType), "Fail set mesh subdividion boundary")) return;
            m_dirtyFlags |= ChangeTracker::DirtyScene;
        }
    }

    void SetMeshMaterial(rpr::Shape* mesh, RprUsdMaterial const* material, bool displacementEnabled) {
        LockGuard rprLock(m_rprContext->GetMutex());
        if (material) {
            material->AttachTo(mesh, displacementEnabled);
        } else {
            RprUsdMaterial::DetachFrom(mesh);
        }
        m_dirtyFlags |= ChangeTracker::DirtyScene;
    }

    void SetCurveMaterial(rpr::Curve* curve, RprUsdMaterial const* material) {
        LockGuard rprLock(m_rprContext->GetMutex());
        if (material) {
            material->AttachTo(curve);
        } else {
            RprUsdMaterial::DetachFrom(curve);
        }
        m_dirtyFlags |= ChangeTracker::DirtyScene;
    }

    void SetCurveVisibility(rpr::Curve* curve, uint32_t visibilityMask) {
        LockGuard rprLock(m_rprContext->GetMutex());
        if (RprUsdIsHybrid(m_rprContextMetadata.pluginType)) {
            // XXX (Hybrid): rprCurveSetVisibility not supported, emulate visibility using attach/detach
            if (visibilityMask) {
                m_scene->Attach(curve);
            } else {
                m_scene->Detach(curve);
            }
            m_dirtyFlags |= ChangeTracker::DirtyScene;
        } else {
            RPR_ERROR_CHECK(curve->SetVisibilityFlag(RPR_CURVE_VISIBILITY_PRIMARY_ONLY_FLAG, visibilityMask & kVisiblePrimary), "Failed to set curve primary visibility");
            RPR_ERROR_CHECK(curve->SetVisibilityFlag(RPR_CURVE_VISIBILITY_SHADOW, visibilityMask & kVisibleShadow), "Failed to set curve shadow visibility");
            RPR_ERROR_CHECK(curve->SetVisibilityFlag(RPR_CURVE_VISIBILITY_REFLECTION, visibilityMask & kVisibleReflection), "Failed to set curve reflection visibility");
            RPR_ERROR_CHECK(curve->SetVisibilityFlag(RPR_CURVE_VISIBILITY_REFRACTION, visibilityMask & kVisibleRefraction), "Failed to set curve refraction visibility");
            RPR_ERROR_CHECK(curve->SetVisibilityFlag(RPR_CURVE_VISIBILITY_TRANSPARENT, visibilityMask & kVisibleTransparent), "Failed to set curve transparent visibility");
            RPR_ERROR_CHECK(curve->SetVisibilityFlag(RPR_CURVE_VISIBILITY_DIFFUSE, visibilityMask & kVisibleDiffuse), "Failed to set curve diffuse visibility");
            RPR_ERROR_CHECK(curve->SetVisibilityFlag(RPR_CURVE_VISIBILITY_GLOSSY_REFLECTION, visibilityMask & kVisibleGlossyReflection), "Failed to set curve glossyReflection visibility");
            RPR_ERROR_CHECK(curve->SetVisibilityFlag(RPR_CURVE_VISIBILITY_GLOSSY_REFRACTION, visibilityMask & kVisibleGlossyRefraction), "Failed to set curve glossyRefraction visibility");
            
            // kVisibilityLight was intentionally removed because RPR_SHAPE_VISIBILITY_LIGHT is the sum of
            // RPR_SHAPE_VISIBILITY_PRIMARY_ONLY_FLAG and RPR_SHAPE_VISIBILITY_GLOSSY_REFRACTION
            
            m_dirtyFlags |= ChangeTracker::DirtyScene;
        }
    }

    void Release(rpr::Curve* curve) {
        if (curve) {
            LockGuard rprLock(m_rprContext->GetMutex());

            if (!RPR_ERROR_CHECK(m_scene->Detach(curve), "Failed to detach curve from scene")) {
                m_dirtyFlags |= ChangeTracker::DirtyScene;
            };
            delete curve;
        }
    }

    void Release(rpr::Shape* shape) {
        if (shape) {
            LockGuard rprLock(m_rprContext->GetMutex());

            if (!RPR_ERROR_CHECK(m_scene->Detach(shape), "Failed to detach mesh from scene")) {
                m_dirtyFlags |= ChangeTracker::DirtyScene;
            };
            delete shape;
        }
    }

    void SetMeshVisibility(rpr::Shape* mesh, uint32_t visibilityMask) {
        LockGuard rprLock(m_rprContext->GetMutex());
        if (RprUsdIsHybrid(m_rprContextMetadata.pluginType)) {
            // XXX (Hybrid): rprShapeSetVisibility not supported, emulate visibility using attach/detach
            if (visibilityMask) {
                m_scene->Attach(mesh);
            } else {
                m_scene->Detach(mesh);
            }
            m_dirtyFlags |= ChangeTracker::DirtyScene;
        } else {
            RPR_ERROR_CHECK(mesh->SetVisibilityFlag(RPR_SHAPE_VISIBILITY_PRIMARY_ONLY_FLAG, visibilityMask & kVisiblePrimary), "Failed to set mesh primary visibility");
            RPR_ERROR_CHECK(mesh->SetVisibilityFlag(RPR_SHAPE_VISIBILITY_SHADOW, visibilityMask & kVisibleShadow), "Failed to set mesh shadow visibility");
            RPR_ERROR_CHECK(mesh->SetVisibilityFlag(RPR_SHAPE_VISIBILITY_REFLECTION, visibilityMask & kVisibleReflection), "Failed to set mesh reflection visibility");
            RPR_ERROR_CHECK(mesh->SetVisibilityFlag(RPR_SHAPE_VISIBILITY_REFRACTION, visibilityMask & kVisibleRefraction), "Failed to set mesh refraction visibility");
            RPR_ERROR_CHECK(mesh->SetVisibilityFlag(RPR_SHAPE_VISIBILITY_TRANSPARENT, visibilityMask & kVisibleTransparent), "Failed to set mesh transparent visibility");
            RPR_ERROR_CHECK(mesh->SetVisibilityFlag(RPR_SHAPE_VISIBILITY_DIFFUSE, visibilityMask & kVisibleDiffuse), "Failed to set mesh diffuse visibility");
            RPR_ERROR_CHECK(mesh->SetVisibilityFlag(RPR_SHAPE_VISIBILITY_GLOSSY_REFLECTION, visibilityMask & kVisibleGlossyReflection), "Failed to set mesh glossyReflection visibility");
            RPR_ERROR_CHECK(mesh->SetVisibilityFlag(RPR_SHAPE_VISIBILITY_GLOSSY_REFRACTION, visibilityMask & kVisibleGlossyRefraction), "Failed to set mesh glossyRefraction visibility");
            
            // kVisibilityLight was intentionally removed because RPR_SHAPE_VISIBILITY_LIGHT is the sum of
            // RPR_SHAPE_VISIBILITY_PRIMARY_ONLY_FLAG and RPR_SHAPE_VISIBILITY_GLOSSY_REFRACTION
            
            m_dirtyFlags |= ChangeTracker::DirtyScene;
        }
    }

    void SetMeshId(rpr::Shape* mesh, uint32_t id) {
        LockGuard rprLock(m_rprContext->GetMutex());
        RPR_ERROR_CHECK(mesh->SetObjectID(id), "Failed to set mesh id");
    }

    void SetMeshIgnoreContour(rpr::Shape* mesh, bool ignoreContour) {
        if (m_rprContextMetadata.pluginType == kPluginNorthstar) {
            LockGuard rprLock(m_rprContext->GetMutex());
            // TODO: update C++ wrapper
            RPR_ERROR_CHECK(rprShapeSetContourIgnore(rpr::GetRprObject(mesh), ignoreContour), "Failed to set shape contour ignore");

            m_dirtyFlags |= ChangeTracker::DirtyScene;
        }
    }

    bool SetMeshVertexColor(rpr::Shape* mesh, VtArray<VtVec3fArray> const& primvarSamples, HdInterpolation interpolation) {

        // We use zero primvar channel to store vertex colors
        const int colorPrimvarKey = 0;

        if (primvarSamples.empty()) {
            return false;
        }
        if (m_rprContextMetadata.pluginType == kPluginNorthstar) {
            LockGuard rprLock(m_rprContext->GetMutex());

            rpr::PrimvarInterpolationType rprInterpolation;

            switch (interpolation)
            {
            case HdInterpolationConstant:
                rprInterpolation = RPR_PRIMVAR_INTERPOLATION_CONSTANT;
                break;
            case HdInterpolationUniform:
                rprInterpolation = RPR_PRIMVAR_INTERPOLATION_UNIFORM;
                break;
            case HdInterpolationVertex:
                rprInterpolation = RPR_PRIMVAR_INTERPOLATION_VERTEX;
                break;
            case HdInterpolationVarying:
                rprInterpolation = RPR_PRIMVAR_INTERPOLATION_FACEVARYING_NORMAL;
                break;
            case HdInterpolationFaceVarying:
                rprInterpolation = RPR_PRIMVAR_INTERPOLATION_FACEVARYING_UV;
                break;
            default:
                // Rpr does not support HdInterpolationInstance
                return false;
            }
            try {
                RPR_ERROR_CHECK_THROW(mesh->SetPrimvar(colorPrimvarKey, (rpr_float const*)primvarSamples[0].cdata(), primvarSamples[0].size() * 3, 3, rprInterpolation), "Failed to set color primvars");
            }
            catch (RprUsdError& e) {
                TF_RUNTIME_ERROR("Failed to set vertex color: %s", e.what());
                return false;
            }

            m_dirtyFlags |= ChangeTracker::DirtyScene;
            return true;
        }
        return false;
    }

    rpr::Curve* CreateCurve(VtVec3fArray const& points, VtIntArray const& indices, VtFloatArray const& radiuses, VtVec2fArray const& uvs, VtIntArray const& segmentPerCurve) {
        if (!m_rprContext) {
            return nullptr;
        }

        auto curveCount = segmentPerCurve.size();
        bool isCurveTapered = radiuses.size() != curveCount;

        const size_t kRprCurveSegmentSize = 4;
        if (segmentPerCurve.empty() || points.empty() || indices.empty() ||
            indices.size() % kRprCurveSegmentSize != 0 ||
            (isCurveTapered && radiuses.size() != (indices.size() / kRprCurveSegmentSize) * 2) ||
            (!uvs.empty() && uvs.size() != curveCount)) {
            TF_RUNTIME_ERROR("Failed to create RPR curve: invalid parameters");
            return nullptr;
        }

        uint32_t creationFlags = rpr::kCurveCreationFlagsNone;
        if (isCurveTapered) {
            creationFlags |= rpr::kCurveCreationFlagTapered;
        }

        LockGuard rprLock(m_rprContext->GetMutex());

        rpr::Status status;
        auto curve = m_rprContext->CreateCurve(
            points.size(), (float const*)points.data(), sizeof(GfVec3f),
            indices.size(), curveCount, (rpr_uint const*)indices.data(),
            radiuses.data(), (float const*)uvs.data(), segmentPerCurve.data(), rpr::CurveCreationFlags(creationFlags), &status);
        if (!curve) {
            RPR_ERROR_CHECK(status, "Failed to create curve");
            return nullptr;
        }

        if (RPR_ERROR_CHECK(m_scene->Attach(curve), "Failed to attach curve to scene")) {
            delete curve;
            return nullptr;
        }
        m_dirtyFlags |= ChangeTracker::DirtyScene;
        return curve;
    }

    template <typename T>
    T* CreateLight(std::function<T*(rpr::Status*)> creator) {
        if (!m_rprContext) {
            return nullptr;
        }

        LockGuard rprLock(m_rprContext->GetMutex());

        rpr::Status status;
        auto light = creator(&status);
        if (!light) {
            RPR_ERROR_CHECK(status, "Failed to create light", m_rprContext.get());
            return nullptr;
        }

        if (RPR_ERROR_CHECK(m_scene->Attach(light), "Failed to attach directional light to scene", m_rprContext.get())) {
            delete light;
            return nullptr;
        }

        m_dirtyFlags |= ChangeTracker::DirtyScene;
        m_numLights++;
        return light;
    }

    rpr::DirectionalLight* CreateDirectionalLight() {
        return CreateLight<rpr::DirectionalLight>([this](rpr::Status* status) {
            return m_rprContext->CreateDirectionalLight(status);
        });
    }

    rpr::SpotLight* CreateSpotLight(float angle, float softness) {
        return CreateLight<rpr::SpotLight>([this, angle, softness](rpr::Status* status) {
            auto light = m_rprContext->CreateSpotLight(status);
            if (light) {
                float outerAngle = GfDegreesToRadians(angle);
                float innerAngle = outerAngle * (1.0f - softness);
                RPR_ERROR_CHECK(light->SetConeShape(innerAngle, outerAngle), "Failed to set spot light cone shape");
            }
            return light;
        });
    }

    rpr::PointLight* CreatePointLight() {
        return CreateLight<rpr::PointLight>([this](rpr::Status* status) {
            return m_rprContext->CreatePointLight(status);
        });
    }

    rpr::DiskLight* CreateDiskLight() {
        return CreateLight<rpr::DiskLight>([this](rpr::Status* status) {
            return m_rprContext->CreateDiskLight(status);
        });
    }

    rpr::SphereLight* CreateSphereLight() {
        return CreateLight<rpr::SphereLight>([this](rpr::Status* status) {
            return m_rprContext->CreateSphereLight(status);
        });
    }

    rpr::IESLight* CreateIESLight(std::string const& iesFilepath) {
        return CreateLight<rpr::IESLight>([this, &iesFilepath](rpr::Status* status) {
            auto light = m_rprContext->CreateIESLight(status);
            if (light) {
                // TODO: consider exposing it as light primitive primvar
                constexpr int kIESImageResolution = 256;

                *status = light->SetImageFromFile(iesFilepath.c_str(), kIESImageResolution, kIESImageResolution);
                if (RPR_ERROR_CHECK(*status, "Failed to set IES data")) {
                    delete light;
                    light = nullptr;
                }
            }
            return light;
        });
    }

    void SetDirectionalLightAttributes(rpr::DirectionalLight* light, GfVec3f const& color, float shadowSoftnessAngle) {
        LockGuard rprLock(m_rprContext->GetMutex());

        RPR_ERROR_CHECK(light->SetRadiantPower(color[0], color[1], color[2]), "Failed to set directional light color");
        RPR_ERROR_CHECK(light->SetShadowSoftnessAngle(GfClamp(shadowSoftnessAngle, 0.0f, float(M_PI_4))), "Failed to set directional light color");
    }

    template <typename Light>
    void SetLightRadius(Light* light, float radius) {
        LockGuard rprLock(m_rprContext->GetMutex());

        RPR_ERROR_CHECK(light->SetRadius(radius), "Failed to set light radius");
    }

    void SetLightAngle(rpr::DiskLight* light, float angle) {
        LockGuard rprLock(m_rprContext->GetMutex());

        RPR_ERROR_CHECK(light->SetAngle(angle), "Failed to set light angle");
    }

    void SetLightColor(rpr::RadiantLight* light, GfVec3f const& color) {
        LockGuard rprLock(m_rprContext->GetMutex());

        RPR_ERROR_CHECK(light->SetRadiantPower(color[0], color[1], color[2]), "Failed to set light color");
    }

    void Release(rpr::Light* light) {
        if (light) {
            LockGuard rprLock(m_rprContext->GetMutex());

            if (!RPR_ERROR_CHECK(m_scene->Detach(light), "Failed to detach light from scene")) {
                m_dirtyFlags |= ChangeTracker::DirtyScene;
            }
            delete light;
            m_numLights--;
        }
    }

    RprUsdMaterial* CreateGeometryLightMaterial(GfVec3f const& emissionColor) {
        if (!m_rprContext) {
            return nullptr;
        }

        LockGuard rprLock(m_rprContext->GetMutex());

        auto material = HdRprApiRawMaterial::Create(m_rprContext.get(), RPR_MATERIAL_NODE_EMISSIVE, {
            {RPR_MATERIAL_INPUT_COLOR, ToVec4(emissionColor, 1.0f)}
        });
        if (material) m_numLights++;
        return material;
    }

    void ReleaseGeometryLightMaterial(RprUsdMaterial* material) {
        if (material) {
            m_numLights--;
            Release(material);
        }
    }

    HdRprApiEnvironmentLight* CreateEnvironmentLight(std::unique_ptr<RprUsdCoreImage>&& image, float intensity, HdRprApi::BackgroundOverride const& backgroundOverride) {
        // XXX (RPR): default environment light should be removed before creating a new one - RPR limitation
        RemoveDefaultLight();

        auto envLight = new HdRprApiEnvironmentLight;

        rpr::Status status;
        envLight->light.reset(m_rprContext->CreateEnvironmentLight(&status));
        envLight->image = std::move(image);

        if (!envLight ||
            RPR_ERROR_CHECK(envLight->light->SetImage(envLight->image->GetRootImage()), "Failed to set env light image", m_rprContext.get()) ||
            RPR_ERROR_CHECK(envLight->light->SetIntensityScale(intensity), "Failed to set env light intensity", m_rprContext.get())) {
            RPR_ERROR_CHECK(status, "Failed to create environment light");
            delete envLight;
            return nullptr;
        }

        if (RprUsdIsHybrid(m_rprContextMetadata.pluginType)) {
            if ((status = m_scene->SetEnvironmentLight(envLight->light.get())) == RPR_SUCCESS) {
                envLight->state = HdRprApiEnvironmentLight::kAttachedAsEnvLight;
            }
        } else {
            if ((status = m_scene->Attach(envLight->light.get())) == RPR_SUCCESS) {
                envLight->state = HdRprApiEnvironmentLight::kAttachedAsLight;
            }
        }
        if (status != RPR_SUCCESS) {
            RPR_ERROR_CHECK(status, "Failed to attach environment light", m_rprContext.get());
            delete envLight;
            return nullptr;
        }

        if (backgroundOverride.enable) {
            envLight->backgroundOverrideLight.reset(m_rprContext->CreateEnvironmentLight(&status));
            envLight->backgroundOverrideImage = CreateConstantColorImage(backgroundOverride.color.data());

            if (!envLight->backgroundOverrideLight ||
                !envLight->backgroundOverrideImage ||
                RPR_ERROR_CHECK(envLight->backgroundOverrideLight->SetImage(envLight->backgroundOverrideImage->GetRootImage()), "Failed to set background override env light image", m_rprContext.get()) ||
                RPR_ERROR_CHECK(envLight->light->SetEnvironmentLightOverride(RPR_ENVIRONMENT_LIGHT_OVERRIDE_BACKGROUND, envLight->backgroundOverrideLight.get()), "Failed to set env light background override")) {
                envLight->backgroundOverrideLight = nullptr;
                envLight->backgroundOverrideImage = nullptr;
            }
        }

        m_dirtyFlags |= ChangeTracker::DirtyScene;
        m_numLights++;
        return envLight;
    }

    void ReleaseImpl(HdRprApiEnvironmentLight* envLight) {
        if (envLight) {
            rpr::Status status;
            if (envLight->state == HdRprApiEnvironmentLight::kAttachedAsEnvLight) {
                status = m_scene->SetEnvironmentLight(nullptr);
            } else {
                status = m_scene->Detach(envLight->light.get());
            }

            if (!RPR_ERROR_CHECK(status, "Failed to detach environment light")) {
                m_dirtyFlags |= ChangeTracker::DirtyScene;
            }
            delete envLight;
            m_numLights--;
        }
    }

    void Release(HdRprApiEnvironmentLight* envLight) {
        if (envLight) {
            LockGuard rprLock(m_rprContext->GetMutex());
            ReleaseImpl(envLight);
        }
    }

    HdRprApiEnvironmentLight* CreateEnvironmentLight(const std::string& path, float intensity, HdRprApi::BackgroundOverride const& backgroundOverride) {
        if (!m_rprContext || path.empty()) {
            return nullptr;
        }

        LockGuard rprLock(m_rprContext->GetMutex());

        auto image = std::unique_ptr<RprUsdCoreImage>(RprUsdCoreImage::Create(m_rprContext.get(), path, 0));
        if (!image) {
            return nullptr;
        }

        return CreateEnvironmentLight(std::move(image), intensity, backgroundOverride);
    }

    HdRprApiEnvironmentLight* CreateEnvironmentLight(GfVec3f color, float intensity, HdRprApi::BackgroundOverride const& backgroundOverride) {
        if (!m_rprContext) {
            return nullptr;
        }

        LockGuard rprLock(m_rprContext->GetMutex());

        auto backgroundImage = CreateConstantColorImage(color.data());
        if (!backgroundImage) {
            return nullptr;
        }

        return CreateEnvironmentLight(std::move(backgroundImage), intensity, backgroundOverride);
    }

    void SetTransform(rpr::SceneObject* object, GfMatrix4f const& transform) {
        LockGuard rprLock(m_rprContext->GetMutex());

        // apply scene units size
        auto finalTransform = transform * GfMatrix4f(m_unitSizeTransform);

        if (!RPR_ERROR_CHECK(object->SetTransform(finalTransform.GetArray(), false), "Fail set object transform")) {
            m_dirtyFlags |= ChangeTracker::DirtyScene;
        }
    }

    void DecomposeTransform(GfMatrix4d const& transform, GfVec3f& scale, GfQuatf& orient, GfVec3f& translate) {
        translate = GfVec3f(transform.ExtractTranslation());

        GfVec3f col[3], skew;

        // Now get scale and shear.
        for (int i = 0; i < 3; ++i) {
            for (int j = 0; j < 3; ++j) {
                col[i][j] = transform[i][j];
            }
        }

        scale[0] = col[0].GetLength();
        col[0] /= scale[0];

        skew[2] = GfDot(col[0], col[1]);
        // Make Y col orthogonal to X col
        col[1] = col[1] - skew[2] * col[0];

        scale[1] = col[1].GetLength();
        col[1] /= scale[1];
        skew[2] /= scale[1];

        // Compute XZ and YZ shears, orthogonalize Z col
        skew[1] = GfDot(col[0], col[2]);
        col[2] = col[2] - skew[1] * col[0];
        skew[0] = GfDot(col[1], col[2]);
        col[2] = col[2] - skew[0] * col[1];

        scale[2] = col[2].GetLength();
        col[2] /= scale[2];
        skew[1] /= scale[2];
        skew[0] /= scale[2];

        // At this point, the matrix is orthonormal.
        // Check for a coordinate system flip. If the determinant
        // is -1, then negate the matrix and the scaling factors.
        if (GfDot(col[0], GfCross(col[1], col[2])) < 0.0f) {
            for (int i = 0; i < 3; i++) {
                scale[i] *= -1.0f;
                col[i] *= -1.0f;
            }
        }

        float trace = col[0][0] + col[1][1] + col[2][2];
        if (trace > 0.0f) {
            float root = std::sqrt(trace + 1.0f);
            orient.SetReal(0.5f * root);
            root = 0.5f / root;
            orient.SetImaginary(
                root * (col[1][2] - col[2][1]),
                root * (col[2][0] - col[0][2]),
                root * (col[0][1] - col[1][0]));
        } else {
            static int next[3] = {1, 2, 0};
            int i, j, k = 0;
            i = 0;
            if (col[1][1] > col[0][0]) i = 1;
            if (col[2][2] > col[i][i]) i = 2;
            j = next[i];
            k = next[j];

            float root = std::sqrt(col[i][i] - col[j][j] - col[k][k] + 1.0f);

            GfVec3f im;
            im[i] = 0.5f * root;
            root = 0.5f / root;
            im[j] = root * (col[i][j] + col[j][i]);
            im[k] = root * (col[i][k] + col[k][i]);
            orient.SetImaginary(im);
            orient.SetReal(root * (col[j][k] - col[k][j]));
        }
    }

    void GetMotion(GfMatrix4d const& startTransform, GfMatrix4d const& endTransform,
                   GfVec3f* linearMotion, GfVec3f* scaleMotion, GfVec3f* rotateAxis, float* rotateAngle) {
        GfVec3f startScale, startTranslate; GfQuatf startRotation;
        GfVec3f endScale, endTranslate; GfQuatf endRotation;
        DecomposeTransform(startTransform, startScale, startRotation, startTranslate);
        DecomposeTransform(endTransform, endScale, endRotation, endTranslate);

        *linearMotion = endTranslate - startTranslate;
        *scaleMotion = endScale - startScale;
        *rotateAxis = GfVec3f(1, 0, 0);
        *rotateAngle = 0.0f;

        auto rotateMotion = endRotation * startRotation.GetInverse();
        auto imLen = rotateMotion.GetImaginary().GetLength();
        if (imLen > std::numeric_limits<float>::epsilon()) {
            *rotateAxis = rotateMotion.GetImaginary() / imLen;
            *rotateAngle = 2.0f * std::atan2(imLen, rotateMotion.GetReal());
        }

        if (*rotateAngle > M_PI) {
            *rotateAngle -= 2 * M_PI;
        }
    }

    void SetTransform(rpr::Shape* shape, size_t numSamples, float* timeSamples, GfMatrix4d* transformSamples) {
        // TODO: Implement C++ wrapper methods
        auto rprShapeHandle = rpr::GetRprObject(shape);

        if (numSamples == 1) {
            RPR_ERROR_CHECK(rprShapeSetMotionTransformCount(rprShapeHandle, 0), "Failed to set shape motion transform count");

            return SetTransform(shape, GfMatrix4f(transformSamples[0]));
        }

        // XXX (RPR): for the moment, RPR supports only 1 motion matrix
        auto startTransform = transformSamples[0] * m_unitSizeTransform;
        auto endTransform = transformSamples[numSamples - 1] * m_unitSizeTransform;

        auto rprStartTransform = GfMatrix4f(startTransform);

        if (m_rprContextMetadata.pluginType == kPluginNorthstar) {
            LockGuard rprLock(m_rprContext->GetMutex());
            RPR_ERROR_CHECK(shape->SetTransform(rprStartTransform.GetArray(), false), "Fail set shape transform");

            auto rprEndTransform = GfMatrix4f(endTransform);
            RPR_ERROR_CHECK(rprShapeSetMotionTransformCount(rprShapeHandle, 1), "Failed to set shape motion transform count");
            RPR_ERROR_CHECK(rprShapeSetMotionTransform(rprShapeHandle, false, rprEndTransform.GetArray(), 1), "Failed to set shape motion transform count");
        } else {
            GfVec3f linearMotion, scaleMotion, rotateAxis;
            float rotateAngle;
            GetMotion(startTransform, endTransform, &linearMotion, &scaleMotion, &rotateAxis, &rotateAngle);

            LockGuard rprLock(m_rprContext->GetMutex());

            RPR_ERROR_CHECK(shape->SetTransform(rprStartTransform.GetArray(), false), "Fail set shape transform");
            RPR_ERROR_CHECK(shape->SetLinearMotion(linearMotion[0], linearMotion[1], linearMotion[2]), "Fail to set shape linear motion");
            RPR_ERROR_CHECK(shape->SetScaleMotion(scaleMotion[0], scaleMotion[1], scaleMotion[2]), "Fail to set shape scale motion");
            RPR_ERROR_CHECK(shape->SetAngularMotion(rotateAxis[0], rotateAxis[1], rotateAxis[2], rotateAngle), "Fail to set shape angular motion");
        }
        m_dirtyFlags |= ChangeTracker::DirtyScene;
    }

    RprUsdMaterial* CreateMaterial(SdfPath const& materialId, HdSceneDelegate* sceneDelegate, HdMaterialNetworkMap const& materialNetwork) {
        if (!m_rprContext) {
            return nullptr;
        }

        LockGuard rprLock(m_rprContext->GetMutex());
        return RprUsdMaterialRegistry::GetInstance().CreateMaterial(materialId, sceneDelegate, materialNetwork, m_rprContext.get(), m_imageCache.get());
    }

    RprUsdMaterial* CreatePointsMaterial(VtVec3fArray const& colors) {
        if (!m_rprContext) {
            return nullptr;
        }

        LockGuard rprLock(m_rprContext->GetMutex());

        class HdRprApiPointsMaterial : public RprUsdMaterial {
        public:
            HdRprApiPointsMaterial(VtVec3fArray const& colors, rpr::Context* context) {
                rpr::Status status;

                rpr::BufferDesc bufferDesc;
                bufferDesc.nb_element = colors.size();
                bufferDesc.element_type = RPR_BUFFER_ELEMENT_TYPE_FLOAT32;
                bufferDesc.element_channel_size = 3;

                m_colorsBuffer.reset(context->CreateBuffer(bufferDesc, colors.data(), &status));
                if (!m_colorsBuffer) {
                    RPR_ERROR_CHECK_THROW(status, "Failed to create colors buffer");
                }

                m_objectIdLookupNode.reset(context->CreateMaterialNode(RPR_MATERIAL_NODE_INPUT_LOOKUP, &status));
                if (!m_objectIdLookupNode) {
                    RPR_ERROR_CHECK_THROW(status, "Failed to create objectId lookup node");
                }

                status = m_objectIdLookupNode->SetInput(RPR_MATERIAL_INPUT_VALUE, RPR_MATERIAL_NODE_LOOKUP_OBJECT_ID);
                if (status != RPR_SUCCESS) {
                    RPR_ERROR_CHECK_THROW(status, "Failed to set lookup node input value");
                }

                m_bufferSamplerNode.reset(context->CreateMaterialNode(RPR_MATERIAL_NODE_BUFFER_SAMPLER, &status));
                if (!m_bufferSamplerNode) {
                    RPR_ERROR_CHECK_THROW(status, "Failed to create buffer sampler node");
                }
                RPR_ERROR_CHECK_THROW(m_bufferSamplerNode->SetInput(RPR_MATERIAL_INPUT_DATA, m_colorsBuffer.get()), "Failed to set buffer sampler node input data");
                RPR_ERROR_CHECK_THROW(m_bufferSamplerNode->SetInput(RPR_MATERIAL_INPUT_UV, m_objectIdLookupNode.get()), "Failed to set buffer sampler node input uv");

                m_uberNode.reset(context->CreateMaterialNode(RPR_MATERIAL_NODE_UBERV2, &status));
                if (!m_uberNode) {
                    RPR_ERROR_CHECK_THROW(status, "Failed to create uber node");
                }
                RPR_ERROR_CHECK_THROW(m_uberNode->SetInput(RPR_MATERIAL_INPUT_UBER_DIFFUSE_COLOR, m_bufferSamplerNode.get()), "Failed to set root material diffuse color");

                m_surfaceNode = m_uberNode.get();
            }

            ~HdRprApiPointsMaterial() final = default;

        private:
            std::unique_ptr<rpr::Buffer> m_colorsBuffer;
            std::unique_ptr<rpr::MaterialNode> m_objectIdLookupNode;
            std::unique_ptr<rpr::MaterialNode> m_bufferSamplerNode;
            std::unique_ptr<rpr::MaterialNode> m_uberNode;
        };

        try {
            return new HdRprApiPointsMaterial(colors, m_rprContext.get());
        } catch (RprUsdError& e) {
            TF_RUNTIME_ERROR("Failed to create points material: %s", e.what());
            return nullptr;
        }
    }

    RprUsdMaterial* CreatePrimvarColorLookupMaterial() {
        if (!m_rprContext) {
            return nullptr;
        }

        LockGuard rprLock(m_rprContext->GetMutex());

        class HdRprApiPrimvarColorLookupMaterial : public RprUsdMaterial {
        public:
            HdRprApiPrimvarColorLookupMaterial(rpr::Context* context) {
                rpr::Status status;

                m_primvarLookupNode.reset(context->CreateMaterialNode(RPR_MATERIAL_NODE_PRIMVAR_LOOKUP, &status));
                if (!m_primvarLookupNode) {
                    RPR_ERROR_CHECK_THROW(status, "Failed to create primvar lookup node");
                }

                // we use zero primvar channel to store vertex color values
                status = m_primvarLookupNode->SetInput(RPR_MATERIAL_INPUT_VALUE, (rpr_uint) 0);
                if (status != RPR_SUCCESS) {
                    RPR_ERROR_CHECK_THROW(status, "Failed to set lookup node input value");
                }

                m_uberNode.reset(context->CreateMaterialNode(RPR_MATERIAL_NODE_UBERV2, &status));
                if (!m_uberNode) {
                    RPR_ERROR_CHECK_THROW(status, "Failed to create uber node");
                }
                RPR_ERROR_CHECK_THROW(m_uberNode->SetInput(RPR_MATERIAL_INPUT_UBER_DIFFUSE_COLOR, m_primvarLookupNode.get()), "Failed to set root material diffuse color");

                m_surfaceNode = m_uberNode.get();
            };

            ~HdRprApiPrimvarColorLookupMaterial() final = default;

        private:
            std::unique_ptr<rpr::MaterialNode> m_primvarLookupNode;
            std::unique_ptr<rpr::MaterialNode> m_uberNode;
        };

        try {
            return new HdRprApiPrimvarColorLookupMaterial(m_rprContext.get());
        }
        catch (RprUsdError& e) {
            TF_RUNTIME_ERROR("Failed to create points material: %s", e.what());
            return nullptr;
        }
    }

    RprUsdMaterial* CreateRawMaterial(
        rpr::MaterialNodeType nodeType,
        std::vector<std::pair<rpr::MaterialNodeInput, GfVec4f>> const& inputs) {
        if (!m_rprContext) {
            return nullptr;
        }

        LockGuard rprLock(m_rprContext->GetMutex());
        return HdRprApiRawMaterial::Create(m_rprContext.get(), nodeType, inputs);
    }

    void Release(RprUsdMaterial* material) {
        if (material) {
            LockGuard rprLock(m_rprContext->GetMutex());
            delete material;
        }
    }

    HdRprApiVolume* CreateVolume(VtUIntArray const& densityCoords, VtFloatArray const& densityValues, VtVec3fArray const& densityLUT, float densityScale,
                                 VtUIntArray const& albedoCoords, VtFloatArray const& albedoValues, VtVec3fArray const& albedoLUT, float albedoScale,
                                 VtUIntArray const& emissionCoords, VtFloatArray const& emissionValues, VtVec3fArray const& emissionLUT, float emissionScale,
                                 const GfVec3i& gridSize, const GfVec3f& voxelSize, const GfVec3f& gridBBLow) {
        if (!m_rprContext) {
            return nullptr;
        }

        auto cubeMesh = CreateCubeMesh(1.0f, 1.0f, 1.0f);
        if (!cubeMesh) {
            return nullptr;
        }

        LockGuard rprLock(m_rprContext->GetMutex());

        auto rprApiVolume = new HdRprApiVolume;

        rprApiVolume->cubeMeshMaterial.reset(HdRprApiRawMaterial::Create(m_rprContext.get(), RPR_MATERIAL_NODE_TRANSPARENT, {
            {RPR_MATERIAL_INPUT_COLOR, GfVec4f(1.0f)}
        }));
        rprApiVolume->cubeMesh.reset(cubeMesh);

        rpr::Status densityGridStatus;
        rprApiVolume->densityGrid.reset(m_rprContext->CreateGrid(gridSize[0], gridSize[1], gridSize[2],
            &densityCoords[0], densityCoords.size() / 3, RPR_GRID_INDICES_TOPOLOGY_XYZ_U32,
            &densityValues[0], densityValues.size() * sizeof(densityValues[0]), 0, &densityGridStatus));

        rpr::Status albedoGridStatus;
        rprApiVolume->albedoGrid.reset(m_rprContext->CreateGrid(gridSize[0], gridSize[1], gridSize[2],
            &albedoCoords[0], albedoCoords.size() / 3, RPR_GRID_INDICES_TOPOLOGY_XYZ_U32,
            &albedoValues[0], albedoValues.size() * sizeof(albedoValues[0]), 0, &albedoGridStatus));

        rpr::Status emissionGridStatus;
        rprApiVolume->emissionGrid.reset(m_rprContext->CreateGrid(gridSize[0], gridSize[1], gridSize[2],
            &emissionCoords[0], emissionCoords.size() / 3, RPR_GRID_INDICES_TOPOLOGY_XYZ_U32,
            &emissionValues[0], emissionValues.size() * sizeof(emissionValues[0]), 0, &emissionGridStatus));

        rpr::Status status;
        rprApiVolume->heteroVolume.reset(m_rprContext->CreateHeteroVolume(&status));

        if (!rprApiVolume->densityGrid || !rprApiVolume->albedoGrid || !rprApiVolume->emissionGrid ||
            !rprApiVolume->cubeMeshMaterial || !rprApiVolume->cubeMesh ||
            !rprApiVolume->heteroVolume ||

            RPR_ERROR_CHECK(rprApiVolume->heteroVolume->SetDensityGrid(rprApiVolume->densityGrid.get()), "Failed to set density hetero volume grid") ||
            RPR_ERROR_CHECK(rprApiVolume->heteroVolume->SetDensityLookup((float*)densityLUT.data(), densityLUT.size()), "Failed to set density volume lookup values") ||
            RPR_ERROR_CHECK(rprApiVolume->heteroVolume->SetDensityScale(densityScale), "Failed to set volume's density scale") ||

            RPR_ERROR_CHECK(rprApiVolume->heteroVolume->SetAlbedoGrid(rprApiVolume->albedoGrid.get()), "Failed to set albedo hetero volume grid") ||
            RPR_ERROR_CHECK(rprApiVolume->heteroVolume->SetAlbedoLookup((float*)albedoLUT.data(), albedoLUT.size()), "Failed to set albedo volume lookup values") ||
            RPR_ERROR_CHECK(rprApiVolume->heteroVolume->SetAlbedoScale(albedoScale), "Failed to set volume's albedo scale") ||

            RPR_ERROR_CHECK(rprApiVolume->heteroVolume->SetEmissionGrid(rprApiVolume->emissionGrid.get()), "Failed to set emission hetero volume grid") ||
            RPR_ERROR_CHECK(rprApiVolume->heteroVolume->SetEmissionLookup((float*)emissionLUT.data(), emissionLUT.size()), "Failed to set emission volume lookup values") ||
            RPR_ERROR_CHECK(rprApiVolume->heteroVolume->SetEmissionScale(emissionScale), "Failed to set volume's emission scale") ||

            RPR_ERROR_CHECK(rprApiVolume->cubeMesh->SetHeteroVolume(rprApiVolume->heteroVolume.get()), "Failed to set hetero volume to mesh") ||
            RPR_ERROR_CHECK(m_scene->Attach(rprApiVolume->heteroVolume.get()), "Failed attach hetero volume")) {

            RPR_ERROR_CHECK(densityGridStatus, "Failed to create density grid");
            RPR_ERROR_CHECK(albedoGridStatus, "Failed to create albedo grid");
            RPR_ERROR_CHECK(emissionGridStatus, "Failed to create emission grid");
            RPR_ERROR_CHECK(status, "Failed to create hetero volume");

            m_scene->Detach(rprApiVolume->heteroVolume.get());
            delete rprApiVolume;

            return nullptr;
        }

        rprApiVolume->cubeMeshMaterial->AttachTo(rprApiVolume->cubeMesh.get(), false);

        rprApiVolume->voxelsTransform = GfMatrix4f(1.0f);
        rprApiVolume->voxelsTransform.SetScale(GfCompMult(voxelSize, gridSize));
        rprApiVolume->voxelsTransform.SetTranslateOnly(GfCompMult(voxelSize, GfVec3f(gridSize)) / 2.0f + gridBBLow);

        return rprApiVolume;
    }

    void SetTransform(HdRprApiVolume* volume, GfMatrix4f const& transform) {
        auto t = transform * volume->voxelsTransform * GfMatrix4f(m_unitSizeTransform);

        LockGuard rprLock(m_rprContext->GetMutex());
        RPR_ERROR_CHECK(volume->cubeMesh->SetTransform(t.data(), false), "Failed to set cubeMesh transform");
        RPR_ERROR_CHECK(volume->heteroVolume->SetTransform(t.data(), false), "Failed to set heteroVolume transform");
        m_dirtyFlags |= ChangeTracker::DirtyScene;
    }

    void Release(HdRprApiVolume* volume) {
        if (volume) {
            LockGuard rprLock(m_rprContext->GetMutex());

            m_scene->Detach(volume->heteroVolume.get());
            delete volume;

            m_dirtyFlags |= ChangeTracker::DirtyScene;
        }
    }

    void SetName(rpr::ContextObject* object, const char* name) {
        LockGuard rprLock(m_rprContext->GetMutex());
        object->SetName(name);
    }

    void SetName(RprUsdMaterial* object, const char* name) {
        LockGuard rprLock(m_rprContext->GetMutex());
        object->SetName(name);
    }

    void SetName(HdRprApiEnvironmentLight* object, const char* name) {
        LockGuard rprLock(m_rprContext->GetMutex());
        object->light->SetName(name);
        object->image->SetName(name);
    }

    void SetCamera(HdCamera const* camera) {
        auto hdRprCamera = dynamic_cast<HdRprCamera const*>(camera);
        if (!hdRprCamera) {
            TF_CODING_ERROR("HdRprApi can work only with HdRprCamera");
            return;
        }

        if (m_hdCamera != hdRprCamera) {
            m_hdCamera = hdRprCamera;
            m_dirtyFlags |= ChangeTracker::DirtyHdCamera;
        }
    }

    HdCamera const* GetCamera() const {
        return m_hdCamera;
    }

    GfMatrix4d GetCameraViewMatrix() const {
        return m_hdCamera ? (m_hdCamera->GetTransform() * m_unitSizeTransform).GetInverse() : GfMatrix4d(1.0);
    }

    const GfMatrix4d& GetCameraProjectionMatrix() const {
        return m_cameraProjectionMatrix;
    }

    GfVec2i GetViewportSize() const {
        return m_viewportSize;
    }

    void SetViewportSize(GfVec2i const& size) {
        m_viewportSize = size;
        m_dirtyFlags |= ChangeTracker::DirtyViewport;
    }

    void SetAovBindings(HdRenderPassAovBindingVector const& aovBindings) {
        m_aovBindings = aovBindings;
        m_dirtyFlags |= ChangeTracker::DirtyAOVBindings;

        auto retainedOutputRenderBuffers = std::move(m_outputRenderBuffers);
        auto registerAovBinding = [&retainedOutputRenderBuffers, this](HdRenderPassAovBinding const& aovBinding) -> OutputRenderBuffer* {
            OutputRenderBuffer outRb;
            outRb.aovBinding = &aovBinding;

            HdFormat aovFormat;
            if (!GetAovBindingInfo(aovBinding, &outRb.aovName, &outRb.lpe, &aovFormat)) {
                return nullptr;
            }

            decltype(retainedOutputRenderBuffers.begin()) outputRenderBufferIt;
            if (outRb.lpe.empty()) {
                outputRenderBufferIt = std::find_if(retainedOutputRenderBuffers.begin(), retainedOutputRenderBuffers.end(),
                    [&outRb](OutputRenderBuffer const& buffer) { return buffer.aovName == outRb.aovName; });
            } else {
                outputRenderBufferIt = std::find_if(retainedOutputRenderBuffers.begin(), retainedOutputRenderBuffers.end(),
                    [&outRb](OutputRenderBuffer const& buffer) { return buffer.lpe == outRb.lpe; });
            }

            auto rprRenderBuffer = static_cast<HdRprRenderBuffer*>(aovBinding.renderBuffer);
            if (outputRenderBufferIt == retainedOutputRenderBuffers.end()) {
                if (!outRb.lpe.empty()) {
                    // We can bind limited amount of LPE AOVs with RPR.
                    // lpeAovPool controls available AOV binding slots.
                    if (m_lpeAovPool.empty()) {
                        TF_RUNTIME_ERROR("Cannot create \"%s\" LPE AOV: exceeded the number of LPE AOVs at the same time - %d",
                            outRb.lpe.c_str(), +RPR_AOV_LPE_8 - +RPR_AOV_LPE_0 + 1);
                        return nullptr;
                    }

                    outRb.aovName = m_lpeAovPool.back();
                    m_lpeAovPool.pop_back();
                }

                // Create new RPR AOV
                outRb.rprAov = CreateAov(outRb.aovName, rprRenderBuffer->GetWidth(), rprRenderBuffer->GetHeight(), aovFormat);
            } else if (outputRenderBufferIt->rprAov) {
                // Reuse previously created RPR AOV
                std::swap(outRb.rprAov, outputRenderBufferIt->rprAov);
                // Update underlying format if needed
                outRb.rprAov->Resize(rprRenderBuffer->GetWidth(), rprRenderBuffer->GetHeight(), aovFormat);
            }

            if (!outRb.rprAov) return nullptr;

            if (!outRb.lpe.empty() &&
                RPR_ERROR_CHECK(outRb.rprAov->GetAovFb()->GetRprObject()->SetLPE(outRb.lpe.c_str()), "Failed to set LPE")) {
                return nullptr;
            }

            m_outputRenderBuffers.push_back(std::move(outRb));
            return &m_outputRenderBuffers.back();
        };

        for (auto& aovBinding : m_aovBindings) {
            if (!aovBinding.renderBuffer) {
                continue;
            }

            if (auto outputRb = registerAovBinding(aovBinding)) {
                auto rprRenderBuffer = static_cast<HdRprRenderBuffer*>(aovBinding.renderBuffer);
                outputRb->isMultiSampled = rprRenderBuffer->IsMultiSampled();
                outputRb->mappedData = rprRenderBuffer->GetPointerForWriting();
                outputRb->mappedDataSize = HdDataSizeOfFormat(rprRenderBuffer->GetFormat()) * rprRenderBuffer->GetWidth() * rprRenderBuffer->GetHeight();
            }
        }
    }

    HdRenderPassAovBindingVector const& GetAovBindings() const {
        return m_aovBindings;
    }

    void ResolveFramebuffers() {
        auto startTime = std::chrono::high_resolution_clock::now();

        m_resolveData.ForAllAovs([&](ResolveData::AovEntry& e) {
            if (m_isFirstSample || e.isMultiSampled) {
                e.aov->Resolve();
            }
        });

        if (m_rifContext) {
            m_rifContext->ExecuteCommandQueue();
        }

        for (auto& outRb : m_outputRenderBuffers) {
            if (outRb.mappedData && (m_isFirstSample || outRb.isMultiSampled)) {
                outRb.rprAov->GetData(outRb.mappedData, outRb.mappedDataSize);
            }
        }

        m_isFirstSample = false;

        auto resolveTime = std::chrono::high_resolution_clock::now().time_since_epoch() - startTime.time_since_epoch();
        m_frameResolveTotalTime += resolveTime;

        if (m_resolveMode == kResolveInRenderUpdateCallback) {
            // When RUC is enabled, we do resolves in between of rendering on the same thread
            // TODO (optimization): move resolves in a background thread (makes sense for non-interactive, GPU-only rendering)
            //
            m_frameRenderTotalTime -= resolveTime;
        }
    }

    void Update() {
        auto rprRenderParam = static_cast<HdRprRenderParam*>(m_delegate->GetRenderParam());

        // In case there is no Lights in scene - create default
        if (m_numLights == 0) {
            AddDefaultLight();
        } else {
            RemoveDefaultLight();
        }

        bool clearAovs = false;
        RenderSetting<bool> enableDenoise;
        RenderSetting<HdRprApiColorAov::TonemapParams> tonemap;
        RenderSetting<HdRprApiColorAov::GammaParams> gamma;
        RenderSetting<bool> instantaneousShutter;
        RenderSetting<TfToken> aspectRatioPolicy;
        RenderSetting<TfToken> cameraMode;
        {
            HdRprConfig* config;
            auto configInstanceLock = m_delegate->LockConfigInstance(&config);

            enableDenoise.isDirty = config->IsDirty(HdRprConfig::DirtyDenoise);
            if (enableDenoise.isDirty) {
                enableDenoise.value = config->GetDenoisingEnable();

                m_denoiseMinIter = config->GetDenoisingMinIter();
                m_denoiseIterStep = config->GetDenoisingIterStep();
            }

            tonemap.isDirty = config->IsDirty(HdRprConfig::DirtyTonemapping);
            if (tonemap.isDirty) {
                tonemap.value.enable = config->GetTonemappingEnable();
                tonemap.value.exposureTime = config->GetTonemappingExposureTime();
                tonemap.value.sensitivity = config->GetTonemappingSensitivity();
                tonemap.value.fstop = config->GetTonemappingFstop();
                tonemap.value.gamma = config->GetTonemappingGamma();
            }

            gamma.isDirty = config->IsDirty(HdRprConfig::DirtyGamma);
            if (gamma.isDirty) {
                gamma.value.enable = config->GetGammaEnable();
                gamma.value.value = config->GetGammaValue();
            }

            cameraMode.isDirty = config->IsDirty(HdRprConfig::DirtyCamera);
            cameraMode.value = config->GetCoreCameraMode();
            aspectRatioPolicy.isDirty = config->IsDirty(HdRprConfig::DirtyUsdNativeCamera);
            aspectRatioPolicy.value = config->GetAspectRatioConformPolicy();
            instantaneousShutter.isDirty = config->IsDirty(HdRprConfig::DirtyUsdNativeCamera);
            instantaneousShutter.value = config->GetInstantaneousShutter();

            if (config->IsDirty(HdRprConfig::DirtyRprExport)) {
                m_rprSceneExportPath = GetPath(config->GetExportPath());
                m_rprExportAsSingleFile = config->GetExportAsSingleFile();
                m_rprExportUseImageCache = config->GetExportUseImageCache();
            }

            if (config->IsDirty(HdRprConfig::DirtyRenderQuality)) {
                m_currentRenderQuality = GetRenderQuality(*config);
                auto newPlugin = GetPluginType(m_currentRenderQuality);
                auto activePlugin = m_rprContextMetadata.pluginType;
                m_state = (newPlugin != activePlugin) ? kStateRestartRequired : kStateRender;
            }

            if (m_state == kStateRender && config->IsDirty(HdRprConfig::DirtyRenderQuality)) {
                TfToken activeRenderQuality;
                if (m_rprContextMetadata.pluginType == kPluginNorthstar) {
                    activeRenderQuality = HdRprCoreRenderQualityTokens->Northstar;
                } else if (m_rprContextMetadata.pluginType == kPluginHybridPro) {
                    activeRenderQuality = HdRprCoreRenderQualityTokens->HybridPro;
                } else {
                    rpr_uint currentHybridQuality = RPR_RENDER_QUALITY_HIGH;
                    size_t dummy;
                    RPR_ERROR_CHECK(m_rprContext->GetInfo(rpr::ContextInfo(RPR_CONTEXT_RENDER_QUALITY), sizeof(currentHybridQuality), &currentHybridQuality, &dummy), "Failed to query current render quality");
                    if (currentHybridQuality == RPR_RENDER_QUALITY_LOW) {
                        activeRenderQuality = HdRprCoreRenderQualityTokens->Low;
                    } else if (currentHybridQuality == RPR_RENDER_QUALITY_MEDIUM) {
                        activeRenderQuality = HdRprCoreRenderQualityTokens->Medium;
                    } else {
                        activeRenderQuality = HdRprCoreRenderQualityTokens->High;
                    }
                }

                clearAovs = activeRenderQuality != m_currentRenderQuality;
            }

            UpdateSettings(*config);
            config->ResetDirty();
        }
        UpdateCamera(cameraMode, aspectRatioPolicy, instantaneousShutter);
        UpdateAovs(rprRenderParam, enableDenoise, tonemap, gamma, clearAovs);

        m_dirtyFlags = ChangeTracker::Clean;
        if (m_hdCamera) {
            m_hdCamera->CleanDirtyBits();
        }
    }

    rpr_uint GetRprRenderMode(TfToken const& mode) {
        static std::map<TfToken, rpr_render_mode> s_mapping = {
            {HdRprCoreRenderModeTokens->GlobalIllumination, RPR_RENDER_MODE_GLOBAL_ILLUMINATION},
            {HdRprCoreRenderModeTokens->DirectIllumination, RPR_RENDER_MODE_DIRECT_ILLUMINATION},
            {HdRprCoreRenderModeTokens->Wireframe, RPR_RENDER_MODE_WIREFRAME},
            {HdRprCoreRenderModeTokens->MaterialIndex, RPR_RENDER_MODE_MATERIAL_INDEX},
            {HdRprCoreRenderModeTokens->Position, RPR_RENDER_MODE_POSITION},
            {HdRprCoreRenderModeTokens->Normal, RPR_RENDER_MODE_NORMAL},
            {HdRprCoreRenderModeTokens->Texcoord, RPR_RENDER_MODE_TEXCOORD},
            {HdRprCoreRenderModeTokens->AmbientOcclusion, RPR_RENDER_MODE_AMBIENT_OCCLUSION},
            {HdRprCoreRenderModeTokens->Diffuse, RPR_RENDER_MODE_DIFFUSE},
        };

        auto it = s_mapping.find(mode);
        if (it == s_mapping.end()) return RPR_RENDER_MODE_GLOBAL_ILLUMINATION;
        return it->second;
    }

    void UpdateRenderMode(HdRprConfig const& preferences, bool force) {
        if (!preferences.IsDirty(HdRprConfig::DirtyRenderMode) && !force) {
            return;
        }
        m_dirtyFlags |= ChangeTracker::DirtyScene;

        auto& renderMode = preferences.GetCoreRenderMode();

        if (m_rprContextMetadata.pluginType == kPluginNorthstar && renderMode == HdRprCoreRenderModeTokens->Contour && usingCPU(m_rprContextMetadata)) {
            fprintf(stderr, "Contour mode on CPU is not supported, used Global Illumination mode instead.\n");
            RPR_ERROR_CHECK(m_rprContext->SetParameter(RPR_CONTEXT_RENDER_MODE, (rpr_uint)RPR_RENDER_MODE_GLOBAL_ILLUMINATION), "Failed to set render mode");
            return;
        }
        if (m_rprContextMetadata.pluginType == kPluginNorthstar && renderMode == HdRprCoreRenderModeTokens->Texcoord && (usingCPU(m_rprContextMetadata) && usingGPU(m_rprContextMetadata))) {
            fprintf(stderr, "Texcoord mode on CPU and GPU simultaneously is not supported, used Global Illumination mode instead.\n");
            RPR_ERROR_CHECK(m_rprContext->SetParameter(RPR_CONTEXT_RENDER_MODE, (rpr_uint)RPR_RENDER_MODE_GLOBAL_ILLUMINATION), "Failed to set render mode");
            return;
        }

        if (m_rprContextMetadata.pluginType == kPluginNorthstar) {
            if (renderMode == HdRprCoreRenderModeTokens->Contour) {
                if (!m_contourAovs) {
                    m_contourAovs = std::make_unique<ContourRenderModeAovs>();
                    m_contourAovs->normal = CreateAov(HdAovTokens->normal);
                    m_contourAovs->objectId = CreateAov(HdAovTokens->instanceId); // Hydra InstanceID contains RPR_AOV_OBJECT_ID
                    m_contourAovs->materialId = CreateAov(HdRprAovTokens->materialId);
                    m_contourAovs->uv = CreateAov(HdRprAovTokens->primvarsSt);
                }

                RPR_ERROR_CHECK(m_rprContext->SetParameter(RPR_CONTEXT_CONTOUR_DEBUG_ENABLED, preferences.GetContourDebug()), "Failed to set contour debug");
                RPR_ERROR_CHECK(m_rprContext->SetParameter(RPR_CONTEXT_CONTOUR_ANTIALIASING, preferences.GetContourAntialiasing()), "Failed to set contour antialiasing");

                RPR_ERROR_CHECK(m_rprContext->SetParameter(RPR_CONTEXT_CONTOUR_USE_NORMAL, int(preferences.GetContourUseNormal())), "Failed to set contour use normal");
                if (preferences.GetContourUseNormal()) {
                    RPR_ERROR_CHECK(m_rprContext->SetParameter(RPR_CONTEXT_CONTOUR_LINEWIDTH_NORMAL, preferences.GetContourLinewidthNormal()), "Failed to set contour normal linewidth");
                    RPR_ERROR_CHECK(m_rprContext->SetParameter(RPR_CONTEXT_CONTOUR_NORMAL_THRESHOLD, preferences.GetContourNormalThreshold()), "Failed to set contour normal threshold");
                }

                RPR_ERROR_CHECK(m_rprContext->SetParameter(RPR_CONTEXT_CONTOUR_USE_OBJECTID, int(preferences.GetContourUsePrimId())), "Failed to set contour use primId");
                if (preferences.GetContourUsePrimId()) {
                    RPR_ERROR_CHECK(m_rprContext->SetParameter(RPR_CONTEXT_CONTOUR_LINEWIDTH_OBJECTID, preferences.GetContourLinewidthPrimId()), "Failed to set contour primId linewidth");
                }

                RPR_ERROR_CHECK(m_rprContext->SetParameter(RPR_CONTEXT_CONTOUR_USE_MATERIALID, int(preferences.GetContourUseMaterialId())), "Failed to set contour use materialId");
                if (preferences.GetContourUseMaterialId()) {
                    RPR_ERROR_CHECK(m_rprContext->SetParameter(RPR_CONTEXT_CONTOUR_LINEWIDTH_MATERIALID, preferences.GetContourLinewidthMaterialId()), "Failed to set contour materialId linewidth");
                }

                RPR_ERROR_CHECK(m_rprContext->SetParameter(RPR_CONTEXT_CONTOUR_USE_UV, int(preferences.GetContourUseUv())), "Failed to set contour use UV");
                if (preferences.GetContourUseUv()) {
                    RPR_ERROR_CHECK(m_rprContext->SetParameter(RPR_CONTEXT_CONTOUR_LINEWIDTH_UV, preferences.GetContourLinewidthUv()), "Failed to set contour UV linewidth");
                    RPR_ERROR_CHECK(m_rprContext->SetParameter(RPR_CONTEXT_CONTOUR_UV_THRESHOLD, preferences.GetContourUvThreshold()), "Failed to set contour UV threshold");
                }

                RPR_ERROR_CHECK(m_rprContext->SetParameter(RPR_CONTEXT_GPUINTEGRATOR, "gpucontour"), "Failed to set gpuintegrator");
                return;
            } else {
                m_contourAovs = nullptr;
                RPR_ERROR_CHECK(m_rprContext->SetParameter(RPR_CONTEXT_GPUINTEGRATOR, "gpusimple"), "Failed to set gpuintegrator");
            }
        }

        RPR_ERROR_CHECK(m_rprContext->SetParameter(RPR_CONTEXT_RENDER_MODE, GetRprRenderMode(renderMode)), "Failed to set render mode");
        if (renderMode == HdRprCoreRenderModeTokens->AmbientOcclusion) {
            RPR_ERROR_CHECK(m_rprContext->SetParameter(RPR_CONTEXT_AO_RAY_LENGTH, preferences.GetAmbientOcclusionRadius()), "Failed to set ambient occlusion radius");
        }
    }

    void UpdateNorthstarSettings(HdRprConfig const& preferences, bool force) {
        if (preferences.IsDirty(HdRprConfig::DirtyAdaptiveSampling) || force) {
            m_varianceThreshold = preferences.GetAdaptiveSamplingNoiseTreshold();
            m_minSamples = preferences.GetAdaptiveSamplingMinSamples();
            RPR_ERROR_CHECK(m_rprContext->SetParameter(RPR_CONTEXT_ADAPTIVE_SAMPLING_THRESHOLD, m_varianceThreshold), "Failed to set as.threshold");
            RPR_ERROR_CHECK(m_rprContext->SetParameter(RPR_CONTEXT_ADAPTIVE_SAMPLING_MIN_SPP, m_minSamples), "Failed to set as.minspp");

            if (IsAdaptiveSamplingEnabled()) {
                if (!m_internalAovs.count(HdRprAovTokens->variance)) {
                    if (auto aov = CreateAov(HdRprAovTokens->variance)) {
                        m_internalAovs.emplace(HdRprAovTokens->variance, std::move(aov));
                    } else {
                        TF_RUNTIME_ERROR("Failed to create variance AOV, adaptive sampling will not work");
                    }
                }
            } else {
                m_internalAovs.erase(HdRprAovTokens->variance);
            }

            m_dirtyFlags |= ChangeTracker::DirtyScene;
        }

        if (preferences.IsDirty(HdRprConfig::DirtyQuality) || force) {
            RPR_ERROR_CHECK(m_rprContext->SetParameter(RPR_CONTEXT_MAX_RECURSION, preferences.GetQualityRayDepth()), "Failed to set max recursion");
            RPR_ERROR_CHECK(m_rprContext->SetParameter(RPR_CONTEXT_MAX_DEPTH_DIFFUSE, preferences.GetQualityRayDepthDiffuse()), "Failed to set max depth diffuse");
            RPR_ERROR_CHECK(m_rprContext->SetParameter(RPR_CONTEXT_MAX_DEPTH_GLOSSY, preferences.GetQualityRayDepthGlossy()), "Failed to set max depth glossy");
            RPR_ERROR_CHECK(m_rprContext->SetParameter(RPR_CONTEXT_MAX_DEPTH_REFRACTION, preferences.GetQualityRayDepthRefraction()), "Failed to set max depth refraction");
            RPR_ERROR_CHECK(m_rprContext->SetParameter(RPR_CONTEXT_MAX_DEPTH_GLOSSY_REFRACTION, preferences.GetQualityRayDepthGlossyRefraction()), "Failed to set max depth glossy refraction");
            RPR_ERROR_CHECK(m_rprContext->SetParameter(RPR_CONTEXT_MAX_DEPTH_SHADOW, preferences.GetQualityRayDepthShadow()), "Failed to set max depth shadow");

            RPR_ERROR_CHECK(m_rprContext->SetParameter(RPR_CONTEXT_RAY_CAST_EPSILON, preferences.GetQualityRaycastEpsilon()), "Failed to set ray cast epsilon");
            auto radianceClamp = preferences.GetQualityRadianceClamping() == 0 ? std::numeric_limits<float>::max() : preferences.GetQualityRadianceClamping();
            RPR_ERROR_CHECK(m_rprContext->SetParameter(RPR_CONTEXT_RADIANCE_CLAMP, radianceClamp), "Failed to set radiance clamp");

            RPR_ERROR_CHECK(m_rprContext->SetParameter(RPR_CONTEXT_IMAGE_FILTER_RADIUS, preferences.GetQualityImageFilterRadius()), "Failed to set Pixel filter width");

            m_dirtyFlags |= ChangeTracker::DirtyScene;
        }

        if ((preferences.IsDirty(HdRprConfig::DirtyInteractiveMode) ||
            preferences.IsDirty(HdRprConfig::DirtyInteractiveQuality)) || force) {
            m_isInteractive = preferences.GetInteractiveMode();
            auto maxRayDepth = m_isInteractive ? preferences.GetQualityInteractiveRayDepth() : preferences.GetQualityRayDepth();
            RPR_ERROR_CHECK(m_rprContext->SetParameter(RPR_CONTEXT_MAX_RECURSION, maxRayDepth), "Failed to set max recursion");

            if (m_rprContextMetadata.pluginType == kPluginNorthstar) {
                int downscale = 0;
                if (m_isInteractive) {
                    downscale = preferences.GetQualityInteractiveDownscaleResolution();
                }
                RPR_ERROR_CHECK(m_rprContext->SetParameter(RPR_CONTEXT_PREVIEW, uint32_t(downscale)), "Failed to set preview mode");
            } else {
                bool enableDownscale = m_isInteractive && preferences.GetQualityInteractiveDownscaleEnable();
                RPR_ERROR_CHECK(m_rprContext->SetParameter(RPR_CONTEXT_PREVIEW, uint32_t(enableDownscale)), "Failed to set preview mode");
            }

            if (preferences.IsDirty(HdRprConfig::DirtyInteractiveMode) || m_isInteractive) {
                m_dirtyFlags |= ChangeTracker::DirtyScene;
            }
        }

        UpdateRenderMode(preferences, force);

        if (preferences.IsDirty(HdRprConfig::DirtySeed) || force) {
            m_isUniformSeed = preferences.GetUniformSeed();
            m_frameCount = 0;
            m_dirtyFlags |= ChangeTracker::DirtyScene;
        }

        if (m_rprContextMetadata.pluginType == kPluginNorthstar) {
            if (preferences.IsDirty(HdRprConfig::DirtyMotionBlur) || force) {
                RPR_ERROR_CHECK(m_rprContext->SetParameter(RPR_CONTEXT_BEAUTY_MOTION_BLUR, uint32_t(preferences.GetBeautyMotionBlurEnable())), "Failed to set beauty motion blur");
                m_dirtyFlags |= ChangeTracker::DirtyScene;
            }

            if (preferences.IsDirty(HdRprConfig::DirtyOCIO) || force) {
                std::string ocioConfigPath;

                // OpenColorIO doc recommends to use `OCIO` environment variable to
                // globally define path to OCIO config. See the docs for details about the motivation for this.
                // Houdini handles it in the same while leaving possibility to override it through UI.
                // We allow the OCIO config path to be overridden through render settings.
                if (!GetPath(preferences.GetOcioConfigPath()).empty()) {
                    ocioConfigPath = GetPath(preferences.GetOcioConfigPath());
                } else {
                    ocioConfigPath = TfGetenv("OCIO");
                }

                RPR_ERROR_CHECK(m_rprContext->SetParameter(RPR_CONTEXT_OCIO_CONFIG_PATH, ocioConfigPath.c_str()), "Faled to set OCIO config path");
                RPR_ERROR_CHECK(m_rprContext->SetParameter(RPR_CONTEXT_OCIO_RENDERING_COLOR_SPACE, preferences.GetOcioRenderingColorSpace().c_str()), "Faled to set OCIO rendering color space");
                m_dirtyFlags |= ChangeTracker::DirtyScene;
            }

            if (preferences.IsDirty(HdRprConfig::DirtyCryptomatte) || force) {
#ifdef RPR_EXR_EXPORT_ENABLED
                m_cryptomatteOutputPath = GetPath(preferences.GetCryptomatteOutputPath());
                m_cryptomattePreviewLayer = preferences.GetCryptomattePreviewLayer();
#else
                if (!preferences.GetCryptomatteOutputPath().empty()) {
                    fprintf(stderr, "Cryptomatte export is not supported: hdRpr compiled without .exr support\n");
                }
#endif // RPR_EXR_EXPORT_ENABLED
            }
        }
    }

    void UpdateHybridSettings(HdRprConfig const& preferences, bool force) {
        if (m_rprContextMetadata.pluginType == kPluginHybridPro) {
            if (preferences.IsDirty(HdRprConfig::DirtyQuality) || force) {
                RPR_ERROR_CHECK(m_rprContext->SetParameter(RPR_CONTEXT_MAX_RECURSION, preferences.GetQualityRayDepth()), "Failed to set max recursion");
                RPR_ERROR_CHECK(m_rprContext->SetParameter(RPR_CONTEXT_MAX_DEPTH_DIFFUSE, preferences.GetQualityRayDepthDiffuse()), "Failed to set max depth diffuse");
                RPR_ERROR_CHECK(m_rprContext->SetParameter(RPR_CONTEXT_MAX_DEPTH_GLOSSY, preferences.GetQualityRayDepthGlossy()), "Failed to set max depth glossy");
                RPR_ERROR_CHECK(m_rprContext->SetParameter(RPR_CONTEXT_MAX_DEPTH_REFRACTION, preferences.GetQualityRayDepthRefraction()), "Failed to set max depth refraction");
                RPR_ERROR_CHECK(m_rprContext->SetParameter(RPR_CONTEXT_MAX_DEPTH_GLOSSY_REFRACTION, preferences.GetQualityRayDepthGlossyRefraction()), "Failed to set max depth glossy refraction");

                RPR_ERROR_CHECK(m_rprContext->SetParameter(RPR_CONTEXT_RAY_CAST_EPSILON, preferences.GetQualityRaycastEpsilon()), "Failed to set ray cast epsilon");
                auto radianceClamp = preferences.GetQualityRadianceClamping() == 0 ? std::numeric_limits<float>::max() : preferences.GetQualityRadianceClamping();
                RPR_ERROR_CHECK(m_rprContext->SetParameter(RPR_CONTEXT_RADIANCE_CLAMP, radianceClamp), "Failed to set radiance clamp");

                m_dirtyFlags |= ChangeTracker::DirtyScene;
            }

            if ((preferences.IsDirty(HdRprConfig::DirtyInteractiveMode) ||
                preferences.IsDirty(HdRprConfig::DirtyInteractiveQuality)) || force) {
                m_isInteractive = preferences.GetInteractiveMode();
                auto maxRayDepth = m_isInteractive ? preferences.GetQualityInteractiveRayDepth() : preferences.GetQualityRayDepth();
                RPR_ERROR_CHECK(m_rprContext->SetParameter(RPR_CONTEXT_MAX_RECURSION, maxRayDepth), "Failed to set max recursion");

                if (preferences.IsDirty(HdRprConfig::DirtyInteractiveMode) || m_isInteractive) {
                    m_dirtyFlags |= ChangeTracker::DirtyScene;
                }
            }
        }

        if (preferences.IsDirty(HdRprConfig::DirtyRenderQuality) || force) {
            rpr_uint hybridRenderQuality = -1;
            if (m_currentRenderQuality == HdRprCoreRenderQualityTokens->High) {
                hybridRenderQuality = RPR_RENDER_QUALITY_HIGH;
            } else if (m_currentRenderQuality == HdRprCoreRenderQualityTokens->Medium) {
                hybridRenderQuality = RPR_RENDER_QUALITY_MEDIUM;
            } else if (m_currentRenderQuality == HdRprCoreRenderQualityTokens->Low) {
                hybridRenderQuality = RPR_RENDER_QUALITY_LOW;
            }

            if (hybridRenderQuality != -1) {
                RPR_ERROR_CHECK(m_rprContext->SetParameter(rpr::ContextInfo(RPR_CONTEXT_RENDER_QUALITY), hybridRenderQuality), "Fail to set context hybrid render quality");
            }
        }
    }

    void UpdateSettings(HdRprConfig const& preferences, bool force = false) {
        if (preferences.IsDirty(HdRprConfig::DirtySampling) || force) {
            m_maxSamples = preferences.GetMaxSamples();
            if (m_maxSamples < m_numSamples) {
                // Force framebuffers clear to render required number of samples
                m_dirtyFlags |= ChangeTracker::DirtyScene;
            }
        }

        if (m_rprContextMetadata.pluginType == kPluginNorthstar) {
            UpdateNorthstarSettings(preferences, force);
        } else if (RprUsdIsHybrid(m_rprContextMetadata.pluginType)) {
            UpdateHybridSettings(preferences, force);
        }

        if (preferences.IsDirty(HdRprConfig::DirtyAlpha) || force ||
            (m_rprContextMetadata.pluginType == kPluginNorthstar && preferences.IsDirty(HdRprConfig::DirtyRenderMode))) {
            m_isAlphaEnabled = preferences.GetAlphaEnable();

            UpdateColorAlpha(m_colorAov.get());
        }

        if (preferences.IsDirty(HdRprConfig::DirtySession) || force) {
            m_isProgressive = preferences.GetProgressive();
            bool isBatch = preferences.GetRenderMode() == HdRprRenderModeTokens->batch;
            if (m_isBatch != isBatch) {
                m_isBatch = isBatch;
                m_batchREM = isBatch ? std::make_unique<BatchRenderEventManager>() : nullptr;
                m_dirtyFlags |= ChangeTracker::DirtyScene;
            }
        }

        if (preferences.IsDirty(HdRprConfig::DirtySession) || preferences.IsDirty(HdRprConfig::DirtyCryptomatte) || force) {
            if (!m_cryptomatteOutputPath.empty() &&
                (m_isBatch || preferences.GetCryptomatteOutputMode() == HdRprCryptomatteOutputModeTokens->Interactive) &&
                m_rprContextMetadata.pluginType == kPluginNorthstar) {
                if (!m_cryptomatteAovs) {
                    auto cryptomatteAovs = std::make_unique<CryptomatteAovs>();
                    cryptomatteAovs->obj.aov[0] = CreateAov(HdRprAovTokens->cryptomatteObj0);
                    cryptomatteAovs->obj.aov[1] = CreateAov(HdRprAovTokens->cryptomatteObj1);
                    cryptomatteAovs->obj.aov[2] = CreateAov(HdRprAovTokens->cryptomatteObj2);
                    cryptomatteAovs->mat.aov[0] = CreateAov(HdRprAovTokens->cryptomatteMat0);
                    cryptomatteAovs->mat.aov[1] = CreateAov(HdRprAovTokens->cryptomatteMat1);
                    cryptomatteAovs->mat.aov[2] = CreateAov(HdRprAovTokens->cryptomatteMat2);
                    for (int i = 0; i < 3; ++i) {
                        if (!cryptomatteAovs->obj.aov[i] ||
                            !cryptomatteAovs->mat.aov[i]) {
                            cryptomatteAovs = nullptr;
                            break;
                        }
                    }
                    m_cryptomatteAovs = std::move(cryptomatteAovs);
                }
            } else {
                m_cryptomatteAovs = nullptr;
            }
        }
    }

    bool GetRprCameraMode(TfToken const& mode, rpr_camera_mode* out) {
        static std::map<TfToken, rpr_camera_mode> s_mapping = {
            {HdRprCoreCameraModeTokens->LatitudeLongitude360, RPR_CAMERA_MODE_LATITUDE_LONGITUDE_360},
            {HdRprCoreCameraModeTokens->LatitudeLongitudeStereo, RPR_CAMERA_MODE_LATITUDE_LONGITUDE_STEREO},
            {HdRprCoreCameraModeTokens->Cubemap, RPR_CAMERA_MODE_CUBEMAP},
            {HdRprCoreCameraModeTokens->CubemapStereo, RPR_CAMERA_MODE_CUBEMAP_STEREO},
            {HdRprCoreCameraModeTokens->Fisheye, RPR_CAMERA_MODE_FISHEYE},
        };

        auto it = s_mapping.find(mode);
        if (it == s_mapping.end()) return false;
        *out = it->second;
        return true;
    }

    void UpdateCamera(
        RenderSetting<TfToken> const& cameraMode,
        RenderSetting<TfToken> const& aspectRatioPolicy,
        RenderSetting<bool> const& instantaneousShutter) {
        if (!m_hdCamera || !m_camera) {
            return;
        }

        if (cameraMode.isDirty ||
            aspectRatioPolicy.isDirty ||
            instantaneousShutter.isDirty) {
            m_dirtyFlags |= ChangeTracker::DirtyHdCamera;
        }

        if ((m_dirtyFlags & ChangeTracker::DirtyViewport) == 0 &&
            !IsCameraChanged()) {
            return;
        }

        double shutterOpen = 0.0;
        double shutterClose = 0.0;
        if (!instantaneousShutter.value) {
            m_hdCamera->GetShutterOpen(&shutterOpen);
            m_hdCamera->GetShutterClose(&shutterClose);
        }
        double exposure = std::max(shutterClose - shutterOpen, 0.0);

        // Hydra always sample transforms in such a way that
        // starting transform matches shutterOpen and
        // ending transform matches shutterClose
        RPR_ERROR_CHECK(m_camera->SetExposure(1.0f), "Failed to set camera exposure");

        auto setCameraLookAt = [this](GfMatrix4d const& viewMatrix, GfMatrix4d const& inverseViewMatrix) {
            auto& iwvm = inverseViewMatrix;
            auto& wvm = viewMatrix;
            GfVec3f eye(iwvm[3][0], iwvm[3][1], iwvm[3][2]);
            GfVec3f up(wvm[0][1], wvm[1][1], wvm[2][1]);
            GfVec3f n(wvm[0][2], wvm[1][2], wvm[2][2]);
            GfVec3f at(eye - n);
            RPR_ERROR_CHECK(m_camera->LookAt(eye[0], eye[1], eye[2], at[0], at[1], at[2], up[0], up[1], up[2]), "Failed to set camera Look At");
        };

        if (exposure != 0.0 && m_hdCamera->GetTransformSamples().count > 1) {
            auto& transformSamples = m_hdCamera->GetTransformSamples();

            // XXX (RPR): there is no way to sample all transforms via current RPR API
            auto startTransform = transformSamples.values.front() * m_unitSizeTransform;
            auto endTransform = transformSamples.values.back() * m_unitSizeTransform;

            GfVec3f linearMotion, scaleMotion, rotateAxis;
            float rotateAngle;
            GetMotion(startTransform, endTransform, &linearMotion, &scaleMotion, &rotateAxis, &rotateAngle);

            setCameraLookAt(startTransform.GetInverse(), startTransform);
            RPR_ERROR_CHECK(m_camera->SetLinearMotion(linearMotion[0], linearMotion[1], linearMotion[2]), "Failed to set camera linear motion");
            RPR_ERROR_CHECK(m_camera->SetAngularMotion(rotateAxis[0], rotateAxis[1], rotateAxis[2], rotateAngle), "Failed to set camera angular motion");
        } else {
            setCameraLookAt(m_hdCamera->GetTransform().GetInverse() * m_unitSizeTransform, m_hdCamera->GetTransform() * m_unitSizeTransform);
            RPR_ERROR_CHECK(m_camera->SetLinearMotion(0.0f, 0.0f, 0.0f), "Failed to set camera linear motion");
            RPR_ERROR_CHECK(m_camera->SetAngularMotion(1.0f, 0.0f, 0.0f, 0.0f), "Failed to set camera angular motion");
        }

        auto aspectRatio = double(m_viewportSize[0]) / m_viewportSize[1];

#if PXR_VERSION >= 2203
        GfMatrix4d projectionMatrix = m_hdCamera->ComputeProjectionMatrix();
#else
        GfMatrix4d projectionMatrix = m_hdCamera->GetProjectionMatrix();
#endif
        m_cameraProjectionMatrix = CameraUtilConformedWindow(projectionMatrix, m_hdCamera->GetWindowPolicy(), aspectRatio);

        float sensorWidth;
        float sensorHeight;
        float focalLength;

        float nearPlane;
        float farPlane;

        GfVec2f apertureSize;
        GfVec2f apertureOffset(0.0f);
        HdRprCamera::Projection projection;
        if (m_hdCamera->GetFocalLength(&focalLength) &&
            m_hdCamera->GetApertureSize(&apertureSize) &&
            m_hdCamera->GetApertureOffset(&apertureOffset) &&
            m_hdCamera->GetProjection(&projection)) {
            ApplyAspectRatioPolicy(m_viewportSize, aspectRatioPolicy.value, apertureSize);
            sensorWidth = apertureSize[0];
            sensorHeight = apertureSize[1];

            apertureOffset[0] /= apertureSize[0];
            apertureOffset[1] /= apertureSize[1];
        } else {
            bool isOrthographic = round(m_cameraProjectionMatrix[3][3]) == 1.0;
            if (isOrthographic) {
                projection = HdRprCamera::Orthographic;

                GfVec3f ndcTopLeft(-1.0f, 1.0f, 0.0f);
                GfVec3f nearPlaneTrace = m_cameraProjectionMatrix.GetInverse().Transform(ndcTopLeft);

                sensorWidth = std::abs(nearPlaneTrace[0]) * 2.0;
                sensorHeight = std::abs(nearPlaneTrace[1]) * 2.0;

                nearPlane = (1.0 + m_cameraProjectionMatrix[3][2]) / m_cameraProjectionMatrix[2][2];
                farPlane = -(1.0 - m_cameraProjectionMatrix[3][2]) / m_cameraProjectionMatrix[2][2];
            } else {
                projection = HdRprCamera::Perspective;

                sensorWidth = 1.0f;
                sensorHeight = 1.0f / aspectRatio;
                focalLength = m_cameraProjectionMatrix[1][1] / (2.0 * aspectRatio);

                nearPlane = m_cameraProjectionMatrix[3][2] / (m_cameraProjectionMatrix[2][2] - 1);
                farPlane = m_cameraProjectionMatrix[3][2] / (m_cameraProjectionMatrix[2][2] + 1);
            }
        }

		// we need to scale far plane, near plane and focus distance using scene units scale coefficient
        GfRange1f clippingRange(0.01f, 100000000.0f);
        if (m_hdCamera->GetClippingRange(&clippingRange)) {
            RPR_ERROR_CHECK(m_camera->SetNearPlane(clippingRange.GetMin() * m_unitSizeTransform[0][0]), "Failed to set camera near plane");
            RPR_ERROR_CHECK(m_camera->SetFarPlane(clippingRange.GetMax() * m_unitSizeTransform[0][0]), "Failed to set camera far plane");
        }
        else {
            RPR_ERROR_CHECK(m_camera->SetNearPlane(nearPlane * m_unitSizeTransform[0][0]), "Failed to set camera near plane");
            RPR_ERROR_CHECK(m_camera->SetFarPlane(farPlane * m_unitSizeTransform[0][0]), "Failed to set camera far plane");
        }

        RPR_ERROR_CHECK(m_camera->SetLensShift(apertureOffset[0], apertureOffset[1]), "Failed to set camera lens shift");

        rpr_camera_mode rprCameraMode;
        if (GetRprCameraMode(cameraMode.value, &rprCameraMode)) {
            RPR_ERROR_CHECK(m_camera->SetMode(rprCameraMode), "Failed to set camera mode");
        } else if (projection == HdRprCamera::Orthographic) {
            RPR_ERROR_CHECK(m_camera->SetMode(RPR_CAMERA_MODE_ORTHOGRAPHIC), "Failed to set camera mode");
            RPR_ERROR_CHECK(m_camera->SetOrthoWidth(sensorWidth), "Failed to set camera ortho width");
            RPR_ERROR_CHECK(m_camera->SetOrthoHeight(sensorHeight), "Failed to set camera ortho height");
        } else {
            RPR_ERROR_CHECK(m_camera->SetMode(RPR_CAMERA_MODE_PERSPECTIVE), "Failed to set camera mode");

            float focusDistance = 1.0f;
            m_hdCamera->GetFocusDistance(&focusDistance);
            if (focusDistance > 0.0f) {
                RPR_ERROR_CHECK(m_camera->SetFocusDistance(focusDistance * m_unitSizeTransform[0][0]), "Failed to set camera focus distance");
            }

            float fstop = 0.0f;
            m_hdCamera->GetFStop(&fstop);
            bool dofEnabled = fstop != 0.0f && fstop != std::numeric_limits<float>::max();

            if (dofEnabled) {
                uint32_t apertureBlades = m_hdCamera->GetApertureBlades();
                if (apertureBlades < 4 || apertureBlades > 32) {
                    apertureBlades = 16;
                }
                RPR_ERROR_CHECK(m_camera->SetApertureBlades(apertureBlades), "Failed to set camera aperture blades");
            } else {
                fstop = std::numeric_limits<float>::max();
            }
            RPR_ERROR_CHECK(m_camera->SetFStop(fstop), "Failed to set camera FStop");

            // Convert to millimeters
            focalLength *= 1e3f;
            sensorWidth *= 1e3f;
            sensorHeight *= 1e3f;

            RPR_ERROR_CHECK(m_camera->SetFocalLength(focalLength), "Fail to set camera focal length");
            RPR_ERROR_CHECK(m_camera->SetSensorSize(sensorWidth, sensorHeight), "Failed to set camera sensor size");
        }
    }

    VtValue GetAovSetting(TfToken const& settingName, HdRenderPassAovBinding const& aovBinding) {
        auto settingsIt = aovBinding.aovSettings.find(settingName);
        if (settingsIt == aovBinding.aovSettings.end()) {
            return VtValue();
        }
        return settingsIt->second;
    }

    bool GetAovBindingInfo(HdRenderPassAovBinding const& aovBinding, TfToken* aovName, std::string* lpe, HdFormat* format) {
        // Check for UsdRenderVar: take aovName from `sourceName`, format from `dataType`
        auto sourceType = GetAovSetting(UsdRenderTokens->sourceType, aovBinding);
        if (sourceType == UsdRenderTokens->raw) {
            auto name = TfToken(GetAovSetting(UsdRenderTokens->sourceName, aovBinding).Get<std::string>());
            auto& aovDesc = HdRprAovRegistry::GetInstance().GetAovDesc(name);
            if (aovDesc.id != kAovNone && aovDesc.format != HdFormatInvalid) {
                *aovName = name;
                *format = ConvertUsdRenderVarDataType(GetAovSetting(UsdRenderTokens->dataType, aovBinding).Get<TfToken>());
                return *format != HdFormatInvalid;
            } else {
                TF_RUNTIME_ERROR("Unsupported UsdRenderVar sourceName: %s", name.GetText());
            }
        } else if (sourceType == UsdRenderTokens->lpe) {
            auto sourceName = GetAovSetting(UsdRenderTokens->sourceName, aovBinding).Get<std::string>();
            if (sourceName.empty()) {
                return false;
            }

            *format = ConvertUsdRenderVarDataType(GetAovSetting(UsdRenderTokens->dataType, aovBinding).Get<TfToken>());

            if (sourceName == "C.*") {
                // We can use RPR_AOV_COLOR here instead of reserving one of the available LPE AOV slots
                *aovName = HdAovTokens->color;
            } else {
                if (m_rprContextMetadata.pluginType != kPluginNorthstar) {
                    TF_RUNTIME_ERROR("LPE AOV is supported in Northstar only");
                    return false;
                }

                *lpe = sourceName;
            }

            return *format != HdFormatInvalid;
        }

        // Default AOV: aovName from `aovBinding.aovName`, format is controlled by HdRenderBuffer
        auto& aovDesc = HdRprAovRegistry::GetInstance().GetAovDesc(aovBinding.aovName);
        if (aovDesc.id != kAovNone && aovDesc.format != HdFormatInvalid) {
            *aovName = aovBinding.aovName;
            *format = static_cast<HdRprRenderBuffer*>(aovBinding.renderBuffer)->GetFormat();
            return true;
        }

        return false;
    }

    void UpdateAovs(HdRprRenderParam* rprRenderParam, RenderSetting<bool> enableDenoise, RenderSetting<HdRprApiColorAov::TonemapParams> tonemap,  RenderSetting<HdRprApiColorAov::GammaParams> gamma, bool clearAovs) {
        UpdateDenoising(enableDenoise);

        if (tonemap.isDirty) {
            m_colorAov->SetTonemap(tonemap.value);
        }

        if (gamma.isDirty) {
            m_colorAov->SetGamma(gamma.value);
        }

        if (m_dirtyFlags & (ChangeTracker::DirtyAOVBindings | ChangeTracker::DirtyAOVRegistry)) {
            m_resolveData.rawAovs.clear();
            m_resolveData.computedAovs.clear();
            for (auto it = m_aovRegistry.begin(); it != m_aovRegistry.end();) {
                if (auto aov = it->second.lock()) {
                    bool isMultiSampled = aov->GetDesc().multiSampled;

                    // An opinion of a user overrides an AOV descriptor opinion
                    if (auto outputRb = GetOutputRenderBuffer(it->first)) {
                        isMultiSampled = outputRb->isMultiSampled;
                    }

                    if (aov->GetDesc().computed) {
                        m_resolveData.computedAovs.push_back({aov.get(), isMultiSampled});
                    } else {
                        m_resolveData.rawAovs.push_back({aov.get(), isMultiSampled});
                    }
                    ++it;
                } else {
                    it = m_aovRegistry.erase(it);
                }
            }
        }

        if (m_dirtyFlags & ChangeTracker::DirtyViewport) {
            m_resolveData.ForAllAovs([this](ResolveData::AovEntry const& e) {
                e.aov->Resize(m_viewportSize[0], m_viewportSize[1], e.aov->GetFormat());
            });

            // If AOV bindings are dirty then we already committed HdRprRenderBuffers, see SetAovBindings
            if ((m_dirtyFlags & ChangeTracker::DirtyAOVBindings) == 0) {
                for (auto& outputRb : m_outputRenderBuffers) {
                    auto rprRenderBuffer = static_cast<HdRprRenderBuffer*>(outputRb.aovBinding->renderBuffer);
                    outputRb.mappedData = rprRenderBuffer->GetPointerForWriting();
                    outputRb.mappedDataSize = HdDataSizeOfFormat(rprRenderBuffer->GetFormat()) * rprRenderBuffer->GetWidth() * rprRenderBuffer->GetHeight();
                }
            }
        }

        if (m_dirtyFlags & ChangeTracker::DirtyScene ||
            m_dirtyFlags & ChangeTracker::DirtyAOVRegistry ||
            m_dirtyFlags & ChangeTracker::DirtyAOVBindings ||
            m_dirtyFlags & ChangeTracker::DirtyViewport ||
            IsCameraChanged()) {
            clearAovs = true;
        }

        auto rprApi = rprRenderParam->GetRprApi();
        m_resolveData.ForAllAovs([=](ResolveData::AovEntry const& e) {
            e.aov->Update(rprApi, m_rifContext.get());
            if (clearAovs) {
                e.aov->Clear();
            }
        });

        if (clearAovs) {
            m_numSamples = 0;
            m_activePixels = -1;
            m_isFirstSample = true;
            m_frameRenderTotalTime = {};
            m_frameResolveTotalTime = {};

            // Always start from RPR_CONTEXT_ITERATIONS=1 to be able to resolve singlesampled AOVs correctly
            m_numSamplesPerIter = 1;
            RPR_ERROR_CHECK(m_rprContext->SetParameter(RPR_CONTEXT_ITERATIONS, m_numSamplesPerIter), "Failed to set context iterations");
        }
    }

    void UpdateDenoising(RenderSetting<bool> enableDenoise) {
        // Disable denoiser to prevent possible crashes due to incorrect AI models
        if (!m_rifContext || m_rifContext->GetModelPath().empty()) {
            return;
        }

        if (!enableDenoise.isDirty ||
            m_isDenoiseEnabled == enableDenoise.value) {
            return;
        }

        m_isDenoiseEnabled = enableDenoise.value;
        if (!m_isDenoiseEnabled) {
            m_colorAov->DeinitDenoise(m_rifContext.get());
            return;
        }

        rif::FilterType filterType = rif::FilterType::EawDenoise;
        if (RprUsdIsGpuUsed(m_rprContextMetadata)) {
            filterType = rif::FilterType::AIDenoise;
        }

        if (filterType == rif::FilterType::EawDenoise) {
            m_colorAov->InitEAWDenoise(CreateAov(HdRprAovTokens->albedo),
                                     CreateAov(HdAovTokens->normal),
                                     CreateAov(HdRprGetCameraDepthAovName()),
                                     CreateAov(HdAovTokens->primId),
                                     CreateAov(HdRprAovTokens->worldCoordinate));
        } else {
            m_colorAov->InitAIDenoise(CreateAov(HdRprAovTokens->albedo),
                                    CreateAov(HdAovTokens->normal),
                                    CreateAov(HdRprGetCameraDepthAovName()));
        }
    }

    using RenderUpdateCallbackFunc = void (*)(float progress, void* userData);
    void EnableRenderUpdateCallback(RenderUpdateCallbackFunc rucFunc) {
        if (m_rprContextMetadata.pluginType != kPluginNorthstar) {
            m_isRenderUpdateCallbackEnabled = false;
            return;
        }

        m_rucData.rprApi = this;
        RPR_ERROR_CHECK_THROW(m_rprContext->SetParameter(RPR_CONTEXT_RENDER_UPDATE_CALLBACK_FUNC, (void*)rucFunc), "Failed to set northstar RUC func");
        RPR_ERROR_CHECK_THROW(m_rprContext->SetParameter(RPR_CONTEXT_RENDER_UPDATE_CALLBACK_DATA, &m_rucData), "Failed to set northstar RUC data");

        RPR_ERROR_CHECK_THROW(m_rprContext->SetParameter(RPR_CONTEXT_FIRST_ITERATION_TIME_CALLBACK_FUNC, (void*)FirstIterationRenderCallback), "Failed to set first iteration callback func");
        RPR_ERROR_CHECK_THROW(m_rprContext->SetParameter(RPR_CONTEXT_FIRST_ITERATION_TIME_CALLBACK_DATA, &m_firstIterationRenderTime), "Failed to set first iteration callback data");

        m_isRenderUpdateCallbackEnabled = true;
    }

    bool EnableAborting() {
        m_isAbortingEnabled.store(true);

        // If abort was called when it was disabled, abort now
        if (m_abortRender) {
            AbortRender();
            return true;
        }
        return false;
    }

    void IncrementFrameCount(bool isAdaptiveSamplingEnabled) {
        if (RprUsdIsHybrid(m_rprContextMetadata.pluginType)) {
            return;
        }

        uint32_t frameCount = m_frameCount++;

        RPR_ERROR_CHECK(m_rprContext->SetParameter(RPR_CONTEXT_FRAMECOUNT, frameCount), "Failed to set framecount");
    }

    static void BatchRenderUpdateCallback(float progress, void* dataPtr) {
        auto data = static_cast<RenderUpdateCallbackData*>(dataPtr);

        if (data->rprApi->m_numSamples == 0) {
            data->rprApi->EnableAborting();
        }

        if (data->rprApi->m_resolveMode == kResolveInRenderUpdateCallback) {
            // In batch, we do resolve from RUC only by request
            if (data->rprApi->m_batchREM->IsResolveRequested()) {
                data->rprApi->ResolveFramebuffers();
                data->rprApi->m_batchREM->OnResolve();
            }
        }

        data->previousProgress = progress;
    }

    bool CommonRenderImplPrologue() {
        if (m_numSamples == 0) {
            // Default resolve mode
            m_resolveMode = kResolveAfterRender;

            // When we want to have a uniform seed across all frames,
            // we need to make sure that RPR_CONTEXT_FRAMECOUNT sequence is the same for all of them
            if (m_isUniformSeed) {
                m_frameCount = 0;
            }

            // Disable aborting on the very first sample
            //
            // Ideally, aborting the first sample should not be the problem.
            // We would like to be able to abort it: to reduce response time,
            // to avoid doing calculations that may be discarded by the following changes.
            // But in reality, aborting the very first sample may cause crashes or
            // unwanted behavior when we will call rprContextRender next time.
            // So until RPR core fixes these issues, we are not aborting the first sample.
            m_isAbortingEnabled.store(false);
        }
        m_abortRender.store(false);

        // If the changes that were made by the user did not reset our AOVs,
        // we can just resolve them to the current render buffers and we are done with the rendering
        if (IsConverged()) {
            ResolveFramebuffers();
            return false;
        }

        return true;
    }

    uint32_t cryptomatte_avoid_bad_float_hash(uint32_t hash) {
        // from Cryptomatte Specification version 1.2.0
        // This is for avoiding nan, inf, subnormals
        // 
        // if all exponent bits are 0 (subnormals, +zero, -zero) set exponent to 1
        // if all exponent bits are 1 (NaNs, +inf, -inf) set exponent to 254
        uint32_t exponent = hash >> 23 & 255; // extract exponent (8 bits)
        if (exponent == 0 || exponent == 255) {
            hash ^= 1 << 23; // toggle bit
        }
        return hash;
    }
    std::string cryptomatte_hash_name(const char* name, size_t size) {
        uint32_t m3hash = 0;
        MurmurHash3_x86_32(name, size, 0, &m3hash);
        m3hash = cryptomatte_avoid_bad_float_hash(m3hash);
        return TfStringPrintf("%08x", m3hash);
    }
    template <size_t size>
    std::string cryptomatte_hash_name(char (&name)[size]) {
        return cryptomatte_hash_name(name, size);
    }
    std::string cryptomatte_hash_name(std::string const& name) {
        return cryptomatte_hash_name(name.c_str(), name.size());
    }

    void SaveCryptomatte() {
#ifdef RPR_EXR_EXPORT_ENABLED
        if (m_cryptomatteAovs &&
            m_numSamples == m_maxSamples) {

            std::string outputPath = m_cryptomatteOutputPath;
            std::string filename = TfGetBaseName(outputPath);
            if (filename.empty()) {
                TF_WARN("Cryptomatte output path should be a path to .exr file");
                outputPath = TfStringCatPaths(outputPath, "cryptomatte.exr");
            } else if (!TfStringEndsWith(outputPath, ".exr")) {
                TF_WARN("Cryptomatte output path should be a path to .exr file");
                outputPath += ".exr";
            }

            if (!CreateIntermediateDirectories(outputPath)) {
                fprintf(stderr, "Failed to save cryptomatte aov: cannot create intermediate directories - %s\n", outputPath.c_str());
                return;
            }

            // Generate manifests
            std::string objectManifestEncoded;
            std::string materialManifestEncoded;

            if (auto shapes = RprUsdGetListInfo<rpr_shape>(m_rprContext.get(), RPR_CONTEXT_LIST_CREATED_SHAPES)) {
                json objectManifest;
                json materialManifest;
                for (size_t iShape = 0; iShape < shapes.size; ++iShape) {
                    auto shape = RprUsdGetRprObject<rpr::Shape>(shapes.data[iShape]);
                    if (auto name = RprUsdGetListInfo<char>(shape, RPR_SHAPE_NAME)) {
                        objectManifest[name.data.get()] = cryptomatte_hash_name(name.data.get(), name.size - 1);
                    }

                    if (rpr_material_node rprMaterialNode = RprUsdGetInfo<rpr_material_node>(shape, RPR_SHAPE_MATERIAL)) {
                        auto name = RprUsdGetListInfo<char>(
                            [rprMaterialNode](size_t size, void* data, size_t* size_ret) {
                                return rprMaterialNodeGetInfo(rprMaterialNode, RPR_MATERIAL_NODE_NAME, size, data, size_ret);
                            }
                        );
                        if (name) {
                            materialManifest[name.data.get()] = cryptomatte_hash_name(name.data.get(), name.size - 1);
                        }
                    }
                }
                objectManifestEncoded = objectManifest.dump();
                materialManifestEncoded = materialManifest.dump();
            }

            try {
                namespace exr = OPENEXR_IMF_NAMESPACE;
                exr::FrameBuffer exrFb;
                exr::Header exrHeader(m_viewportSize[0], m_viewportSize[1]);
                exrHeader.compression() = exr::ZIPS_COMPRESSION;

                const int kNumComponents = 4;
                const char* kComponentNames[kNumComponents] = {".R", ".G", ".B", ".A"};

                size_t linesize = m_viewportSize[0] * kNumComponents * sizeof(float);
                size_t layersize = m_viewportSize[1] * linesize;
                std::unique_ptr<char[]> flipBuffer;
                if (m_isOutputFlipped) {
                    flipBuffer = std::make_unique<char[]>(layersize);
                }

                std::vector<std::unique_ptr<char[]>> cryptomatteLayers;
                std::vector<std::unique_ptr<GfVec4f[]>> previewLayers;

                auto addCryptomatte = [&](const char* name, CryptomatteAov const& cryptomatte, std::string const& manifest) {
                    std::string nameHash = cryptomatte_hash_name(name).substr(0, 7);
                    std::string cryptoPrefix = "cryptomatte/" + nameHash + "/";
                    exrHeader.insert(cryptoPrefix + "name", exr::StringAttribute(name));
                    exrHeader.insert(cryptoPrefix + "hash", exr::StringAttribute("MurmurHash3_32"));
                    exrHeader.insert(cryptoPrefix + "conversion", exr::StringAttribute("uint32_to_float32"));
                    exrHeader.insert(cryptoPrefix + "manifest", exr::StringAttribute(manifest));

                    auto addLayer = [&](const char* layerName, char* basePtr) {
                        for (int iComponent = 0; iComponent < kNumComponents; ++iComponent) {
                            std::string channelName = TfStringPrintf("%s%s", layerName, kComponentNames[iComponent]);
                            exrHeader.channels().insert(channelName.c_str(), exr::Channel(exr::FLOAT));

                            char* dataPtr = &basePtr[iComponent * sizeof(float)];
                            size_t xStride = kNumComponents * sizeof(float);
                            size_t yStride = xStride * m_viewportSize[0];
                            exrFb.insert(channelName.c_str(), exr::Slice(exr::FLOAT, dataPtr, xStride, yStride));
                        }
                    };

                    for (int i = 0; i < 3; ++i) {
                        auto rprLayer = cryptomatte.aov[i]->GetResolvedFb();
                        cryptomatteLayers.push_back(std::make_unique<char[]>(layersize));
                        if (!rprLayer->GetData(cryptomatteLayers.back().get(), layersize)) {
                            throw std::runtime_error("failed to get RPR fb data");
                        }

                        if (m_isOutputFlipped) {
                            for (int y = 0; y < m_viewportSize[1]; ++y) {
                                void* src = &cryptomatteLayers.back()[y * linesize];
                                void* dst = &flipBuffer[(m_viewportSize[1] - y - 1) * linesize];
                                std::memcpy(dst, src, linesize);
                            }
                            std::swap(flipBuffer, cryptomatteLayers.back());
                        }

                        std::string layerName = TfStringPrintf("%s0%d", name, i);
                        addLayer(layerName.c_str(), cryptomatteLayers.back().get());
                    }

                    if (m_cryptomattePreviewLayer) {
                        size_t numPixels = m_viewportSize[0] * m_viewportSize[1];
                        previewLayers.push_back(std::make_unique<GfVec4f[]>(numPixels));
                        std::memset(previewLayers.back().get(), 0, numPixels * sizeof(GfVec4f));

                        size_t channelOffset = cryptomatteLayers.size() - 3;

                        GfVec4f* previewLayer = previewLayers.back().get();
                        WorkParallelForN(numPixels,
                            [&](size_t begin, size_t end) {
                                for (size_t iChannel = 0; iChannel < 3; ++iChannel) {
                                    auto channelData = cryptomatteLayers[channelOffset + iChannel].get();
                                    for (size_t iPixel = begin; iPixel < end; ++iPixel) {
                                        size_t offset = iPixel * kNumComponents * sizeof(float);

                                        uint32_t id;
                                        float contrib;
                                        UnalignedRead(channelData, &offset, &id);
                                        UnalignedRead(channelData, &offset, &contrib);
                                        GfVec4f color = ColorizeId(id) * contrib;

                                        UnalignedRead(channelData, &offset, &id);
                                        UnalignedRead(channelData, &offset, &contrib);
                                        color += ColorizeId(id) * contrib;

                                        previewLayer[iPixel] += color;
                                    }
                                }
                            }
                        );

                        addLayer(name, (char*)previewLayer);
                    }
                };

                addCryptomatte("CryptoObject", m_cryptomatteAovs->obj, objectManifestEncoded);
                addCryptomatte("CryptoMaterial", m_cryptomatteAovs->mat, materialManifestEncoded);

                ArchUnlinkFile(outputPath.c_str());
                exr::OutputFile exrFile(outputPath.c_str(), exrHeader);
                exrFile.setFrameBuffer(exrFb);
                exrFile.writePixels(m_viewportSize[1]);
            } catch (std::exception& e) {
                fprintf(stderr, "Failed to save cryptomatte: %s", e.what());
            }
        }
#endif // RPR_EXR_EXPORT_ENABLED
    }

    void BatchRenderImpl(HdRprRenderThread* renderThread) {
        if (!CommonRenderImplPrologue()) {
            return;
        }

        auto renderScope = m_batchREM->EnterRenderScope();

        EnableRenderUpdateCallback(BatchRenderUpdateCallback);

        // Also, we try to maximize the number of samples rendered with one rprContextRender call.
        bool isMaximizingContextIterations = false;

        // In a batch session, we disable resolving of all samples except the first and last.
        // Also, if the user will keep progressive mode on, we support snapshoting (resolving intermediate renders)
        //
        // User might decide to completely disable progress updates to maximize performance.
        // In this case, snapshoting is not available.
        if (m_isProgressive) {
            // We can keep the ability to log progress and do snapshots
            // while maximizing RPR_CONTEXT_ITERATIONS, only if RUC is supported.
            if (m_isRenderUpdateCallbackEnabled) {
                isMaximizingContextIterations = true;
            }
        } else {
            // If the user is willing to sacrifice progress logging and snapshots,
            // we minimize the amount of chore work needed to get renders.
            isMaximizingContextIterations = true;
            if (m_isRenderUpdateCallbackEnabled) {
                m_isRenderUpdateCallbackEnabled = false;
                RPR_ERROR_CHECK_THROW(m_rprContext->SetParameter(RPR_CONTEXT_RENDER_UPDATE_CALLBACK_FUNC, (void*)nullptr), "Failed to disable RUC func");
            }
        }

        if (m_contourAovs) {
            // In contour rendering mode we must render with RPR_CONTEXT_ITERATIONS=1
            if (isMaximizingContextIterations) {
                isMaximizingContextIterations = false;
                if (m_isRenderUpdateCallbackEnabled) {
                    m_isRenderUpdateCallbackEnabled = false;
                    RPR_ERROR_CHECK_THROW(m_rprContext->SetParameter(RPR_CONTEXT_RENDER_UPDATE_CALLBACK_FUNC, (void*)nullptr), "Failed to disable RUC func");
                }
            }
        }

        // Though if adaptive sampling is enabled in a batch session we first render m_minSamples samples
        // and after that, if needed, render 1 sample at a time because we want to check the current amount of
        // active pixels as often as possible
        const bool isAdaptiveSamplingEnabled = IsAdaptiveSamplingEnabled();

        // In a batch session, we do denoise once at the end
        auto rprApi = static_cast<HdRprRenderParam*>(m_delegate->GetRenderParam())->GetRprApi();
        if (m_isDenoiseEnabled) {
            m_colorAov->SetDenoise(false, rprApi, m_rifContext.get());
        }

        while (!IsConverged()) {
            if (renderThread->IsStopRequested()) {
                break;
            }

            IncrementFrameCount(isAdaptiveSamplingEnabled);

            auto startTime = std::chrono::high_resolution_clock::now();

            m_rucData.previousProgress = -1.0f;
            auto status = m_rprContext->Render();
            m_rucData.previousProgress = -1.0f;

            m_frameRenderTotalTime += std::chrono::high_resolution_clock::now().time_since_epoch() - startTime.time_since_epoch();

            if (status != RPR_SUCCESS && status != RPR_ERROR_ABORTED) {
                RPR_ERROR_CHECK(status, "Failed to render", m_rprContext.get());
                break;
            }

            if (status == RPR_ERROR_ABORTED) {
                break;
            }

            // As soon as the first sample has been rendered, we enable aborting
            m_isAbortingEnabled.store(true);

            m_numSamples += m_numSamplesPerIter;

            if (m_resolveMode == kResolveAfterRender) {
                // In batch mode resolve only the first and the last frames or
                // when the host app requested it explicitly
                if (m_isFirstSample || m_batchREM->IsResolveRequested()) {
                    ResolveFramebuffers();
                    m_batchREM->OnResolve();
                }
            }

            if (isMaximizingContextIterations) {
                int oldNumSamplesPerIter = m_numSamplesPerIter;

                // When singlesampled AOVs already rendered, we can fire up rendering of as many samples as possible
                if (m_numSamples == 1) {
                    // Render as many samples as possible per Render call
                    m_numSamplesPerIter = m_maxSamples - m_numSamples;

                    // And disable resolves after render if possible
                    if (m_isRenderUpdateCallbackEnabled) {
                        m_resolveMode = kResolveInRenderUpdateCallback;
                    }
                }

                if (m_numSamplesPerIter != oldNumSamplesPerIter) {
                    // Make sure we will not oversample the image
                    int numSamplesLeft = m_maxSamples - m_numSamples;
                    m_numSamplesPerIter = std::min(m_numSamplesPerIter, numSamplesLeft);
                    if (m_numSamplesPerIter > 0) {
                        RPR_ERROR_CHECK(m_rprContext->SetParameter(RPR_CONTEXT_ITERATIONS, m_numSamplesPerIter), "Failed to set context iterations");
                    }
                }
            }
        }

        if (m_isDenoiseEnabled) {
            m_colorAov->SetDenoise(true, rprApi, m_rifContext.get());
        }

        ResolveFramebuffers();
    }

    static void RenderUpdateCallback(float progress, void* dataPtr) {
        auto data = static_cast<RenderUpdateCallbackData*>(dataPtr);

        if (data->rprApi->m_numSamples == 0 &&
            !data->rprApi->m_isInteractive) {
            data->rprApi->EnableAborting();
        }

        if (data->rprApi->m_resolveMode == kResolveInRenderUpdateCallback) {
            static const float kResolveFrequency = 0.1f;
            int previousStep = static_cast<int>(data->previousProgress / kResolveFrequency);
            int currentStep = static_cast<int>(progress / kResolveFrequency);
            if (currentStep != previousStep) {
                data->rprApi->ResolveFramebuffers();
            }
        }

        data->previousProgress = progress;
    }

	static void FirstIterationRenderCallback(float firstIterationTimeMs, void* dataPtr) {
		*(float*)(dataPtr) = firstIterationTimeMs;
	}

    void RenderImpl(HdRprRenderThread* renderThread) {
        if (!CommonRenderImplPrologue()) {
            return;
        }

        EnableRenderUpdateCallback(RenderUpdateCallback);

        const bool progressivelyIncreaseSamplesPerIter =
            // Progressively increasing RPR_CONTEXT_ITERATIONS makes sense only for Northstar
            // because, first, it highly improves its performance (internal optimization)
            // and, second, it supports render update callback that allows us too resolve intermediate results
            m_rprContextMetadata.pluginType == kPluginNorthstar &&
            // in interactive mode we want to be able to abort ASAP
            !m_isInteractive &&
            // in contour rendering mode we must render only with RPR_CONTEXT_ITERATIONS=1
            !m_contourAovs;

        auto rprApi = static_cast<HdRprRenderParam*>(m_delegate->GetRenderParam())->GetRprApi();
        int iteration = 0;

        CameraData cd;
        static const TfToken wndToken("dataWindowNDC", TfToken::Immortal);
        auto windowNDC = m_delegate->GetRenderSetting<GfVec4f>(wndToken, GfVec4f(0.0f, 0.0f, 1.0f, 1.0f));
        bool tilingOn = windowNDC != GfVec4f(0.0f, 0.0f, 1.0f, 1.0f);
        if (tilingOn) {
            cd.Store(m_camera);
            cd.SetForTile(m_camera, m_hdCamera, windowNDC);
        }

        while (!IsConverged()) {
            // In interactive mode, always render at least one frame, otherwise
            // disturbing full-screen-flickering will be visible or
            // viewport will not update because of fast exit due to abort
            const bool forceRender = m_isInteractive && m_numSamples == 0;

            renderThread->WaitUntilPaused();
            if (renderThread->IsStopRequested() && !forceRender) {
                break;
            }

            IncrementFrameCount(IsAdaptiveSamplingEnabled());

            if (progressivelyIncreaseSamplesPerIter) {
                // 1, 1, 2, 4, 8, ...
                int numSamplesPerIter = std::max(int(pow(2, int(log2(m_numSamples)))), 1);

                // Make sure we will not oversample the image
                int numSamplesLeft = std::min(numSamplesPerIter, m_maxSamples - m_numSamples);
                numSamplesPerIter = numSamplesLeft > 0 ? numSamplesLeft : numSamplesPerIter;
                if (m_numSamplesPerIter != numSamplesPerIter) {
                    m_numSamplesPerIter = numSamplesPerIter;
                    RPR_ERROR_CHECK(m_rprContext->SetParameter(RPR_CONTEXT_ITERATIONS, m_numSamplesPerIter), "Failed to set context iterations");

                    if (m_isRenderUpdateCallbackEnabled) {
                        // Enable resolves in the render update callback after RPR_CONTEXT_ITERATIONS gets high enough
                        // to get interactive updates even when RPR_CONTEXT_ITERATIONS huge
                        if (m_numSamplesPerIter >= 32) {
                            m_resolveMode = kResolveInRenderUpdateCallback;
                        }
                    }
                }
            }

            auto startTime = std::chrono::high_resolution_clock::now();

            m_rucData.previousProgress = -1.0f;
            auto status = m_rprContext->Render();

            m_frameRenderTotalTime += std::chrono::high_resolution_clock::now().time_since_epoch() - startTime.time_since_epoch();

            if (status != RPR_SUCCESS && status != RPR_ERROR_ABORTED) {
                RPR_ERROR_CHECK(status, "Failed to render", m_rprContext.get());
                break;
            }

            if (status == RPR_ERROR_ABORTED && !forceRender) {
                break;
            }

            bool doDenoisedResolve = false;
            if (m_colorAov) {
                if (m_isDenoiseEnabled) {
                    ++iteration;
                    if (iteration >= m_denoiseMinIter) {
                        int relativeIter = iteration - m_denoiseMinIter;
                        if (relativeIter % m_denoiseIterStep == 0) {
                            doDenoisedResolve = true;
                        }
                    }

                    // Always force denoise on the last sample because it's quite hard to match
                    // the max amount of samples and denoise controls (min iter and iter step)
                    if (m_numSamples + m_numSamplesPerIter == m_maxSamples) {
                        doDenoisedResolve = true;
                    }
                }

                m_colorAov->SetDenoise(doDenoisedResolve, rprApi, m_rifContext.get());
            }

            if (m_resolveMode == kResolveAfterRender ||
                doDenoisedResolve) {
                ResolveFramebuffers();
            }

            if (IsAdaptiveSamplingEnabled() && m_numSamples >= m_minSamples &&
                RPR_ERROR_CHECK(m_rprContext->GetInfo(RPR_CONTEXT_ACTIVE_PIXEL_COUNT, sizeof(m_activePixels), &m_activePixels, NULL), "Failed to query active pixels")) {
                m_activePixels = -1;
            }

            // As soon as the first sample has been rendered, we enable aborting
            m_isAbortingEnabled.store(true);

            m_numSamples += m_numSamplesPerIter;
        }
        if (tilingOn) {
            cd.Restore(m_camera);
        }
    }

    void InteropRenderImpl(HdRprRenderThread* renderThread) {
        if (!RprUsdIsHybrid(m_rprContextMetadata.pluginType)) {
            TF_CODING_ERROR("InteropRenderImpl should be called for Hybrid plugin only");
            return;
        }

        // For now render 5 frames before each present
        for (int i = 0; i < 5; i++) {
            rpr::Status status = m_rprContext->Render();
            if (status != rpr::Status::RPR_SUCCESS) {
                TF_WARN("rprContextRender returns: %d", status);
            }
        }

        // Next frame couldn't be flushed before previous was presented. We should wait for presenter
        std::unique_lock<std::mutex> lock(m_rprContext->GetMutex());
        m_presentedConditionVariable->wait(lock, [this] { return *m_presentedCondition == true; });

        rpr_int status = m_rprContextFlushFrameBuffers(rpr::GetRprObject(m_rprContext.get()));
        if (status != RPR_SUCCESS) {
            TF_WARN("rprContextFlushFrameBuffers returns: %d", status);
        }

        *m_presentedCondition = false;
    }

    void RenderFrame(HdRprRenderThread* renderThread) {
        if (!m_rprContext) {
            return;
        }

        try {
            Update();
        } catch (std::runtime_error const& e) {
            TF_RUNTIME_ERROR("Failed to update: %s", e.what());
            m_dirtyFlags = ChangeTracker::Clean;
            if (m_hdCamera) {
                m_hdCamera->CleanDirtyBits();
            }
            return;
        }

        if (!m_rprSceneExportPath.empty()) {
            return ExportRpr();
        }

        if (m_aovRegistry.empty()) {
            return;
        }

        if (m_state == kStateRender) {
            try {
                if (m_isBatch) {
                    BatchRenderImpl(renderThread);
                } else {
                    if (RprUsdIsHybrid(m_rprContextMetadata.pluginType) &&
                        m_rprContextMetadata.interopInfo) {
                        InteropRenderImpl(renderThread);
                    } else {
                        RenderImpl(renderThread);
                    }
                }
                SaveCryptomatte();
            } catch (std::runtime_error const& e) {
                TF_RUNTIME_ERROR("Failed to render frame: %s", e.what());
            }
        } else if (m_state == kStateRestartRequired) {
            {
                RprUsdConfig* config;
                auto configLock = RprUsdConfig::GetInstance(&config);

                if (config->IsRestartWarningEnabled()) {
                    std::string message =
                        R"(Restart required when you change "Render Device" or "Render Quality" (To "Full" or vice versa).
You can revert your changes now and you will not lose any rendering progress.
You can restart renderer by pressing "RPR Persp" - "Restart Render".

Don't show this message again?
)";

                    if (HdRprShowMessage("Restart required", message)) {
                        config->SetRestartWarning(false);
                    }
                }
            }

            PlugPluginPtr plugin = PLUG_THIS_PLUGIN;
            auto imagesPath = PlugFindPluginResource(plugin, "images", false);
            auto path = imagesPath + "/restartRequired.png";
            if (!RenderImage(path)) {
                fprintf(stderr, "Please restart render\n");
            }
        }
    }

    void ExportRpr() {
#ifdef RPR_LOADSTORE_AVAILABLE

#ifdef BUILD_AS_HOUDINI_PLUGIN
        if (HOM().isApprentice()) {
            fprintf(stderr, "Cannot export .rpr from Apprentice");
            return;
        }
#endif // BUILD_AS_HOUDINI_PLUGIN

        // Houdini does not resolve the relative path to an inexisting file, so we need to do it manually.
        if (TfIsRelativePath(m_rprSceneExportPath)) {
            std::string usdFilename = m_delegate->GetRenderSetting(_tokens->usdFilename, std::string());
            if (!usdFilename.empty()) {
                m_rprSceneExportPath = TfNormPath(TfGetPathName(usdFilename) + "/" + m_rprSceneExportPath);
            }
        }

        if (!CreateIntermediateDirectories(m_rprSceneExportPath)) {
            fprintf(stderr, "Failed to create .rpr export output directory\n");
        }

        uint32_t currentYFlip;
        if (m_isOutputFlipped) {
            currentYFlip = RprUsdGetInfo<uint32_t>(m_rprContext.get(), RPR_CONTEXT_Y_FLIP);

            currentYFlip = !currentYFlip;
            RPR_ERROR_CHECK(m_rprContext->SetParameter(RPR_CONTEXT_Y_FLIP, currentYFlip), "Failed to set context Y FLIP parameter");
        }

        unsigned int rprsFlags = 0;
        if (!m_rprExportAsSingleFile) {
            rprsFlags |= RPRLOADSTORE_EXPORTFLAG_EXTERNALFILES;
        }
        if (m_rprExportUseImageCache) {
            rprsFlags |= RPRLOADSTORE_EXPORTFLAG_USE_IMAGE_CACHE;
        }

        auto rprContextHandle = rpr::GetRprObject(m_rprContext.get());
        auto rprSceneHandle = rpr::GetRprObject(m_scene.get());
        if (RPR_ERROR_CHECK(rprsExport(m_rprSceneExportPath.c_str(), rprContextHandle, rprSceneHandle, 0, nullptr, nullptr, 0, nullptr, nullptr, rprsFlags, nullptr), "Failed to export .rpr file")) {
            return;
        }

        if (m_isOutputFlipped) {
            currentYFlip = !currentYFlip;
            RPR_ERROR_CHECK(m_rprContext->SetParameter(RPR_CONTEXT_Y_FLIP, currentYFlip), "Failed to set context Y FLIP parameter");
        }

        TfStringReplace(m_rprSceneExportPath, ".rpr", ".json");
        auto configFilename = m_rprSceneExportPath.substr(0, m_rprSceneExportPath.size() - 4) + ".json";
        std::ofstream configFile(configFilename);
        if (!configFile.is_open()) {
            fprintf(stderr, "Failed to create config file: %s\n", configFilename.c_str());
            return;
        }

        try {
            json config;
            config["width"] = m_viewportSize[0];
            config["height"] = m_viewportSize[1];
            config["iterations"] = m_maxSamples;
            config["batchsize"] = m_maxSamples;

            auto basename = TfStringGetBeforeSuffix(TfGetBaseName(m_rprSceneExportPath));
            config["output"] = basename + ".exr";
            config["output.json"] = basename + ".output.json";

            static std::map<rpr_creation_flags, const char*> kRprsContextFlags = {
                {RPR_CREATION_FLAGS_ENABLE_CPU, "cpu"},
                {RPR_CREATION_FLAGS_ENABLE_DEBUG, "debug"},
                {RPR_CREATION_FLAGS_ENABLE_GPU0, "gpu0"},
                {RPR_CREATION_FLAGS_ENABLE_GPU1, "gpu1"},
                {RPR_CREATION_FLAGS_ENABLE_GPU2, "gpu2"},
                {RPR_CREATION_FLAGS_ENABLE_GPU3, "gpu3"},
                {RPR_CREATION_FLAGS_ENABLE_GPU4, "gpu4"},
                {RPR_CREATION_FLAGS_ENABLE_GPU5, "gpu5"},
                {RPR_CREATION_FLAGS_ENABLE_GPU6, "gpu6"},
                {RPR_CREATION_FLAGS_ENABLE_GPU7, "gpu7"},
                {RPR_CREATION_FLAGS_ENABLE_GPU8, "gpu8"},
                {RPR_CREATION_FLAGS_ENABLE_GPU9, "gpu9"},
                {RPR_CREATION_FLAGS_ENABLE_GPU10, "gpu10"},
                {RPR_CREATION_FLAGS_ENABLE_GPU11, "gpu11"},
                {RPR_CREATION_FLAGS_ENABLE_GPU12, "gpu12"},
                {RPR_CREATION_FLAGS_ENABLE_GPU13, "gpu13"},
                {RPR_CREATION_FLAGS_ENABLE_GPU14, "gpu14"},
                {RPR_CREATION_FLAGS_ENABLE_GPU15, "gpu15"},
            };

            json context;
            auto creationFlags = RprUsdGetInfo<uint32_t>(m_rprContext.get(), RPR_CONTEXT_CREATION_FLAGS);
            for (auto& entry : kRprsContextFlags) {
                if (creationFlags & entry.first) {
                    context[entry.second] = 1;
                }
            }
            if (creationFlags & RPR_CREATION_FLAGS_ENABLE_CPU) {
                context["threads"] = RprUsdGetInfo<uint32_t>(m_rprContext.get(), RPR_CONTEXT_CPU_THREAD_LIMIT);
            }
            config["context"] = context;

            static const char* kRprsAovNames[] = {
                /* RPR_AOV_COLOR = */ "color",
                /* RPR_AOV_OPACITY = */ "opacity",
                /* RPR_AOV_WORLD_COORDINATE = */ "world.coordinate",
                /* RPR_AOV_UV = */ "uv",
                /* RPR_AOV_MATERIAL_ID = */ "material.id",
                /* RPR_AOV_GEOMETRIC_NORMAL = */ "normal.geom",
                /* RPR_AOV_SHADING_NORMAL = */ "normal",
                /* RPR_AOV_DEPTH = */ "depth",
                /* RPR_AOV_OBJECT_ID = */ "object.id",
                /* RPR_AOV_OBJECT_GROUP_ID = */ "group.id",
                /* RPR_AOV_SHADOW_CATCHER = */ "shadow.catcher",
                /* RPR_AOV_BACKGROUND = */ "background",
                /* RPR_AOV_EMISSION = */ "emission",
                /* RPR_AOV_VELOCITY = */ "velocity",
                /* RPR_AOV_DIRECT_ILLUMINATION = */ "direct.illumination",
                /* RPR_AOV_INDIRECT_ILLUMINATION = */ "indirect.illumination",
                /* RPR_AOV_AO = */ "ao",
                /* RPR_AOV_DIRECT_DIFFUSE = */ "direct.diffuse",
                /* RPR_AOV_DIRECT_REFLECT = */ "direct.reflect",
                /* RPR_AOV_INDIRECT_DIFFUSE = */ "indirect.diffuse",
                /* RPR_AOV_INDIRECT_REFLECT = */ "indirect.reflect",
                /* RPR_AOV_REFRACT = */ "refract",
                /* RPR_AOV_VOLUME = */ "volume",
                /* RPR_AOV_LIGHT_GROUP0 = */ "light.group0",
                /* RPR_AOV_LIGHT_GROUP1 = */ "light.group1",
                /* RPR_AOV_LIGHT_GROUP2 = */ "light.group2",
                /* RPR_AOV_LIGHT_GROUP3 = */ "light.group3",
                /* RPR_AOV_DIFFUSE_ALBEDO = */ "albedo.diffuse",
                /* RPR_AOV_VARIANCE = */ "variance",
                /* RPR_AOV_VIEW_SHADING_NORMAL = */ "view.shading.normal",
                /* RPR_AOV_REFLECTION_CATCHER = */ "reflection.catcher",
                /* RPR_AOV_COLOR_RIGHT = */ "color.right",
                /* RPR_AOV_LPE_0 = */ "lpe0",
                /* RPR_AOV_LPE_1 = */ "lpe1",
                /* RPR_AOV_LPE_2 = */ "lpe2",
                /* RPR_AOV_LPE_3 = */ "lpe3",
                /* RPR_AOV_LPE_4 = */ "lpe4",
                /* RPR_AOV_LPE_5 = */ "lpe5",
                /* RPR_AOV_LPE_6 = */ "lpe6",
                /* RPR_AOV_LPE_7 = */ "lpe7",
                /* RPR_AOV_LPE_8 = */ "lpe8",
                /* RPR_AOV_CAMERA_NORMAL = */ "camera.normal",
                /* RPR_AOV_CRYPTOMATTE_MAT0 = */ "CryptoMaterial00",
                /* RPR_AOV_CRYPTOMATTE_MAT1 = */ "CryptoMaterial01",
                /* RPR_AOV_CRYPTOMATTE_MAT2 = */ "CryptoMaterial02",
                /* RPR_AOV_CRYPTOMATTE_OBJ0 = */ "CryptoObject00",
                /* RPR_AOV_CRYPTOMATTE_OBJ1 = */ "CryptoObject01",
                /* RPR_AOV_CRYPTOMATTE_OBJ2 = */ "CryptoObject02",
            };
            static const size_t kNumRprsAovNames = sizeof(kRprsAovNames) / sizeof(kRprsAovNames[0]);

            json configAovs;
            for (auto& outputRb : m_outputRenderBuffers) {
                auto aovDesc = &outputRb.rprAov->GetDesc();
                if (aovDesc->computed) {
                    if (aovDesc->id == kColorAlpha) {
                        aovDesc = &HdRprAovRegistry::GetInstance().GetAovDesc(RPR_AOV_COLOR, false);
                    } else if (aovDesc->id == kNdcDepth) {
                        // XXX: RprsRender does not support it but for the users, it is more expected if we map it to the linear depth instead of ignoring it at all
                        aovDesc = &HdRprAovRegistry::GetInstance().GetAovDesc(RPR_AOV_DEPTH, false);
                    } else {
                        fprintf(stderr, "Unprocessed computed AOV: %u\n", aovDesc->id);
                        continue;
                    }
                }

                if (TF_VERIFY(aovDesc->id != kAovNone) &&
                    TF_VERIFY(aovDesc->id < kNumRprsAovNames) &&
                    TF_VERIFY(!aovDesc->computed)) {
                    auto aovName = kRprsAovNames[aovDesc->id];
                    if (aovDesc->id >= RPR_AOV_LPE_0 && aovDesc->id <= RPR_AOV_LPE_8) {
                        try {
                            auto name = outputRb.aovBinding->aovName.GetText();
                            if (!*name) {
                                name = aovName;
                            }

                            json lpeAov;
                            lpeAov["output"] = TfStringPrintf("%s.%s.exr", basename.c_str(), name);
                            lpeAov["lpe"] = RprUsdGetStringInfo(outputRb.rprAov->GetAovFb()->GetRprObject(), RPR_FRAMEBUFFER_LPE);
                            configAovs[aovName] = lpeAov;
                        } catch (RprUsdError& e) {
                            fprintf(stderr, "Failed to export %s AOV: %s\n", aovName, e.what());
                        }
                    } else {
                        configAovs[aovName] = TfStringPrintf("%s.%s.exr", basename.c_str(), aovName);
                    }
                }
            }
            config["aovs"] = configAovs;

            if (m_contourAovs) {
                HdRprConfig* rprConfig;
                auto configInstanceLock = m_delegate->LockConfigInstance(&rprConfig);

                json contour;
                contour["object.id"] = int(rprConfig->GetContourUsePrimId());
                contour["material.id"] = int(rprConfig->GetContourUseMaterialId());
                contour["normal"] = int(rprConfig->GetContourUseNormal());
                contour["threshold.normal"] = rprConfig->GetContourNormalThreshold();
                contour["linewidth.objid"] = rprConfig->GetContourLinewidthPrimId();
                contour["linewidth.matid"] = rprConfig->GetContourLinewidthMaterialId();
                contour["linewidth.normal"] = rprConfig->GetContourLinewidthNormal();
                contour["antialiasing"] = rprConfig->GetContourAntialiasing();
                contour["debug"] = int(rprConfig->GetContourDebug());

                config["contour"] = contour;
            }

            configFile << config;
        } catch (json::exception& e) {
            fprintf(stderr, "Failed to fill config file: %s\n", configFilename.c_str());
        }
#else // !defined(RPR_LOADSTORE_AVAILABLE)
        TF_RUNTIME_ERROR(".rpr export is not supported: hdRpr compiled without rprLoadStore library");
#endif // RPR_LOADSTORE_AVAILABLE
    }

    void CommitResources() {
        if (!m_rprContext) {
            return;
        }

        RprUsdMaterialRegistry::GetInstance().CommitResources(m_imageCache.get());
    }

    void Resolve(SdfPath const& aovId) {
        // hdRpr's rendering is implemented asynchronously - rprContextRender spins in the background thread.
        //
        // Resolve works differently depending on the current rendering session type:
        //   * In a non-interactive (i.e. batch) session, it blocks execution until
        //      AOV framebuffer resolved to corresponding HdRenderBuffers.
        //   * In an interactive session, it simply does nothing because we always resolve
        //      data to HdRenderBuffer as fast as possible. It might change in the future though.
        //
        if (m_isBatch) {
            m_batchREM->WaitForResolve(aovId);
        }
    }

    void Render(HdRprRenderThread* renderThread) {
        RenderFrame(renderThread);

        for (auto& aovBinding : m_aovBindings) {
            if (auto rb = static_cast<HdRprRenderBuffer*>(aovBinding.renderBuffer)) {
                rb->SetConverged(true);
            }
        }
    }

    void AbortRender() {
        if (!m_rprContext) {
            return;
        }

        if (m_isAbortingEnabled) {
            if (m_rprContextMetadata.pluginType == kPluginHybridPro) {
                return;
            }

            RPR_ERROR_CHECK(m_rprContext->AbortRender(), "Failed to abort render");
        } else {
            // In case aborting is disabled, we postpone abort until it's enabled
            m_abortRender.store(true);
        }
    }

    HdRprApi::RenderStats GetRenderStats() const {
        HdRprApi::RenderStats stats = {};

        // rprsExport has no progress callback
        if (!m_rprSceneExportPath.empty()) {
            return stats;
        }

        double progress = double(m_numSamples) / m_maxSamples;
        if (m_activePixels != -1) {
            int numPixels = m_viewportSize[0] * m_viewportSize[1];
            progress = std::max(progress, double(numPixels - m_activePixels) / numPixels);
        } else if (m_isRenderUpdateCallbackEnabled && m_rucData.previousProgress > 0.0f) {
            progress = std::min(progress + m_rucData.previousProgress * (double(m_numSamplesPerIter) / m_maxSamples), 1.0);
        }
        stats.percentDone = 100.0 * progress;

        if (m_numSamples > 0) {
            double numRenderedSamples = progress * m_maxSamples;
            auto resolveTime = m_frameResolveTotalTime / numRenderedSamples;
            auto renderTime = m_frameRenderTotalTime / numRenderedSamples;

            using FloatingPointSecond = std::chrono::duration<double>;
            stats.averageRenderTimePerSample = std::chrono::duration_cast<FloatingPointSecond>(renderTime).count();
            stats.averageResolveTimePerSample = std::chrono::duration_cast<FloatingPointSecond>(resolveTime).count();
        }

        stats.frameRenderTotalTime = (double)m_frameRenderTotalTime.count() / 1000000000.0;
        stats.frameResolveTotalTime = (double)m_frameResolveTotalTime.count() / 1000000000.0;
        stats.totalRenderTime = (double)(std::chrono::high_resolution_clock::now().time_since_epoch() - m_startTime.time_since_epoch()).count() / 1000000000.0;

        return stats;
    }

    bool IsCameraChanged() const {
        if (!m_hdCamera) {
            return false;
        }

        return (m_dirtyFlags & ChangeTracker::DirtyHdCamera) != 0 || m_hdCamera->GetDirtyBits() != HdCamera::Clean;
    }

    bool IsChanged() const {
        if (m_dirtyFlags != ChangeTracker::Clean ||
            IsCameraChanged()) {
            return true;
        }

        HdRprConfig* config;
        auto configInstanceLock = m_delegate->LockConfigInstance(&config);
        return config->IsDirty(HdRprConfig::DirtyAll);
    }

    bool IsConverged() const {
        if (m_currentRenderQuality == HdRprCoreRenderQualityTokens->Low ||
            m_currentRenderQuality == HdRprCoreRenderQualityTokens->Medium) {
            return m_numSamples == 1;
        }

        return m_numSamples >= m_maxSamples || m_activePixels == 0;
    }

    bool IsAdaptiveSamplingEnabled() const {
        return m_rprContext && m_varianceThreshold > 0.0f && m_rprContextMetadata.pluginType == kPluginNorthstar;
    }

    bool IsGlInteropEnabled() const {
        return m_rprContext && m_rprContextMetadata.isGlInteropEnabled;
    }

    bool IsVulkanInteropEnabled() const {
        return m_rprContext && RprUsdIsHybrid(m_rprContextMetadata.pluginType) && m_rprContextMetadata.interopInfo;
    }

    bool IsArbitraryShapedLightSupported() const {
        return !RprUsdIsHybrid(m_rprContextMetadata.pluginType);
    }

    bool IsSphereAndDiskLightSupported() const {
        return m_rprContextMetadata.pluginType == kPluginNorthstar || m_rprContextMetadata.pluginType == kPluginHybridPro;
    }

    TfToken const& GetCurrentRenderQuality() const {
        return m_currentRenderQuality;
    }

    std::vector<std::string> GetGpuUsedNames() const {
        std::vector<std::string> gpuNamesUsed;

        for (RprUsdDevicesInfo::GPU gpu : m_rprContextMetadata.devicesActuallyUsed.gpus) {
            gpuNamesUsed.push_back(gpu.name);
        }

        return gpuNamesUsed;
    }

    int GetCpuThreadCountUsed() const {
        return m_rprContextMetadata.devicesActuallyUsed.cpu.numThreads;
    }

    float GetFirstIterationRenerTime() const {
        return m_firstIterationRenderTime;
    }

    void SetInteropInfo(void* interopInfo, std::condition_variable* presentedConditionVariable, bool* presentedCondition) {
#ifdef HDRPR_ENABLE_VULKAN_INTEROP_SUPPORT
        m_rprContextMetadata.interopInfo = interopInfo;
        m_presentedConditionVariable = presentedConditionVariable;
        m_presentedCondition = presentedCondition;
#endif // HDRPR_ENABLE_VULKAN_INTEROP_SUPPORT
    }

    rpr::FrameBuffer* GetRawColorFramebuffer() {
        auto it = m_aovRegistry.find(HdRprAovTokens->rawColor);
        if (it != m_aovRegistry.end()) {
            if (auto aov = it->second.lock()) {
                if (auto fb = aov->GetAovFb()) {
                    return fb->GetRprObject();
                }
            }
        }

        return nullptr;
    }

    bool m_displayBackground = true;

private:
    static RprUsdPluginType GetPluginType(TfToken const& renderQuality) {
        if (renderQuality == HdRprCoreRenderQualityTokens->Northstar) {
            return kPluginNorthstar;
        } else if (renderQuality == HdRprCoreRenderQualityTokens->HybridPro) {
            return kPluginHybridPro;
        } else {
            return kPluginHybrid;
        }
    }

    static void RprContextDeleter(rpr::Context* ctx) {
        if (RprUsdIsLeakCheckEnabled()) {
            typedef rpr::Status (GetInfoFnc)(void*, uint32_t, size_t, void*, size_t*);

            struct ListDescriptor {
                rpr_context_info infoType;
                const char* name;
                GetInfoFnc* getInfo;

                ListDescriptor(rpr_context_info infoType, const char* name, void* getInfoFnc)
                    : infoType(infoType), name(name)
                    , getInfo(reinterpret_cast<GetInfoFnc*>(getInfoFnc)) {
                }
            };
            std::vector<ListDescriptor> lists = {
                {RPR_CONTEXT_LIST_CREATED_CAMERAS, "cameras", (void*)rprCameraGetInfo},
                {RPR_CONTEXT_LIST_CREATED_MATERIALNODES, "materialnodes", (void*)rprMaterialNodeGetInfo},
                {RPR_CONTEXT_LIST_CREATED_LIGHTS, "lights", (void*)rprLightGetInfo},
                {RPR_CONTEXT_LIST_CREATED_SHAPES, "shapes", (void*)rprShapeGetInfo},
                {RPR_CONTEXT_LIST_CREATED_HETEROVOLUMES, "heterovolumes", (void*)rprHeteroVolumeGetInfo},
                {RPR_CONTEXT_LIST_CREATED_GRIDS, "grids", (void*)rprGridGetInfo},
                {RPR_CONTEXT_LIST_CREATED_BUFFERS, "buffers", (void*)rprBufferGetInfo},
                {RPR_CONTEXT_LIST_CREATED_IMAGES, "images", (void*)rprImageGetInfo},
                {RPR_CONTEXT_LIST_CREATED_FRAMEBUFFERS, "framebuffers", (void*)rprFrameBufferGetInfo},
                {RPR_CONTEXT_LIST_CREATED_SCENES, "scenes", (void*)rprSceneGetInfo},
                {RPR_CONTEXT_LIST_CREATED_CURVES, "curves", (void*)rprCurveGetInfo},
            };

            bool hasLeaks = false;
            std::vector<char> nameBuffer;

            for (auto& list : lists) {
                size_t sizeParam = 0;
                if (!RPR_ERROR_CHECK(ctx->GetInfo(list.infoType, 0, nullptr, &sizeParam), "Failed to get context info", ctx)) {
                    size_t numObjects = sizeParam / sizeof(void*);

                    if (numObjects > 0) {
                        if (!hasLeaks) {
                            hasLeaks = true;
                            fprintf(stderr, "hdRpr - rpr::Context leaks detected\n");
                        }

                        fprintf(stderr, "Leaked %zu %s: ", numObjects, list.name);

                        std::vector<void*> objectPointers(numObjects, nullptr);
                        if (!RPR_ERROR_CHECK(ctx->GetInfo(list.infoType, sizeParam, objectPointers.data(), nullptr), "Failed to get context info", ctx)) {
                            fprintf(stderr, "{");
                            for (size_t i = 0; i < numObjects; ++i) {
                                size_t size;
                                if (!RPR_ERROR_CHECK(list.getInfo(objectPointers[i], RPR_OBJECT_NAME, 0, nullptr, &size), "Failed to get object name size") && size > 0) {
                                    if (size > nameBuffer.size()) {
                                        nameBuffer.reserve(size);
                                    }

                                    if (!RPR_ERROR_CHECK(list.getInfo(objectPointers[i], RPR_OBJECT_NAME, size, nameBuffer.data(), &size), "Failed to get object name")) {
                                        fprintf(stderr, "\"%.*s\"", int(size), nameBuffer.data());
                                        if (i + 1 != numObjects) fprintf(stderr, ",");
                                        continue;
                                    }
                                }

                                fprintf(stderr, "0x%p", objectPointers[i]);
                                if (i + 1 != numObjects) fprintf(stderr, ",");
                            }
                            fprintf(stderr, "}\n");
                        } else {
                            fprintf(stderr, "failed to get object list\n");
                        }
                    }
                }
            }
        }
        delete ctx;
    }

    void InitRpr() {
        bool flipRequestedByRenderSetting = false;

        {
            HdRprConfig* config;
            auto configInstanceLock = m_delegate->LockConfigInstance(&config);
            // Force sync to catch up the latest render quality and render device
            config->Sync(m_delegate);

            m_currentRenderQuality = GetRenderQuality(*config);
            flipRequestedByRenderSetting = config->GetCoreFlipVertical();
        }

        m_rprContextMetadata.pluginType = GetPluginType(m_currentRenderQuality);
        m_rprContext = RprContextPtr(RprUsdCreateContext(&m_rprContextMetadata), RprContextDeleter);
        if (!m_rprContext) {
            RPR_THROW_ERROR_MSG("Failed to create RPR context");
        }

        auto contextApiHandle = rpr::GetRprObject(m_rprContext.get());
        for (std::string materialXSearchPath : TfStringSplit(TfGetenv("MATERIALX_SEARCH_PATH"), ARCH_PATH_LIST_SEP)) {
            if (!materialXSearchPath.empty()) {
                RPR_ERROR_CHECK(rprMaterialXAddResourceFolder(contextApiHandle, materialXSearchPath.c_str()), "Failed to add mtlx resource folder");
            }
        }

        // TODO: verify
        if (RprUsdIsHybrid(m_rprContextMetadata.pluginType)) {
            RPR_ERROR_CHECK(m_rprContext->SetParameter(rpr::ContextInfo(RPR_CONTEXT_ENABLE_RELAXED_MATERIAL_CHECKS), 1u), "Failed to enable relaxed material checks");
        }

        uint32_t requiredYFlip = 0;
        bool flipRequestedByInteropHybrid = RprUsdIsHybrid(m_rprContextMetadata.pluginType) && m_rprContextMetadata.interopInfo;
        if (flipRequestedByInteropHybrid || flipRequestedByRenderSetting) {
            RPR_ERROR_CHECK_THROW(m_rprContext->GetFunctionPtr(
                RPR_CONTEXT_FLUSH_FRAMEBUFFERS_FUNC_NAME, 
                (void**)(&m_rprContextFlushFrameBuffers)
            ), "Fail to get rprContextFlushFramebuffers function");
            requiredYFlip = 1;
        }

        m_isOutputFlipped = RprUsdGetInfo<uint32_t>(m_rprContext.get(), RPR_CONTEXT_Y_FLIP) != requiredYFlip;
        RPR_ERROR_CHECK_THROW(m_rprContext->SetParameter(RPR_CONTEXT_Y_FLIP, requiredYFlip), "Failed to set context Y FLIP parameter");

        m_isRenderUpdateCallbackEnabled = false;

        if (!RprUsdIsTracingEnabled()) {
            // We need it for correct rendering of ID AOVs (e.g. RPR_AOV_OBJECT_ID)
            // XXX: only up to 2^16 indices, internal LUT limit
            std::vector<GfVec4f> values;
            values.reserve(1 << 16);
            for (uint32_t i = 0; i < (1 << 16); ++i) {
                // Split uint32_t into 4 float values - every 8 bits correspond to one float.
                // Such an encoding scheme simplifies the conversion of RPR ID texture (float4) to the int32 texture (as required by Hydra).
                // Conversion is currently implemented like this:
                //   * convert float4 texture to uchar4 using RIF
                //   * reinterpret uchar4 data as int32_t (works on little-endian CPU only)
                values.push_back(GfVec4f(
                    float(((i + 1) >> 0) & 0xFF) / 255.0f, 
                    float(((i + 1) >> 8) & 0xFF) / 255.0f,
                    0.0f, 0.0f));
            }
            m_rprContext->SetAOVindicesLookup(0, (1 << 16), (float*) values.data());
        }

        m_imageCache.reset(new RprUsdImageCache(m_rprContext.get()));

        m_isAbortingEnabled.store(false);
    }

    bool ValidateRifModels(std::string const& modelsPath) {
        // To ensure that current RIF implementation will use correct models we check for the file that points to models version
        std::ifstream versionFile(modelsPath + "/rif_models.version");
        if (versionFile.is_open()) {
            std::stringstream buffer;
            buffer << versionFile.rdbuf();
            auto rifVersionString = std::to_string(RIF_VERSION_MAJOR) + "." + std::to_string(RIF_VERSION_MINOR) + "." + std::to_string(RIF_VERSION_REVISION);
            return rifVersionString == buffer.str();
        }

        return false;
    }

    void InitRif() {
        if (RprUsdIsCpuOnly()) {
            return; // We can't create RIF context in CPU only mode
        }
        PlugPluginPtr plugin = PLUG_THIS_PLUGIN;
        auto modelsPath = PlugFindPluginResource(plugin, "rif_models", false);
        if (modelsPath.empty()) {
            TF_RUNTIME_ERROR("Failed to find RIF models in plugin package");
        } else if (!ValidateRifModels(modelsPath)) {
            modelsPath = "";
            TF_RUNTIME_ERROR("RIF version and AI models version mismatch");
        }

        m_rifContext = rif::Context::Create(m_rprContext.get(), m_rprContextMetadata, modelsPath);
    }

    void InitAovs() {
        m_colorAov = std::static_pointer_cast<HdRprApiColorAov>(CreateAov(HdAovTokens->color));

        m_lpeAovPool.clear();
        m_lpeAovPool.insert(m_lpeAovPool.begin(), {
            HdRprAovTokens->lpe0, HdRprAovTokens->lpe1, HdRprAovTokens->lpe2,
            HdRprAovTokens->lpe3, HdRprAovTokens->lpe4, HdRprAovTokens->lpe5,
            HdRprAovTokens->lpe6, HdRprAovTokens->lpe7, HdRprAovTokens->lpe8});
    }

    void InitScene() {
        rpr::Status status;
        m_scene.reset(m_rprContext->CreateScene(&status));
        if (!m_scene) {
            RPR_ERROR_CHECK_THROW(status, "Failed to create scene", m_rprContext.get());
        }

        RPR_ERROR_CHECK_THROW(m_rprContext->SetScene(m_scene.get()), "Failed to set context scene");
    }

    void InitCamera() {
        rpr::Status status;
        m_camera.reset(m_rprContext->CreateCamera(&status));
        if (!m_camera) {
            RPR_ERROR_CHECK_THROW(status, "Failed to create camera", m_rprContext.get());
        }

        RPR_ERROR_CHECK_THROW(m_scene->SetCamera(m_camera.get()), "Failed to to set scene camera");
    }

    void AddDefaultLight() {
        if (!m_defaultLightObject) {
            const GfVec3f k_defaultLightColor(0.5f, 0.5f, 0.5f);
            m_defaultLightObject = CreateEnvironmentLight(k_defaultLightColor, 1.f, HdRprApi::BackgroundOverride{});

            if (RprUsdIsLeakCheckEnabled()) {
                m_defaultLightObject->light->SetName("defaultLight");
                m_defaultLightObject->image->SetName("defaultLight");
            }

            // Do not count default light object
            m_numLights--;
        }
    }

    void RemoveDefaultLight() {
        if (m_defaultLightObject) {
            ReleaseImpl(m_defaultLightObject);
            m_defaultLightObject = nullptr;

            // Do not count default light object
            m_numLights++;
        }
    }

    std::unique_ptr<RprUsdCoreImage> CreateConstantColorImage(float const* color) {
        std::array<float, 3> colorArray = {color[0], color[1], color[2]};
        rpr_image_format format = {3, RPR_COMPONENT_TYPE_FLOAT32};
        rpr_uint imageSize = RprUsdIsHybrid(m_rprContextMetadata.pluginType) ? 64 : 1;
        std::vector<std::array<float, 3>> imageData(imageSize * imageSize, colorArray);

        rpr::Status status;
        auto image = std::unique_ptr<RprUsdCoreImage>(RprUsdCoreImage::Create(m_rprContext.get(), imageSize, imageSize, format, imageData.data(), &status));
        if (!image) {
            RPR_ERROR_CHECK(status, "Failed to create const color image", m_rprContext.get());
            return nullptr;
        }

        return image;
    }

    void SplitPolygons(const VtIntArray& indexes, const VtIntArray& vpf, VtIntArray& out_newIndexes, VtIntArray& out_newVpf) {
        out_newIndexes.clear();
        out_newVpf.clear();

        out_newIndexes.reserve(indexes.size());
        out_newVpf.reserve(vpf.size());

        VtIntArray::const_iterator idxIt = indexes.begin();
        for (const int vCount : vpf) {
            if (vCount == 3 || vCount == 4) {
                for (int i = 0; i < vCount; ++i) {
                    out_newIndexes.push_back(*idxIt);
                    ++idxIt;
                }
                out_newVpf.push_back(vCount);
            } else {
                const int commonVertex = *idxIt;
                constexpr int triangleVertexCount = 3;
                for (int i = 1; i < vCount - 1; ++i) {
                    out_newIndexes.push_back(commonVertex);
                    out_newIndexes.push_back(*(idxIt + i + 0));
                    out_newIndexes.push_back(*(idxIt + i + 1));
                    out_newVpf.push_back(triangleVertexCount);
                }
                idxIt += vCount;
            }
        }
    }

    void SplitPolygons(const VtIntArray& indexes, const VtIntArray& vpf, VtIntArray& out_newIndexes) {
        out_newIndexes.clear();
        out_newIndexes.reserve(indexes.size());

        VtIntArray::const_iterator idxIt = indexes.begin();
        for (const int vCount : vpf) {
            if (vCount == 3 || vCount == 4) {
                for (int i = 0; i < vCount; ++i) {
                    out_newIndexes.push_back(*idxIt);
                    ++idxIt;
                }
            } else {
                const int commonVertex = *idxIt;
                for (int i = 1; i < vCount - 1; ++i) {
                    out_newIndexes.push_back(commonVertex);
                    out_newIndexes.push_back(*(idxIt + i + 0));
                    out_newIndexes.push_back(*(idxIt + i + 1));
                }
                idxIt += vCount;
            }
        }
    }

    void ConvertIndices(VtIntArray* indices, VtIntArray const& vpf, TfToken const& windingOrder) {
        if (windingOrder == HdTokens->rightHanded) {
            return;
        }

        // XXX: RPR does not allow to select which winding order we want to use and it's by default right handed
        size_t indicesOffset = 0;
        for (int iFace = 0; iFace < vpf.size(); ++iFace) {
            auto faceIndices = indices->data() + indicesOffset;
            std::swap(faceIndices[0], faceIndices[2]);
            indicesOffset += vpf[iFace];
        }
    }

    rpr::Shape* CreateCubeMesh(float width, float height, float depth) {
        constexpr const size_t cubeVertexCount = 24;
        constexpr const size_t cubeNormalCount = 24;
        constexpr const size_t cubeVpfCount = 12;

        const float halfWidth = width * 0.5f;
        const float halfHeight = height * 0.5f;
        const float halfDepth = depth * 0.5f;

        VtVec3fArray position(cubeVertexCount);
        position[0] = GfVec3f(-halfWidth, halfHeight, -halfDepth);
        position[1] = GfVec3f(halfWidth, halfHeight, -halfDepth);
        position[2] = GfVec3f(halfWidth, halfHeight, halfDepth);
        position[3] = GfVec3f(-halfWidth, halfHeight, halfDepth);

        position[4] = GfVec3f(-halfWidth, -halfHeight, -halfDepth);
        position[5] = GfVec3f(halfWidth, -halfHeight, -halfDepth);
        position[6] = GfVec3f(halfWidth, -halfHeight, halfDepth);
        position[7] = GfVec3f(-halfWidth, -halfHeight, halfDepth);

        position[8] = GfVec3f(-halfWidth, -halfHeight, halfDepth);
        position[9] = GfVec3f(-halfWidth, -halfHeight, -halfDepth);
        position[10] = GfVec3f(-halfWidth, halfHeight, -halfDepth);
        position[11] = GfVec3f(-halfWidth, halfHeight, halfDepth);

        position[12] = GfVec3f(halfWidth, -halfHeight, halfDepth);
        position[13] = GfVec3f(halfWidth, -halfHeight, -halfDepth);
        position[14] = GfVec3f(halfWidth, halfHeight, -halfDepth);
        position[15] = GfVec3f(halfWidth, halfHeight, halfDepth);

        position[16] = GfVec3f(-halfWidth, -halfHeight, -halfDepth);
        position[17] = GfVec3f(halfWidth, -halfHeight, -halfDepth);
        position[18] = GfVec3f(halfWidth, halfHeight, -halfDepth);
        position[19] = GfVec3f(-halfWidth, halfHeight, -halfDepth);

        position[20] = GfVec3f(-halfWidth, -halfHeight, halfDepth);
        position[21] = GfVec3f(halfWidth, -halfHeight, halfDepth);
        position[22] = GfVec3f(halfWidth, halfHeight, halfDepth);
        position[23] = GfVec3f(-halfWidth, halfHeight, halfDepth);

        VtVec3fArray normals(cubeNormalCount);
        normals[0] = GfVec3f(0.f, 1.f, 0.f);
        normals[1] = GfVec3f(0.f, 1.f, 0.f);
        normals[2] = GfVec3f(0.f, 1.f, 0.f);
        normals[3] = GfVec3f(0.f, 1.f, 0.f);

        normals[4] = GfVec3f(0.f, -1.f, 0.f);
        normals[5] = GfVec3f(0.f, -1.f, 0.f);
        normals[6] = GfVec3f(0.f, -1.f, 0.f);
        normals[7] = GfVec3f(0.f, -1.f, 0.f);

        normals[8] = GfVec3f(-1.f, 0.f, 0.f);
        normals[9] = GfVec3f(-1.f, 0.f, 0.f);
        normals[10] = GfVec3f(-1.f, 0.f, 0.f);
        normals[11] = GfVec3f(-1.f, 0.f, 0.f);

        normals[12] = GfVec3f(1.f, 0.f, 0.f);
        normals[13] = GfVec3f(1.f, 0.f, 0.f);
        normals[14] = GfVec3f(1.f, 0.f, 0.f);
        normals[15] = GfVec3f(1.f, 0.f, 0.f);

        normals[16] = GfVec3f(0.f, 0.f, -1.f);
        normals[17] = GfVec3f(0.f, 0.f, -1.f);
        normals[18] = GfVec3f(0.f, 0.f, -1.f);
        normals[19] = GfVec3f(0.f, 0.f, -1.f);

        normals[20] = GfVec3f(0.f, 0.f, 1.f);
        normals[21] = GfVec3f(0.f, 0.f, 1.f);
        normals[22] = GfVec3f(0.f, 0.f, 1.f);
        normals[23] = GfVec3f(0.f, 0.f, 1.f);

        VtIntArray indexes = {
            3,1,0,
            2,1,3,

            6,4,5,
            7,4,6,

            11,9,8,
            10,9,11,

            14,12,13,
            15,12,14,

            19,17,16,
            18,17,19,

            22,20,21,
            23,20,22
        };

        VtIntArray vpf(cubeVpfCount, 3);

        return CreateMesh(position, indexes, normals, VtIntArray(), VtVec2fArray(), VtIntArray(), vpf);
    }

    void UpdateColorAlpha(HdRprApiColorAov* colorAov) {
        // Force disable alpha for some render modes when we render with Northstar
        if (m_rprContextMetadata.pluginType == kPluginNorthstar) {
            // Contour rendering should not have an alpha,
            // it might cause missed contours (just for the user, not in actual data)
            if (m_contourAovs) {
                m_isAlphaEnabled = false;
            } else {
                auto currentRenderMode = RprUsdGetInfo<rpr_render_mode>(m_rprContext.get(), RPR_CONTEXT_RENDER_MODE);

                // XXX (RPRNEXT-343): opacity is always zero when such render modes are active:
                if (currentRenderMode == RPR_RENDER_MODE_NORMAL ||
                    currentRenderMode == RPR_RENDER_MODE_POSITION ||
                    currentRenderMode == RPR_RENDER_MODE_TEXCOORD ||
                    currentRenderMode == RPR_RENDER_MODE_WIREFRAME ||
                    currentRenderMode == RPR_RENDER_MODE_MATERIAL_INDEX) {
                    m_isAlphaEnabled = false;
                }
            }
        }

        if (m_isAlphaEnabled) {
            auto opacityAov = GetAov(HdRprAovTokens->opacity, m_viewportSize[0], m_viewportSize[1], HdFormatFloat32Vec4);
            if (opacityAov) {
                colorAov->SetOpacityAov(opacityAov);
            } else {
                TF_WARN("Cannot enable alpha");
            }
        } else {
            colorAov->SetOpacityAov(nullptr);
        }
    }

    std::shared_ptr<HdRprApiAov> GetAov(TfToken const& aovName, int width, int height, HdFormat format) {
        std::shared_ptr<HdRprApiAov> aov;
        auto aovIter = m_aovRegistry.find(aovName);
        if (aovIter == m_aovRegistry.end() ||
            !(aov = aovIter->second.lock())) {

            aov = CreateAov(aovName, width, height, format);
        }
        return aov;
    }

    std::shared_ptr<HdRprApiAov> CreateAov(TfToken const& aovName, int width, int height, HdFormat format) {
        if (!m_rprContext ||
            width < 0 || height < 0 ||
            format == HdFormatInvalid || HdDataSizeOfFormat(format) == 0) {
            return nullptr;
        }

        auto& aovDesc = HdRprAovRegistry::GetInstance().GetAovDesc(aovName);
        if (aovDesc.id == kAovNone ||
            aovDesc.format == HdFormatInvalid) {
            TF_WARN("Unsupported aov type: %s", aovName.GetText());
            return nullptr;
        }

        std::shared_ptr<HdRprApiAov> aov;

        auto iter = m_aovRegistry.find(aovName);
        if (iter != m_aovRegistry.end()) {
            aov = iter->second.lock();
        }

        try {
            if (!aov) {
                HdRprApiAov* newAov = nullptr;
                std::function<void(HdRprApiAov*)> aovCustomDestructor;

                if (aovName == HdAovTokens->color) {
                    auto rawColorAov = GetAov(HdRprAovTokens->rawColor, width, height, HdFormatFloat32Vec4);
                    if (!rawColorAov) {
                        TF_RUNTIME_ERROR("Failed to create color AOV: can't create rawColor AOV");
                        return nullptr;
                    }

                    auto colorAov = new HdRprApiColorAov(format, std::move(rawColorAov), m_rprContext.get(), m_rprContextMetadata);
                    UpdateColorAlpha(colorAov);

                    newAov = colorAov;
                } else if (aovName == HdAovTokens->normal) {
                    newAov = new HdRprApiNormalAov(width, height, format, m_rprContext.get(), m_rprContextMetadata, m_rifContext.get());
                } else if (aovName == HdAovTokens->depth) {
                    auto worldCoordinateAov = GetAov(HdRprAovTokens->worldCoordinate, width, height, HdFormatFloat32Vec4);
                    if (!worldCoordinateAov) {
                        TF_RUNTIME_ERROR("Failed to create depth AOV: can't create worldCoordinate AOV");
                        return nullptr;
                    }
                    auto opacityAov = GetAov(HdRprAovTokens->opacity, width, height, HdFormatFloat32Vec4);
                    if (!opacityAov) {
                        TF_RUNTIME_ERROR("Failed to create depth AOV: can't create opacity AOV");
                        return nullptr;
                    }

                    newAov = new HdRprApiDepthAov(width, height, format, std::move(worldCoordinateAov), std::move(opacityAov), m_rprContext.get(), m_rprContextMetadata, m_rifContext.get());
                }
                else if (aovName == HdRprAovTokens->colorWithTransparency) {
                    auto rawColorAov = GetAov(HdRprAovTokens->rawColor, width, height, HdFormatFloat32Vec4);
                    if (!rawColorAov) {
                        TF_RUNTIME_ERROR("Failed to create scTransparentBackground AOV: can't create rawColor AOV");
                        return nullptr;
                    }
                    auto opacityAov = GetAov(HdRprAovTokens->opacity, width, height, HdFormatFloat32Vec4);
                    if (!opacityAov) {
                        TF_RUNTIME_ERROR("Failed to create scTransparentBackground AOV: can't create opacity AOV");
                        return nullptr;
                    }
                    auto shadowCatcherAov = GetAov(HdRprAovTokens->shadowCatcher, width, height, HdFormatFloat32Vec4);
                    if (!shadowCatcherAov) {
                        TF_RUNTIME_ERROR("Failed to create scTransparentBackground AOV: can't create shadowCatcher AOV");
                        return nullptr;
                    }

                    newAov = new HdRprApiScCompositeAOV(width, height, format, std::move(rawColorAov), std::move(opacityAov), std::move(shadowCatcherAov), m_rprContext.get(), m_rprContextMetadata, m_rifContext.get());

                } else if (TfStringStartsWith(aovName.GetString(), "lpe")) {
                    newAov = new HdRprApiAov(rpr::Aov(aovDesc.id), width, height, format, m_rprContext.get(), m_rprContextMetadata, m_rifContext.get());
                    aovCustomDestructor = [this](HdRprApiAov* aov) {
                        // Each LPE AOV reserves RPR's LPE AOV id (RPR_AOV_LPE_0, ...)
                        // As soon as LPE AOV is released we want to return reserved id to the pool
                        m_lpeAovPool.push_back(GetRprLpeAovName(aov->GetAovFb()->GetAovId()));
                        m_dirtyFlags |= ChangeTracker::DirtyAOVRegistry;
                        delete aov;
                    };
                } else if (aovName == HdRprAovTokens->materialIdMask ||
                           aovName == HdRprAovTokens->objectIdMask ||
                           aovName == HdRprAovTokens->objectGroupIdMask) {
                    TfToken baseAovName;
                    if (aovName == HdRprAovTokens->materialIdMask) {
                        baseAovName = HdRprAovTokens->materialId;
                    } else if (aovName == HdRprAovTokens->objectIdMask) {
                        baseAovName = HdAovTokens->primId;
                    } else if (aovName == HdRprAovTokens->objectGroupIdMask) {
                        baseAovName = HdRprAovTokens->objectGroupId;
                    }

                    auto baseAov = GetAov(baseAovName, width, height, HdFormatInt32);
                    if (!baseAov) {
                        TF_RUNTIME_ERROR("Failed to create %s AOV: cant create %s AOV", aovName.GetText(), baseAovName.GetText());
                        return nullptr;
                    }

                    newAov = new HdRprApiIdMaskAov(aovDesc, baseAov, width, height, format, m_rprContext.get(), m_rprContextMetadata, m_rifContext.get());
                } else {
                    if (!aovDesc.computed) {
                        newAov = new HdRprApiAov(rpr::Aov(aovDesc.id), width, height, format, m_rprContext.get(), m_rprContextMetadata, m_rifContext.get());
                    } else {
                        TF_CODING_ERROR("Failed to create %s AOV: unprocessed computed AOV", aovName.GetText());
                    }
                }

                if (!newAov) {
                    return nullptr;
                }

                if (!aovCustomDestructor) {
                    aovCustomDestructor = [this](HdRprApiAov* aov) {
                        m_dirtyFlags |= ChangeTracker::DirtyAOVRegistry;
                        delete aov;
                    };
                }

                aov = std::shared_ptr<HdRprApiAov>(newAov, std::move(aovCustomDestructor));
                m_aovRegistry[aovName] = aov;
                m_dirtyFlags |= ChangeTracker::DirtyAOVRegistry;
            } else {
                aov->Resize(width, height, format);
            }
        } catch (std::runtime_error const& e) {
            TF_RUNTIME_ERROR("Failed to create %s AOV: %s", aovName.GetText(), e.what());
        }

        return aov;
    }

    std::shared_ptr<HdRprApiAov> CreateAov(TfToken const& aovName) {
        auto iter = m_aovRegistry.find(aovName);
        if (iter != m_aovRegistry.end()) {
            if (auto aov = iter->second.lock()) {
                return aov;
            }
        }

        return CreateAov(aovName, m_viewportSize[0], m_viewportSize[1], HdFormatFloat32Vec4);
    }

    struct OutputRenderBuffer;

    OutputRenderBuffer* GetOutputRenderBuffer(TfToken const& aovName) {
        auto it = std::find_if(m_outputRenderBuffers.begin(), m_outputRenderBuffers.end(), [&](OutputRenderBuffer const& outRb) {
            return outRb.aovName == aovName;
        });
        if (it == m_outputRenderBuffers.end()) {
            return nullptr;
        }
        return &(*it);
    }

    bool RenderImage(std::string const& path) {
        if (!m_rifContext) {
            return false;
        }

        auto colorOutputRb = GetOutputRenderBuffer(HdAovTokens->color);
        if (!colorOutputRb) {
            return false;
        }

        auto textureData = RprUsdTextureData::New(path);
        if (textureData) {
            rif_image_desc imageDesc = {};
            imageDesc.image_width = textureData->GetWidth();
            imageDesc.image_height = textureData->GetHeight();
            imageDesc.image_depth = 1;
            imageDesc.image_row_pitch = 0;
            imageDesc.image_slice_pitch = 0;

            auto textureMetadata = textureData->GetGLMetadata();

            uint8_t bytesPerComponent;
            if (textureMetadata.glType == GL_UNSIGNED_BYTE) {
                imageDesc.type = RIF_COMPONENT_TYPE_UINT8;
                bytesPerComponent = 1;
            } else if (textureMetadata.glType == GL_HALF_FLOAT) {
                imageDesc.type = RIF_COMPONENT_TYPE_FLOAT16;
                bytesPerComponent = 2;
            } else if (textureMetadata.glType == GL_FLOAT) {
                imageDesc.type = RIF_COMPONENT_TYPE_FLOAT32;
                bytesPerComponent = 2;
            } else {
                TF_RUNTIME_ERROR("\"%s\" image has unsupported pixel channel type: %#x", path.c_str(), textureMetadata.glType);
                return false;
            }

            if (textureMetadata.glFormat == GL_RGBA) {
                imageDesc.num_components = 4;
            } else if (textureMetadata.glFormat == GL_RGB) {
                imageDesc.num_components = 3;
            } else if (textureMetadata.glFormat == GL_RED) {
                imageDesc.num_components = 1;
            } else {
                TF_RUNTIME_ERROR("\"%s\" image has unsupported pixel format: %#x", path.c_str(), textureMetadata.glFormat);
                return false;
            }

            auto rifImage = m_rifContext->CreateImage(imageDesc);

            void* mappedData;
            if (RIF_ERROR_CHECK(rifImageMap(rifImage->GetHandle(), RIF_IMAGE_MAP_WRITE, &mappedData), "Failed to map rif image") || !mappedData) {
                return false;
            }
            size_t imageSize = bytesPerComponent * imageDesc.num_components * imageDesc.image_width * imageDesc.image_height;
            std::memcpy(mappedData, textureData->GetData(), imageSize);
            RIF_ERROR_CHECK(rifImageUnmap(rifImage->GetHandle(), mappedData), "Failed to unmap rif image");

            auto colorRb = static_cast<HdRprRenderBuffer*>(colorOutputRb->aovBinding->renderBuffer);

            try {
                auto blitFilter = rif::Filter::CreateCustom(RIF_IMAGE_FILTER_USER_DEFINED, m_rifContext.get());
                auto blitKernelCode = std::string(R"(
                    const int2 outSize = GET_BUFFER_SIZE(outputImage);

                    int2 coord;
                    GET_COORD_OR_RETURN(coord, outSize);

                    vec2 uv = (convert_vec2(coord) + 0.5f)/convert_vec2(outSize);
                    float aspectRatio = (float)(outSize.x)/outSize.y;

                    vec2 srcUv;
                    if (aspectRatio > 1.0f) {
                        float scale = 1.0f/aspectRatio;
                        srcUv = make_vec2((uv.x - (1.0f - scale)*0.5f)/scale, uv.y);
                    } else {
                        srcUv = make_vec2(uv.x, (uv.y - (1.0f - aspectRatio)*0.5f)/aspectRatio);
                    }

                    const int2 inSize = GET_BUFFER_SIZE(srcImage);
                    int2 srcCoord = convert_int2(srcUv*convert_vec2(inSize));
                    srcCoord = clamp(srcCoord, make_int2(0, 0), inSize - 1);
                    vec4 color = ReadPixelTyped(srcImage, srcCoord.x, srcCoord.y);

                    WritePixelTyped(outputImage, coord.x, coord.y, color);
                )");
                blitFilter->SetInput("srcImage", rifImage->GetHandle());
                blitFilter->SetParam("code", blitKernelCode);
                blitFilter->SetOutput(rif::Image::GetDesc(colorRb->GetWidth(), colorRb->GetHeight(), colorRb->GetFormat()));
                blitFilter->SetInput(rif::Color, blitFilter->GetOutput());
                blitFilter->Update();

                m_rifContext->ExecuteCommandQueue();

                if (RIF_ERROR_CHECK(rifImageMap(blitFilter->GetOutput(), RIF_IMAGE_MAP_READ, &mappedData), "Failed to map rif image") || !mappedData) {
                    return false;
                }
                size_t size = HdDataSizeOfFormat(colorRb->GetFormat()) * colorRb->GetWidth() * colorRb->GetHeight();
                if (auto colorRbData = colorRb->GetPointerForWriting()) {
                    std::memcpy(colorRbData, mappedData, size);
                }

                RIF_ERROR_CHECK(rifImageUnmap(blitFilter->GetOutput(), mappedData), "Failed to unmap rif image");
                return true;
            } catch (rif::Error const& e) {
                TF_RUNTIME_ERROR("Failed to blit image: %s", e.what());
                return false;
            }
        } else {
            TF_RUNTIME_ERROR("Failed to load \"%s\" image", path.c_str());
            return false;
        }
    }

    void ApplyAspectRatioPolicy(GfVec2i viewportSize, TfToken const& policy, GfVec2f& size) {
        float viewportAspectRatio = float(viewportSize[0]) / float(viewportSize[1]);
        if (viewportAspectRatio <= 0.0) {
            return;
        }
        float apertureAspectRatio = size[0] / size[1];
        enum { Width, Height, None } adjust = None;
        if (policy == UsdRenderTokens->adjustPixelAspectRatio) {
            // XXX (RPR): Not supported by RPR API. How can we emulate it?
            // pixelAspectRatio = apertureAspectRatio / viewportAspectRatio;
        } else if (policy == UsdRenderTokens->adjustApertureHeight) {
            adjust = Height;
        } else if (policy == UsdRenderTokens->adjustApertureWidth) {
            adjust = Width;
        } else if (policy == UsdRenderTokens->expandAperture) {
            adjust = (apertureAspectRatio > viewportAspectRatio) ? Height : Width;
        } else if (policy == UsdRenderTokens->cropAperture) {
            adjust = (apertureAspectRatio > viewportAspectRatio) ? Width : Height;
        }
        // Adjust aperture so that size[0] / size[1] == viewportAspectRatio.
        if (adjust == Width) {
            size[0] = size[1] * viewportAspectRatio;
        } else if (adjust == Height) {
            size[1] = size[0] / viewportAspectRatio;
        }
    }

private:
    HdRprDelegate* m_delegate;

    enum ChangeTracker : uint32_t {
        Clean = 0,
        AllDirty = ~0u,
        DirtyScene = 1 << 0,
        DirtyAOVRegistry = 1 << 1,
        DirtyHdCamera = 1 << 2,
        DirtyViewport = 1 << 3,
        DirtyAOVBindings = 1 << 4,
    };
    uint32_t m_dirtyFlags = ChangeTracker::AllDirty;

    using RprContextPtr = std::unique_ptr<rpr::Context, decltype(&RprContextDeleter)>;
    RprContextPtr m_rprContext{nullptr, RprContextDeleter};
    RprUsdContextMetadata m_rprContextMetadata;
    bool m_isOutputFlipped;

    float m_firstIterationRenderTime = 0.0f;

    std::unique_ptr<rif::Context> m_rifContext;

    std::unique_ptr<rpr::Scene> m_scene;
    std::unique_ptr<rpr::Camera> m_camera;
    std::unique_ptr<RprUsdImageCache> m_imageCache;

    std::shared_ptr<HdRprApiColorAov> m_colorAov;
    std::map<TfToken, std::weak_ptr<HdRprApiAov>> m_aovRegistry;
    std::map<TfToken, std::shared_ptr<HdRprApiAov>> m_internalAovs;
    HdRenderPassAovBindingVector m_aovBindings;
    std::vector<TfToken> m_lpeAovPool;

    struct ContourRenderModeAovs {
        std::shared_ptr<HdRprApiAov> normal;
        std::shared_ptr<HdRprApiAov> objectId;
        std::shared_ptr<HdRprApiAov> materialId;
        std::shared_ptr<HdRprApiAov> uv;
    };
    std::unique_ptr<ContourRenderModeAovs> m_contourAovs;

    struct OutputRenderBuffer {
        HdRenderPassAovBinding const* aovBinding;
        TfToken aovName;
        std::string lpe;

        std::shared_ptr<HdRprApiAov> rprAov;

        bool isMultiSampled;
        void* mappedData;
        size_t mappedDataSize;
    };
    std::vector<OutputRenderBuffer> m_outputRenderBuffers;

    class BatchRenderEventManager {
    public:
        void WaitForResolve(SdfPath const& aovId) {
            if (m_signalingAovId.IsEmpty()) {
                m_signalingAovId = aovId;
            } else if (m_signalingAovId != aovId) {
                // When there is more than one bound aov,
                // we want to avoid blocking resolve for each of them separately.
                // Instead, block only on the first one only.
                return;
            }

            m_isResolveRequested.store(true);
            std::unique_lock<std::mutex> lock(m_renderEventMutex);
            m_renderEventCV.wait(lock, [this]() -> bool { return !m_isRenderInProgress || !m_isResolveRequested; });
        }

        class RenderScopeGuard {
        public:
            RenderScopeGuard(BatchRenderEventManager* rem) : m_rem(rem) {
                m_rem->m_signalingAovId = SdfPath::EmptyPath();
                m_rem->m_isRenderInProgress.store(true);
                m_rem->m_renderEventCV.notify_one();
            }
            ~RenderScopeGuard() {
                m_rem->m_isRenderInProgress.store(false);
                m_rem->m_renderEventCV.notify_one();
            }

        private:
            BatchRenderEventManager* m_rem;
        };
        RenderScopeGuard EnterRenderScope() { return RenderScopeGuard(this); }

        bool IsResolveRequested() const {
            return m_isResolveRequested;
        }

        void OnResolve() {
            m_isResolveRequested.store(false);
            m_renderEventCV.notify_one();
        }

    private:
        std::mutex m_renderEventMutex;
        std::condition_variable m_renderEventCV;
        std::atomic<bool> m_isRenderInProgress{false};
        std::atomic<bool> m_isResolveRequested{false};
        SdfPath m_signalingAovId;
    };
    std::unique_ptr<BatchRenderEventManager> m_batchREM;
    std::atomic<bool> m_isBatch{false};
    bool m_isProgressive;

    struct ResolveData {
        struct AovEntry {
            HdRprApiAov* aov;
            bool isMultiSampled;
        };
        std::vector<AovEntry> rawAovs;
        std::vector<AovEntry> computedAovs;

        template <typename F>
        void ForAllAovs(F&& f) {
            for (auto& aov : rawAovs) { f(aov); }
            for (auto& aov : computedAovs) { f(aov); }
        }
    };
    ResolveData m_resolveData;

    enum {
        kResolveAfterRender,
        kResolveInRenderUpdateCallback,
    } m_resolveMode = kResolveAfterRender;
    bool m_isFirstSample = true;

    bool m_isDenoiseEnabled = false;
    int m_denoiseMinIter;
    int m_denoiseIterStep;

    GfVec2i m_viewportSize = GfVec2i(0);
    GfMatrix4d m_cameraProjectionMatrix = GfMatrix4d(1.f);
    HdRprCamera const* m_hdCamera = nullptr;
    bool m_isAlphaEnabled;

    std::atomic<int> m_numLights{0};
    HdRprApiEnvironmentLight* m_defaultLightObject = nullptr;

    bool m_isUniformSeed = true;
    uint32_t m_frameCount = 0;

    bool m_isInteractive = false;
    int m_numSamples = 0;
    int m_numSamplesPerIter = 0;
    int m_activePixels = -1;
    int m_maxSamples = 0;
    int m_minSamples = 0;
    float m_varianceThreshold = 0.0f;
    TfToken m_currentRenderQuality;

    using Duration = std::chrono::high_resolution_clock::duration;
    Duration m_frameRenderTotalTime;
    Duration m_frameResolveTotalTime;
    std::chrono::steady_clock::time_point m_startTime;

    struct RenderUpdateCallbackData {
        HdRprApiImpl* rprApi = nullptr;
        float previousProgress = 0.0f;
    };
    RenderUpdateCallbackData m_rucData;
    bool m_isRenderUpdateCallbackEnabled;

    enum State {
        kStateUninitialized,
        kStateRender,
        kStateRestartRequired,
        kStateInvalid
    };
    State m_state = kStateUninitialized;

    std::atomic<bool> m_isAbortingEnabled;
    std::atomic<bool> m_abortRender;

    std::string m_rprSceneExportPath;
    bool m_rprExportAsSingleFile;
    bool m_rprExportUseImageCache;

    std::string m_cryptomatteOutputPath;
    bool m_cryptomattePreviewLayer;
    struct CryptomatteAov {
        std::shared_ptr<HdRprApiAov> aov[3];
    };
    struct CryptomatteAovs {
        CryptomatteAov mat;
        CryptomatteAov obj;
    };
    std::unique_ptr<CryptomatteAovs> m_cryptomatteAovs;

    std::condition_variable* m_presentedConditionVariable = nullptr;
    bool* m_presentedCondition = nullptr;
    rprContextFlushFrameBuffers_func m_rprContextFlushFrameBuffers = nullptr;

    GfMatrix4d m_unitSizeTransform = GfMatrix4d(1.0);
};

HdRprApi::HdRprApi(HdRprDelegate* delegate) : m_impl(new HdRprApiImpl(delegate)) {

}

HdRprApi::~HdRprApi() {
    delete m_impl;
}

rpr::Shape* HdRprApi::CreateMesh(VtArray<VtVec3fArray> const& pointSamples, VtIntArray const& pointIndexes, VtArray<VtVec3fArray> const& normalSamples, VtIntArray const& normalIndexes, VtArray<VtVec2fArray> const& uvSamples, VtIntArray const& uvIndexes, VtIntArray const& vpf, TfToken const& polygonWinding) {
    m_impl->InitIfNeeded();
    return m_impl->CreateMesh(pointSamples, pointIndexes, normalSamples, normalIndexes, uvSamples, uvIndexes, vpf, polygonWinding);
}

rpr::Shape* HdRprApi::CreateMesh(VtVec3fArray const& points, VtIntArray const& pointIndexes, VtVec3fArray const& normals, VtIntArray const& normalIndexes, VtVec2fArray const& uvs, VtIntArray const& uvIndexes, VtIntArray const& vpf, TfToken const& polygonWinding) {
    m_impl->InitIfNeeded();
    return m_impl->CreateMesh(points, pointIndexes, normals, normalIndexes, uvs, uvIndexes, vpf, polygonWinding);
}

rpr::Curve* HdRprApi::CreateCurve(VtVec3fArray const& points, VtIntArray const& indices, VtFloatArray const& radiuses, VtVec2fArray const& uvs, VtIntArray const& segmentPerCurve) {
    m_impl->InitIfNeeded();
    return m_impl->CreateCurve(points, indices, radiuses, uvs, segmentPerCurve);
}

rpr::Shape* HdRprApi::CreateMeshInstance(rpr::Shape* prototypeMesh) {
    return m_impl->CreateMeshInstance(prototypeMesh);
}

HdRprApiEnvironmentLight* HdRprApi::CreateEnvironmentLight(GfVec3f color, float intensity, BackgroundOverride const& backgroundOverride) {
    m_impl->InitIfNeeded();
    return m_impl->CreateEnvironmentLight(color, intensity, backgroundOverride);
}

HdRprApiEnvironmentLight* HdRprApi::CreateEnvironmentLight(const std::string& prthTotexture, float intensity, BackgroundOverride const& backgroundOverride) {
    m_impl->InitIfNeeded();
    return m_impl->CreateEnvironmentLight(prthTotexture, intensity, backgroundOverride);
}

void HdRprApi::SetTransform(HdRprApiEnvironmentLight* envLight, GfMatrix4f const& transform) {
    m_impl->SetTransform(envLight->light.get(), transform);
}

void HdRprApi::SetTransform(rpr::SceneObject* object, GfMatrix4f const& transform) {
    m_impl->SetTransform(object, transform);
}

void HdRprApi::SetTransform(rpr::Shape* shape, size_t numSamples, float* timeSamples, GfMatrix4d* transformSamples) {
    m_impl->SetTransform(shape, numSamples, timeSamples, transformSamples);
}

void HdRprApi::SetTransform(HdRprApiVolume* volume, GfMatrix4f const& transform) {
    m_impl->SetTransform(volume, transform);
}

rpr::DirectionalLight* HdRprApi::CreateDirectionalLight() {
    m_impl->InitIfNeeded();
    return m_impl->CreateDirectionalLight();
}

rpr::SpotLight* HdRprApi::CreateSpotLight(float angle, float softness) {
    m_impl->InitIfNeeded();
    return m_impl->CreateSpotLight(angle, softness);
}

rpr::PointLight* HdRprApi::CreatePointLight() {
    m_impl->InitIfNeeded();
    return m_impl->CreatePointLight();
}

rpr::DiskLight* HdRprApi::CreateDiskLight() {
    m_impl->InitIfNeeded();
    return m_impl->CreateDiskLight();
}

rpr::SphereLight* HdRprApi::CreateSphereLight() {
    m_impl->InitIfNeeded();
    return m_impl->CreateSphereLight();
}

rpr::IESLight* HdRprApi::CreateIESLight(std::string const& iesFilepath) {
    m_impl->InitIfNeeded();
    return m_impl->CreateIESLight(iesFilepath);
}

void HdRprApi::SetDirectionalLightAttributes(rpr::DirectionalLight* directionalLight, GfVec3f const& color, float shadowSoftnessAngle) {
    m_impl->SetDirectionalLightAttributes(directionalLight, color, shadowSoftnessAngle);
}

void HdRprApi::SetLightRadius(rpr::SphereLight* light, float radius) {
    m_impl->SetLightRadius(light, radius);
}

void HdRprApi::SetLightRadius(rpr::DiskLight* light, float radius) {
    m_impl->SetLightRadius(light, radius);
}

void HdRprApi::SetLightAngle(rpr::DiskLight* light, float angle) {
    m_impl->SetLightAngle(light, angle);
}

void HdRprApi::SetLightColor(rpr::RadiantLight* light, GfVec3f const& color) {
    m_impl->SetLightColor(light, color);
}

RprUsdMaterial* HdRprApi::CreateGeometryLightMaterial(GfVec3f const& emissionColor) {
    return m_impl->CreateGeometryLightMaterial(emissionColor);
}

void HdRprApi::ReleaseGeometryLightMaterial(RprUsdMaterial* material) {
    return m_impl->ReleaseGeometryLightMaterial(material);
}

HdRprApiVolume* HdRprApi::CreateVolume(
    VtUIntArray const& densityCoords, VtFloatArray const& densityValues, VtVec3fArray const& densityLUT, float densityScale,
    VtUIntArray const& albedoCoords, VtFloatArray const& albedoValues, VtVec3fArray const& albedoLUT, float albedoScale,
    VtUIntArray const& emissionCoords, VtFloatArray const& emissionValues, VtVec3fArray const& emissionLUT, float emissionScale,
    const GfVec3i& gridSize, const GfVec3f& voxelSize, const GfVec3f& gridBBLow) {
    m_impl->InitIfNeeded();
    return m_impl->CreateVolume(
        densityCoords, densityValues, densityLUT, densityScale,
        albedoCoords, albedoValues, albedoLUT, albedoScale,
        emissionCoords, emissionValues, emissionLUT, emissionScale,
        gridSize, voxelSize, gridBBLow);
}

RprUsdMaterial* HdRprApi::CreateMaterial(SdfPath const& materialId, HdSceneDelegate* sceneDelegate, HdMaterialNetworkMap const& materialNetwork) {
    m_impl->InitIfNeeded();
    return m_impl->CreateMaterial(materialId, sceneDelegate, materialNetwork);
}

RprUsdMaterial* HdRprApi::CreatePointsMaterial(VtVec3fArray const& colors) {
    m_impl->InitIfNeeded();
    return m_impl->CreatePointsMaterial(colors);
}

RprUsdMaterial* HdRprApi::CreateDiffuseMaterial(GfVec3f const& color) {
    m_impl->InitIfNeeded();

    return m_impl->CreateRawMaterial(RPR_MATERIAL_NODE_UBERV2, {
        {RPR_MATERIAL_INPUT_UBER_DIFFUSE_COLOR, ToVec4(color, 1.0f)}
    });
}

RprUsdMaterial* HdRprApi::CreatePrimvarColorLookupMaterial(){
    m_impl->InitIfNeeded();
    return m_impl->CreatePrimvarColorLookupMaterial();
}

void HdRprApi::SetMeshRefineLevel(rpr::Shape* mesh, int level) {
    m_impl->SetMeshRefineLevel(mesh, level);
}

void HdRprApi::SetMeshVertexInterpolationRule(rpr::Shape* mesh, TfToken boundaryInterpolation) {
    m_impl->SetMeshVertexInterpolationRule(mesh, boundaryInterpolation);
}

void HdRprApi::SetMeshMaterial(rpr::Shape* mesh, RprUsdMaterial const* material, bool displacementEnabled) {
    m_impl->SetMeshMaterial(mesh, material, displacementEnabled);
}

void HdRprApi::SetMeshVisibility(rpr::Shape* mesh, uint32_t visibilityMask) {
    m_impl->SetMeshVisibility(mesh, visibilityMask);
}

void HdRprApi::SetMeshId(rpr::Shape* mesh, uint32_t id) {
    m_impl->SetMeshId(mesh, id);
}

void HdRprApi::SetMeshIgnoreContour(rpr::Shape* mesh, bool ignoreContour) {
    m_impl->SetMeshIgnoreContour(mesh, ignoreContour);
}

bool HdRprApi::SetMeshVertexColor(rpr::Shape* mesh, VtArray<VtVec3fArray> const& primvarSamples, HdInterpolation interpolation) {
    return m_impl->SetMeshVertexColor(mesh, primvarSamples, interpolation);
}

void HdRprApi::SetCurveMaterial(rpr::Curve* curve, RprUsdMaterial const* material) {
    m_impl->SetCurveMaterial(curve, material);
}

void HdRprApi::SetCurveVisibility(rpr::Curve* curve, uint32_t visibilityMask) {
    m_impl->SetCurveVisibility(curve, visibilityMask);
}

void HdRprApi::Release(HdRprApiEnvironmentLight* envLight) {
    m_impl->Release(envLight);
}

void HdRprApi::Release(RprUsdMaterial* material) {
    m_impl->Release(material);
}

void HdRprApi::Release(HdRprApiVolume* volume) {
    m_impl->Release(volume);
}

void HdRprApi::Release(rpr::Light* light) {
    m_impl->Release(light);
}

void HdRprApi::Release(rpr::Shape* shape) {
    m_impl->Release(shape);
}

void HdRprApi::Release(rpr::Curve* curve) {
    m_impl->Release(curve);
}

void HdRprApi::SetName(rpr::ContextObject* object, const char* name) {
    m_impl->SetName(object, name);
}

void HdRprApi::SetName(RprUsdMaterial* object, const char* name) {
    m_impl->SetName(object, name);
}

void HdRprApi::SetName(HdRprApiEnvironmentLight* object, const char* name) {
    m_impl->SetName(object, name);
}

void HdRprApi::SetCamera(HdCamera const* camera) {
    m_impl->SetCamera(camera);
}

HdCamera const* HdRprApi::GetCamera() const {
    return m_impl->GetCamera();
}

GfMatrix4d HdRprApi::GetCameraViewMatrix() const {
    return m_impl->GetCameraViewMatrix();
}

const GfMatrix4d& HdRprApi::GetCameraProjectionMatrix() const {
    return m_impl->GetCameraProjectionMatrix();
}

GfVec2i HdRprApi::GetViewportSize() const {
    return m_impl->GetViewportSize();
}

void HdRprApi::SetViewportSize(GfVec2i const& size) {
    m_impl->SetViewportSize(size);
}

void HdRprApi::SetAovBindings(HdRenderPassAovBindingVector const& aovBindings) {
    m_impl->InitIfNeeded();
    m_impl->SetAovBindings(aovBindings);
}

HdRenderPassAovBindingVector HdRprApi::GetAovBindings() const {
    return m_impl->GetAovBindings();
}

void HdRprApi::CommitResources() {
    m_impl->CommitResources();
}

void HdRprApi::Resolve(SdfPath const& aovId) {
    m_impl->Resolve(aovId);
}

void HdRprApi::Render(HdRprRenderThread* renderThread) {
    m_impl->Render(renderThread);
}

void HdRprApi::AbortRender() {
    m_impl->AbortRender();
}

bool HdRprApi::IsChanged() const {
    return m_impl->IsChanged();
}

HdRprApi::RenderStats HdRprApi::GetRenderStats() const {
    return m_impl->GetRenderStats();
}

bool HdRprApi::IsGlInteropEnabled() const {
    return m_impl->IsGlInteropEnabled();
}

bool HdRprApi::IsVulkanInteropEnabled() const {
    return m_impl->IsVulkanInteropEnabled();
}

bool HdRprApi::IsArbitraryShapedLightSupported() const {
    m_impl->InitIfNeeded();
    return m_impl->IsArbitraryShapedLightSupported();
}

bool HdRprApi::IsSphereAndDiskLightSupported() const {
    m_impl->InitIfNeeded();
    return m_impl->IsSphereAndDiskLightSupported();
}

TfToken const& HdRprApi::GetCurrentRenderQuality() const {
    return m_impl->GetCurrentRenderQuality();
}

rpr::FrameBuffer* HdRprApi::GetRawColorFramebuffer() {
    return m_impl->GetRawColorFramebuffer();
}

void HdRprApi::SetInteropInfo(void* interopInfo, std::condition_variable* presentedConditionVariable, bool* presentedCondition) {
    m_impl->SetInteropInfo(interopInfo, presentedConditionVariable, presentedCondition);

    // Temporary should be force inited here, because otherwise has issues with GPU synchronization
    m_impl->InitIfNeeded();
}

std::vector<std::string> HdRprApi::GetGpuUsedNames() const {
    return m_impl->GetGpuUsedNames();
}

int HdRprApi::GetCpuThreadCountUsed() const {
    return m_impl->GetCpuThreadCountUsed();
}

float HdRprApi::GetFirstIterationRenerTime() const {
    return m_impl->GetFirstIterationRenerTime();
}

<<<<<<< HEAD
void HdRprApi::SetDisplayBackground(bool display) {
    m_impl->m_displayBackground = display;
}

bool HdRprApi::DisplayBackground() const {
    return m_impl->m_displayBackground;
=======
rpr::EnvironmentLight* GetLightObject(HdRprApiEnvironmentLight* envLight) {
    return envLight->light.get();
>>>>>>> f711543f
}

PXR_NAMESPACE_CLOSE_SCOPE<|MERGE_RESOLUTION|>--- conflicted
+++ resolved
@@ -4770,17 +4770,16 @@
     return m_impl->GetFirstIterationRenerTime();
 }
 
-<<<<<<< HEAD
+rpr::EnvironmentLight* GetLightObject(HdRprApiEnvironmentLight* envLight) {
+    return envLight->light.get();
+}
+
 void HdRprApi::SetDisplayBackground(bool display) {
     m_impl->m_displayBackground = display;
 }
 
 bool HdRprApi::DisplayBackground() const {
     return m_impl->m_displayBackground;
-=======
-rpr::EnvironmentLight* GetLightObject(HdRprApiEnvironmentLight* envLight) {
-    return envLight->light.get();
->>>>>>> f711543f
 }
 
 PXR_NAMESPACE_CLOSE_SCOPE