/************************************************************************
Copyright 2020 Advanced Micro Devices, Inc
Licensed under the Apache License, Version 2.0 (the "License");
you may not use this file except in compliance with the License.
You may obtain a copy of the License at
    http://www.apache.org/licenses/LICENSE-2.0
Unless required by applicable law or agreed to in writing, software
distributed under the License is distributed on an "AS IS" BASIS,
WITHOUT WARRANTIES OR CONDITIONS OF ANY KIND, either express or implied.
See the License for the specific language governing permissions and
limitations under the License.
************************************************************************/

#include <json.hpp>
using json = nlohmann::json;

#include "rprApi.h"
#include "rprApiAov.h"
#include "aovDescriptor.h"

#include "rifcpp/rifFilter.h"
#include "rifcpp/rifImage.h"
#include "rifcpp/rifError.h"

#include "config.h"
#include "camera.h"
#include "debugCodes.h"
#include "renderDelegate.h"
#include "renderBuffer.h"
#include "renderParam.h"

#include "pxr/imaging/rprUsd/util.h"
#include "pxr/imaging/rprUsd/config.h"
#include "pxr/imaging/rprUsd/error.h"
#include "pxr/imaging/rprUsd/helpers.h"
#include "pxr/imaging/rprUsd/coreImage.h"
#include "pxr/imaging/rprUsd/imageCache.h"
#include "pxr/imaging/rprUsd/material.h"
#include "pxr/imaging/rprUsd/materialRegistry.h"
#include "pxr/imaging/rprUsd/contextMetadata.h"
#include "pxr/imaging/rprUsd/contextHelpers.h"

#include "pxr/base/gf/math.h"
#include "pxr/base/gf/vec2f.h"
#include "pxr/base/gf/rotation.h"
#include "pxr/base/arch/fileSystem.h"
#include "pxr/base/plug/plugin.h"
#include "pxr/base/plug/thisPlugin.h"
#include "pxr/imaging/pxOsd/tokens.h"
#include "pxr/usd/usdRender/tokens.h"
#include "pxr/usd/usdGeom/tokens.h"
#include "pxr/base/tf/fileUtils.h"
#include "pxr/base/tf/pathUtils.h"
#include "pxr/base/tf/stringUtils.h"
#include "pxr/base/tf/getenv.h"
#include "pxr/base/work/loops.h"
#include "pxr/base/arch/env.h"
#include "pxr/base/tf/envSetting.h"

#include "notify/message.h"

#include <RadeonProRender_MaterialX.h>
#include <RadeonProRender_Baikal.h>
#ifdef RPR_LOADSTORE_AVAILABLE
#include <RprLoadStore.h>
#endif // RPR_LOADSTORE_AVAILABLE

#ifdef RPR_EXR_EXPORT_ENABLED
#include <MurmurHash3.h>
#include <ImfOutputFile.h>
#include <ImfChannelList.h>
#include <ImfStringAttribute.h>
#include <ImfFrameBuffer.h>
#include <ImfHeader.h>
#endif // RPR_EXR_EXPORT_ENABLED

#ifdef BUILD_AS_HOUDINI_PLUGIN
#include <HOM/HOM_Module.h>
#endif // BUILD_AS_HOUDINI_PLUGIN

#include <fstream>
#include <chrono>
#include <vector>
#include <mutex>

#include <ghc/filesystem.hpp>
namespace fs = ghc::filesystem;

PXR_NAMESPACE_OPEN_SCOPE

TF_DEFINE_ENV_SETTING(HDRPR_RENDER_QUALITY_OVERRIDE, "",
    "Set this to override render quality coming from the render settings");

TF_DEFINE_PRIVATE_TOKENS(_tokens,
    (usdFilename)
);

namespace {

bool CacheCreated() {
    auto cachePath = ArchGetEnv("HDRPR_CACHE_PATH_OVERRIDE");
    return fs::exists(fs::path(cachePath) / "kernel");
}

std::string const& GetPath(SdfAssetPath const& path) {
    if (!path.GetResolvedPath().empty()) {
        return path.GetResolvedPath();
    } else {
        return path.GetAssetPath();
    }
}

TfToken GetRenderQuality(HdRprConfig const& config) {
    std::string renderQualityOverride = TfGetEnvSetting(HDRPR_RENDER_QUALITY_OVERRIDE);
    std::string renderQualityUsdviewEnvSetting = ArchGetEnv("HDRPR_USDVIEW_RENDER_QUALITY");

    auto& tokens = HdRprCoreRenderQualityTokens->allTokens;
    if (std::find(tokens.begin(), tokens.end(), renderQualityOverride) != tokens.end()) {
        return TfToken(renderQualityOverride);
    }
    
    if (std::find(tokens.begin(), tokens.end(), renderQualityUsdviewEnvSetting) != tokens.end()) {
        return TfToken(renderQualityUsdviewEnvSetting);
    }

    return config.GetCoreRenderQuality();
}

using LockGuard = std::lock_guard<std::mutex>;

template <typename T>
struct RenderSetting {
    T value;
    bool isDirty;
};

GfVec4f ToVec4(GfVec3f const& vec, float w) {
    return GfVec4f(vec[0], vec[1], vec[2], w);
}

bool CreateIntermediateDirectories(std::string const& filePath) {
    auto dir = TfGetPathName(filePath);
    if (!dir.empty()) {
        return TfMakeDirs(dir, -1, true);
    }
    return true;
}

template <typename T>
void UnalignedRead(void const* src, size_t* offset, T* dst) {
    std::memcpy(dst, (uint8_t const*)src + *offset, sizeof(T));
    *offset += sizeof(T);
}

GfVec4f ColorizeId(uint32_t id) {
    return {
        (float)(id & 0xFF) / 0xFF,
        (float)((id & 0xFF00) >> 8) / 0xFF,
        (float)((id & 0xFF0000) >> 16) / 0xFF,
        1.0f
    };
}

template <typename T>
std::unique_ptr<T[]> MergeSamples(VtArray<VtArray<T>>* samples, size_t requiredNumSamples, rpr_float const** rprData, size_t* rprDataSize) {
    if (samples->empty()) {
        *rprData = nullptr;
        *rprDataSize = 0;
        return nullptr;
    }

    if (samples->size() != requiredNumSamples) {
        samples->resize(requiredNumSamples, [backElem=samples->back()](auto begin, auto end) {
            for (auto it = begin; it != end; ++it) {
                *it = backElem;
            }
        });
    }

    const size_t numSampleValues = samples->cdata()[0].size();
    auto mergedSamples = std::make_unique<T[]>(requiredNumSamples * numSampleValues);

    for (size_t i = 0; i < requiredNumSamples; ++i) {
        size_t offset = i * numSampleValues;
        VtArray<T> const& values = samples->cdata()[i];
        std::copy(values.cbegin(), values.cend(), mergedSamples.get() + offset);

        if (values.size() != numSampleValues) {
            TF_RUNTIME_ERROR("Non-uniform size between samples: %zu vs %zu", samples->size(), numSampleValues);
            *rprData = nullptr;
            *rprDataSize = 0;
            return nullptr;
        }
    }

    *rprData = (rpr_float const*)mergedSamples.get();
    *rprDataSize = requiredNumSamples * numSampleValues;

    return mergedSamples;
}

} // namespace anonymous

TfToken GetRprLpeAovName(rpr::Aov aov) {
    switch (aov) {
        case RPR_AOV_LPE_0:
            return HdRprAovTokens->lpe0;
        case RPR_AOV_LPE_1:
            return HdRprAovTokens->lpe1;
        case RPR_AOV_LPE_2:
            return HdRprAovTokens->lpe2;
        case RPR_AOV_LPE_3:
            return HdRprAovTokens->lpe3;
        case RPR_AOV_LPE_4:
            return HdRprAovTokens->lpe4;
        case RPR_AOV_LPE_5:
            return HdRprAovTokens->lpe5;
        case RPR_AOV_LPE_6:
            return HdRprAovTokens->lpe6;
        case RPR_AOV_LPE_7:
            return HdRprAovTokens->lpe7;
        case RPR_AOV_LPE_8:
            return HdRprAovTokens->lpe8;
        default:
            return TfToken();
    }
}

HdFormat ConvertUsdRenderVarDataType(TfToken const& format) {
    static std::map<TfToken, HdFormat> s_mapping = []() {
        std::map<TfToken, HdFormat> ret;

        auto addMappingEntry = [&ret](std::string name, HdFormat format) {
            ret[TfToken(name, TfToken::Immortal)] = format;
        };

        addMappingEntry("int", HdFormatInt32);
        addMappingEntry("half", HdFormatFloat16);
        addMappingEntry("half3", HdFormatFloat16Vec3);
        addMappingEntry("half4", HdFormatFloat16Vec4);
        addMappingEntry("float", HdFormatFloat32);
        addMappingEntry("float3", HdFormatFloat32Vec3);
        addMappingEntry("float4", HdFormatFloat32Vec4);
        addMappingEntry("point3f", HdFormatFloat32Vec3);
        addMappingEntry("vector3f", HdFormatFloat32Vec3);
        addMappingEntry("normal3f", HdFormatFloat32Vec3);
        addMappingEntry("color2f", HdFormatFloat32Vec2);
        addMappingEntry("color3f", HdFormatFloat32Vec3);
        addMappingEntry("color4f", HdFormatFloat32Vec4);
        addMappingEntry("float2", HdFormatFloat32Vec2);
        addMappingEntry("float16", HdFormatFloat16);
        addMappingEntry("color2h", HdFormatFloat16Vec2);
        addMappingEntry("color3h", HdFormatFloat16Vec3);
        addMappingEntry("color4h", HdFormatFloat16Vec4);
        addMappingEntry("half2", HdFormatFloat16Vec2);
        addMappingEntry("u8", HdFormatUNorm8);
        addMappingEntry("uint8", HdFormatUNorm8);
        addMappingEntry("color2u8", HdFormatUNorm8Vec2);
        addMappingEntry("color3u8", HdFormatUNorm8Vec3);
        addMappingEntry("color4u8", HdFormatUNorm8Vec4);

        return ret;
    }();
    static std::string s_supportedFormats = []() {
        std::string ret;
        auto it = s_mapping.begin();
        for (size_t i = 0; i < s_mapping.size(); ++i, ++it) {
            ret += it->first.GetString();
            if (i + 1 != s_mapping.size()) {
                ret += ", ";
            }
        }
        return ret;
    }();

    auto it = s_mapping.find(format);
    if (it == s_mapping.end()) {
        TF_RUNTIME_ERROR("Unsupported UsdRenderVar format. Supported formats: %s", s_supportedFormats.c_str());
        return HdFormatInvalid;
    }
    return it->second;
}

bool usingCPU(RprUsdContextMetadata& rprContextMetadata) {
    return rprContextMetadata.creationFlags & RPR_CREATION_FLAGS_ENABLE_CPU;
}

bool usingGPU(RprUsdContextMetadata& rprContextMetadata) {
    return (rprContextMetadata.creationFlags & RPR_CREATION_FLAGS_ENABLE_GPU0)
        || (rprContextMetadata.creationFlags & RPR_CREATION_FLAGS_ENABLE_GPU1)
        || (rprContextMetadata.creationFlags & RPR_CREATION_FLAGS_ENABLE_GPU2)
        || (rprContextMetadata.creationFlags & RPR_CREATION_FLAGS_ENABLE_GPU3)
        || (rprContextMetadata.creationFlags & RPR_CREATION_FLAGS_ENABLE_GPU4)
        || (rprContextMetadata.creationFlags & RPR_CREATION_FLAGS_ENABLE_GPU5)
        || (rprContextMetadata.creationFlags & RPR_CREATION_FLAGS_ENABLE_GPU6)
        || (rprContextMetadata.creationFlags & RPR_CREATION_FLAGS_ENABLE_GPU7)
        || (rprContextMetadata.creationFlags & RPR_CREATION_FLAGS_ENABLE_GPU8)
        || (rprContextMetadata.creationFlags & RPR_CREATION_FLAGS_ENABLE_GPU9)
        || (rprContextMetadata.creationFlags & RPR_CREATION_FLAGS_ENABLE_GPU10)
        || (rprContextMetadata.creationFlags & RPR_CREATION_FLAGS_ENABLE_GPU11)
        || (rprContextMetadata.creationFlags & RPR_CREATION_FLAGS_ENABLE_GPU12)
        || (rprContextMetadata.creationFlags & RPR_CREATION_FLAGS_ENABLE_GPU13)
        || (rprContextMetadata.creationFlags & RPR_CREATION_FLAGS_ENABLE_GPU14)
        || (rprContextMetadata.creationFlags & RPR_CREATION_FLAGS_ENABLE_GPU15);
}

class HdRprApiRawMaterial : public RprUsdMaterial {
public:
    static HdRprApiRawMaterial* Create(
        rpr::Context* rprContext,
        rpr::MaterialNodeType nodeType,
        std::vector<std::pair<rpr::MaterialNodeInput, GfVec4f>> const& inputs) {

        rpr::Status status;
        auto rprNode = rprContext->CreateMaterialNode(nodeType, &status);
        if (!rprNode) {
            RPR_ERROR_CHECK(status, "Failed to create material node", rprContext);
            return nullptr;
        }

        for (auto& input : inputs) {
            auto& c = input.second;
            if (RPR_ERROR_CHECK(rprNode->SetInput(input.first, c[0], c[1], c[2], c[3]), "Failed to set material input")) {
                delete rprNode;
                return nullptr;
            }
        };

        return new HdRprApiRawMaterial(rprNode);
    }

    ~HdRprApiRawMaterial() final = default;

private:
    HdRprApiRawMaterial(rpr::MaterialNode* surfaceNode)
        : m_retainedSurfaceNode(surfaceNode) {
        m_surfaceNode = surfaceNode;
    }

private:
    std::unique_ptr<rpr::MaterialNode> m_retainedSurfaceNode;
};

struct HdRprApiVolume {
    std::unique_ptr<rpr::Grid> densityGrid;

    std::unique_ptr<rpr::Shape> baseMesh;
    std::unique_ptr <rpr::MaterialNode> volumeShader;

    std::unique_ptr <rpr::MaterialNode> densityGridShader;

    std::unique_ptr <rpr::Image> albedoLookupRamp;
    std::unique_ptr <rpr::MaterialNode> albedoLookupShader;

    std::unique_ptr <rpr::Image> emissionLookupRamp;
    std::unique_ptr <rpr::MaterialNode> emissionLookupShader;

    GfMatrix4f voxelsTransform;
};

struct HdRprApiEnvironmentLight {
    std::unique_ptr<rpr::EnvironmentLight> light;
    std::unique_ptr<RprUsdCoreImage> image;

    std::unique_ptr<rpr::EnvironmentLight> backgroundOverrideLight;
    std::unique_ptr<RprUsdCoreImage> backgroundOverrideImage;

    enum {
        kDetached,
        kAttachedAsLight,
        kAttachedAsEnvLight
    } state = kDetached;
};

class CameraData {
public:
    void Store(const std::unique_ptr<rpr::Camera>& camera) {
        size_t dummy = -1;
        RPR_ERROR_CHECK(camera->GetInfo(RPR_CAMERA_LENS_SHIFT, dummy, m_cameraLens, nullptr), "Failed to get lens shift");
        RPR_ERROR_CHECK(camera->GetInfo(RPR_CAMERA_SENSOR_SIZE, dummy, m_sensorSize, nullptr), "Failed to get  sensor size");
        RPR_ERROR_CHECK(camera->GetInfo(RPR_CAMERA_MODE, dummy, &m_mode, nullptr), "Failed to get camera mode");
        RPR_ERROR_CHECK(camera->GetInfo(RPR_CAMERA_ORTHO_WIDTH, dummy, &m_orthoWidth, nullptr), "Failed to get ortho width");
        RPR_ERROR_CHECK(camera->GetInfo(RPR_CAMERA_ORTHO_HEIGHT, dummy, &m_orthoHeight, nullptr), "Failed to get ortho height");
        RPR_ERROR_CHECK(camera->GetInfo(RPR_CAMERA_LINEAR_MOTION, dummy, &m_linearMotion, nullptr), "Failed to get linear motion");
        RPR_ERROR_CHECK(camera->GetInfo(RPR_CAMERA_ANGULAR_MOTION, dummy, &m_angularMotion, nullptr), "Failed to get angular motion");
        RPR_ERROR_CHECK(camera->GetInfo(RPR_CAMERA_TRANSFORM, dummy, m_transform.GetArray(), nullptr), "Failed to get camera transform");
    }

    void Restore(std::unique_ptr<rpr::Camera>& camera) {
        RPR_ERROR_CHECK(camera->SetLensShift(m_cameraLens[0], m_cameraLens[1]), "Failed to set lens shift");
        RPR_ERROR_CHECK(camera->SetSensorSize(m_sensorSize[0], m_sensorSize[1]), "Failed to set sensor size");
        RPR_ERROR_CHECK(camera->SetOrthoWidth(m_orthoWidth), "Failed to set ortho width");
        RPR_ERROR_CHECK(camera->SetOrthoHeight(m_orthoHeight), "Failed to set ortho height");
        RPR_ERROR_CHECK(camera->SetLinearMotion(m_linearMotion[0], m_linearMotion[1], m_linearMotion[2]), "Failed to set camera linear motion");
        RPR_ERROR_CHECK(camera->SetAngularMotion(m_angularMotion[0], m_angularMotion[1], m_angularMotion[2], m_angularMotion[3]), "Failed to set camera linear motion");
        RPR_ERROR_CHECK(camera->SetTransform(m_transform.GetArray(), false), "Failed to set camera transform");
    }

    void SetForTile(std::unique_ptr<rpr::Camera>& camera, HdRprCamera const* hdCamera, const GfVec4f& tile) {
        if (!hdCamera) {
            return;
        }
        float tileSizeX = tile[2] - tile[0];
        float tileSizeY = tile[3] - tile[1];
        float lensShiftX = (m_cameraLens[0] + tile[0] + tileSizeX * 0.5 - 0.5) / tileSizeX;
        float lensShiftY = (m_cameraLens[1] + tile[1] + tileSizeY * 0.5 - 0.5) / tileSizeY;
        RPR_ERROR_CHECK(camera->SetLensShift(lensShiftX, lensShiftY), "Failed to set lens shift");
        if (m_mode == RPR_CAMERA_MODE_PERSPECTIVE) {
            RPR_ERROR_CHECK(camera->SetSensorSize(
                m_sensorSize[0] * tileSizeX * (tileSizeY < tileSizeX ? tileSizeY / tileSizeX : 1),
                m_sensorSize[1] * tileSizeY * (tileSizeX < tileSizeY ? tileSizeX / tileSizeY : 1)),
                "Failed to set sensor size");
        } 
        else if (m_mode == RPR_CAMERA_MODE_ORTHOGRAPHIC) {
            double shiftX = tile[0] + tileSizeX * 0.5 - 0.5;
            double shiftY = tile[1] + tileSizeY * 0.5 - 0.5;
            GfMatrix4f transform;
            transform.SetIdentity().SetTranslate(GfVec3f(hdCamera->GetHorizontalAperture() * shiftX, hdCamera->GetVerticalAperture() * shiftY, 0));
            transform *= m_transform;
            transform.Orthonormalize();
            RPR_ERROR_CHECK(camera->SetTransform(transform.GetArray(), false), "Failed to set camera transform");
            RPR_ERROR_CHECK(camera->SetOrthoWidth(m_orthoWidth * tileSizeX * (tileSizeY < tileSizeX ? tileSizeY / tileSizeX : 1)), "Failed to set ortho width");
            RPR_ERROR_CHECK(camera->SetOrthoHeight(m_orthoHeight * tileSizeY * (tileSizeX < tileSizeY ? tileSizeX / tileSizeY : 1)), "Failed to set ortho height");
            RPR_ERROR_CHECK(camera->SetLinearMotion(0.0f, 0.0f, 0.0f), "Failed to set camera linear motion");
            RPR_ERROR_CHECK(camera->SetAngularMotion(1.0f, 0.0f, 0.0f, 0.0f), "Failed to set camera angular motion");
        }
        else if (m_mode == RPR_CAMERA_MODE_LATITUDE_LONGITUDE_360) {
            // do nothing
        }

    }
private:
    float m_cameraLens[2];
    float m_sensorSize[2];
    rpr_camera_mode m_mode;
    float m_orthoWidth;
    float m_orthoHeight;
    GfMatrix4f m_transform;
    float m_linearMotion[3];
    float m_angularMotion[4];
};

class HdRprApiImpl {
public:
    HdRprApiImpl(HdRprDelegate* delegate)
        : m_delegate(delegate) {
        // Postpone initialization as further as possible to allow Hydra user to set custom render settings before creating a context
        //InitIfNeeded();
    }

    ~HdRprApiImpl() {
        RemoveDefaultLight();
    }

    void InitIfNeeded() {
        if (m_state != kStateUninitialized) {
            return;
        }

        static std::mutex s_rprInitMutex;
        LockGuard lock(s_rprInitMutex);

        if (m_state != kStateUninitialized) {
            return;
        }

        try {
            m_cacheCreationRequired = !CacheCreated();
            InitRpr();
            InitRif();
            InitAovs();

            {
                HdRprConfig* config;
                auto configInstanceLock = m_delegate->LockConfigInstance(&config);
                UpdateSettings(*config, true);
            }

            InitScene();
            InitCamera();

            m_state = kStateRender;
        } catch (RprUsdError& e) {
            TF_RUNTIME_ERROR("%s", e.what());
            m_state = kStateInvalid;
        }

        // Try to get scene unit size from delegate. Default value is 1 meter per unit
        static const TfToken metersPerUnitToken("stageMetersPerUnit", TfToken::Immortal);
        double unitSize = m_delegate->GetRenderSetting<double>(metersPerUnitToken, 1.0);
        m_unitSizeTransform[0][0] = m_unitSizeTransform[1][1] = m_unitSizeTransform[2][2] = unitSize;

        m_syncStartTime = std::chrono::high_resolution_clock::now();
    }

    rpr::Shape* CreateMesh(VtVec3fArray const& points, VtIntArray const& pointIndices,
                           VtVec3fArray const& normals, VtIntArray const& normalIndices,
                           VtVec2fArray const& uvs, VtIntArray const& uvIndices,
                           VtIntArray const& vpf, TfToken const& polygonWinding = HdTokens->rightHanded) {
        VtArray<VtVec3fArray> pointSamples;
        VtArray<VtVec3fArray> normalSamples;
        VtArray<VtVec2fArray> uvSamples;

        if (!points.empty()) pointSamples.push_back(points);
        if (!normals.empty()) normalSamples.push_back(normals);
        if (!uvs.empty()) uvSamples.push_back(uvs);

        return CreateMesh(pointSamples, pointIndices, normalSamples, normalIndices, uvSamples, uvIndices, vpf, polygonWinding);
    }

    rpr::Shape* CreateMesh(VtArray<VtVec3fArray> pointSamples, VtIntArray const& pointIndices,
                           VtArray<VtVec3fArray> normalSamples, VtIntArray const& normalIndices,
                           VtArray<VtVec2fArray> uvSamples, VtIntArray const& uvIndices,
                           VtIntArray const& vpf, TfToken const& polygonWinding) {
        if (!m_rprContext) {
            return nullptr;
        }

        VtIntArray newIndices, newVpf;
        SplitPolygons(pointIndices, vpf, newIndices, newVpf);
        ConvertIndices(&newIndices, newVpf, polygonWinding);

        VtIntArray newNormalIndices;
        if (normalSamples.empty()) {
            if (RprUsdIsHybrid(m_rprContextMetadata.pluginType)) {
                // XXX (Hybrid): we need to generate geometry normals by ourself
                VtVec3fArray normals;
                normals.reserve(newVpf.size());
                newNormalIndices.clear();
                newNormalIndices.reserve(newIndices.size());

                auto& points = pointSamples[0];

                size_t indicesOffset = 0u;
                for (auto numVerticesPerFace : newVpf) {
                    for (int i = 0; i < numVerticesPerFace; ++i) {
                        newNormalIndices.push_back(normals.size());
                    }

                    auto indices = &newIndices[indicesOffset];
                    indicesOffset += numVerticesPerFace;

                    auto p0 = points[indices[0]];
                    auto p1 = points[indices[1]];
                    auto p2 = points[indices[2]];

                    auto e0 = p0 - p1;
                    auto e1 = p2 - p1;

                    auto normal = GfCross(e1, e0);
                    GfNormalize(&normal);
                    normals.push_back(normal);
                }

                normalSamples.push_back(normals);
            }
        } else {
            if (!normalIndices.empty()) {
                SplitPolygons(normalIndices, vpf, newNormalIndices);
                ConvertIndices(&newNormalIndices, newVpf, polygonWinding);
            } else {
                newNormalIndices = newIndices;
            }
        }

        VtIntArray newUvIndices;
        if (uvSamples.empty()) {
            if (RprUsdIsHybrid(m_rprContextMetadata.pluginType)) {
                newUvIndices = newIndices;
                VtVec2fArray uvs(pointSamples[0].size(), GfVec2f(0.0f));
                uvSamples.push_back(uvs);
            }
        } else {
            if (!uvIndices.empty()) {
                SplitPolygons(uvIndices, vpf, newUvIndices);
                ConvertIndices(&newUvIndices, newVpf, polygonWinding);
            } else {
                newUvIndices = newIndices;
            }
        }

        auto normalIndicesData = !newNormalIndices.empty() ? newNormalIndices.data() : newIndices.data();
        if (normalSamples.empty()) {
            normalIndicesData = nullptr;
        }

        auto uvIndicesData = !newUvIndices.empty() ? newUvIndices.data() : uvIndices.data();
        if (uvSamples.empty()) {
            uvIndicesData = nullptr;
        }

        rpr_float const* pointsData = nullptr;
        rpr_float const* normalsData = nullptr;
        rpr_float const* uvsData = nullptr;
        size_t numPoints = 0;
        size_t numNormals = 0;
        size_t numUvs = 0;

        std::vector<rpr_mesh_info> meshProperties(1, rpr_mesh_info(0));

        std::unique_ptr<GfVec3f[]> mergedPoints;
        std::unique_ptr<GfVec3f[]> mergedNormals;
        std::unique_ptr<GfVec2f[]> mergedUvs;

        size_t numMeshSamples = std::max(std::max(pointSamples.size(), normalSamples.size()), uvSamples.size());

        // XXX (RPR): Only Northstar supports deformation motion blur. Use only the first sample for all other plugins.
        if (m_rprContextMetadata.pluginType != kPluginNorthstar) {
            numMeshSamples = 1;
        }

        if (numMeshSamples > 1) {
            meshProperties[0] = (rpr_mesh_info)RPR_MESH_MOTION_DIMENSION;
            meshProperties[1] = (rpr_mesh_info)numMeshSamples;
            meshProperties[2] = (rpr_mesh_info)0;

            mergedPoints = MergeSamples(&pointSamples, numMeshSamples, &pointsData, &numPoints);
            mergedNormals = MergeSamples(&normalSamples, numMeshSamples, &normalsData, &numNormals);
            mergedUvs = MergeSamples(&uvSamples, numMeshSamples, &uvsData, &numUvs);

        } else {
            if (pointSamples.empty()) {
                return nullptr;
            }
            pointsData = (rpr_float const*)pointSamples[0].cdata();
            numPoints = pointSamples[0].size();

            if (!normalSamples.empty()) {
                normalsData = (rpr_float const*)normalSamples[0].data();
                numNormals = normalSamples[0].size();
            }
            
            if (!uvSamples.empty()) {
                uvsData = (rpr_float const*)uvSamples[0].data();
                numUvs = uvSamples[0].size();
            }
        }

        rpr_int texCoordStride = sizeof(GfVec2f);
        rpr_int texCoordIdxStride = sizeof(rpr_int);

        LockGuard rprLock(m_rprContext->GetMutex());

        rpr::Status status;
        auto mesh = m_rprContext->CreateShape(
            pointsData, numPoints, sizeof(GfVec3f),
            normalsData, numNormals, sizeof(GfVec3f),
            nullptr, 0, 0,
            1, &uvsData, &numUvs, &texCoordStride,
            newIndices.data(), sizeof(rpr_int),
            normalIndicesData, sizeof(rpr_int),
            &uvIndicesData, &texCoordIdxStride,
            newVpf.data(), newVpf.size(), meshProperties.data(), &status);
        if (!mesh) {
            RPR_ERROR_CHECK(status, "Failed to create mesh");
            return nullptr;
        }

        if (RPR_ERROR_CHECK(m_scene->Attach(mesh), "Failed to attach mesh to scene")) {
            delete mesh;
            return nullptr;
        }
        m_dirtyFlags |= ChangeTracker::DirtyScene;
        return mesh;
    }

    rpr::Shape* CreateMeshInstance(rpr::Shape* prototype) {
        if (!m_rprContext) {
            return nullptr;
        }

        LockGuard rprLock(m_rprContext->GetMutex());

        rpr::Status status;
        auto mesh = m_rprContext->CreateShapeInstance(prototype, &status);
        if (!mesh) {
            RPR_ERROR_CHECK(status, "Failed to create mesh instance");
            return nullptr;
        }

        if (RPR_ERROR_CHECK(m_scene->Attach(mesh), "Failed to attach mesh to scene")) {
            delete mesh;
            return nullptr;
        }
        m_dirtyFlags |= ChangeTracker::DirtyScene;
        return mesh;
    }

    void SetMeshRefineLevel(rpr::Shape* mesh, const int level, const float creaseWeight) {
        if (!m_rprContext) {
            return;
        }

        if (RprUsdIsHybrid(m_rprContextMetadata.pluginType)) {
            // Not supported
            return;
        }

        LockGuard rprLock(m_rprContext->GetMutex());

        bool dirty = true;

        size_t dummy;
        int oldLevel;
        if (!RPR_ERROR_CHECK(mesh->GetInfo(RPR_SHAPE_SUBDIVISION_FACTOR, sizeof(oldLevel), &oldLevel, &dummy), "Failed to query mesh subdivision factor")) {
            dirty = level != oldLevel;
        }

        if (dirty) {
            uint64_t normalCount;
            if (RPR_ERROR_CHECK(rprMeshGetInfo(GetRprObject(mesh), RPR_MESH_NORMAL_COUNT, sizeof(normalCount), &normalCount, nullptr), "Failed to get normal count")) return;
            if (normalCount != 0) {
                if (RPR_ERROR_CHECK(mesh->SetSubdivisionFactor(level), "Failed to set mesh subdividion level")) return;
            }
            m_dirtyFlags |= ChangeTracker::DirtyScene;
        }

        float oldCreaseWeight;
        if (!RPR_ERROR_CHECK(mesh->GetInfo(RPR_SHAPE_SUBDIVISION_CREASEWEIGHT, sizeof(oldCreaseWeight), &oldCreaseWeight, &dummy), "Failed to query mesh subdivision crease weight")) {
            dirty = creaseWeight != oldCreaseWeight;
        }
        if (dirty) {
            if (RPR_ERROR_CHECK(mesh->SetSubdivisionCreaseWeight(creaseWeight), "Failed to set mesh subdividion crease weight")) return;
            m_dirtyFlags |= ChangeTracker::DirtyScene;
        }
    }

    void SetMeshVertexInterpolationRule(rpr::Shape* mesh, TfToken const& boundaryInterpolation) {
        if (!m_rprContext) {
            return;
        }

        if (RprUsdIsHybrid(m_rprContextMetadata.pluginType)) {
            // Not supported
            return;
        }

        rpr_subdiv_boundary_interfop_type newInterfopType = boundaryInterpolation == PxOsdOpenSubdivTokens->edgeAndCorner ?
            RPR_SUBDIV_BOUNDARY_INTERFOP_TYPE_EDGE_AND_CORNER :
            RPR_SUBDIV_BOUNDARY_INTERFOP_TYPE_EDGE_ONLY;

        LockGuard rprLock(m_rprContext->GetMutex());

        bool dirty = true;

        size_t dummy;
        rpr_subdiv_boundary_interfop_type interfopType;
        if (!RPR_ERROR_CHECK(mesh->GetInfo(RPR_SHAPE_SUBDIVISION_BOUNDARYINTEROP, sizeof(interfopType), &interfopType, &dummy), "Failed to query mesh subdivision interfopType")) {
            dirty = newInterfopType != interfopType;
        }

        if (dirty) {
            if (RPR_ERROR_CHECK(mesh->SetSubdivisionBoundaryInterop(newInterfopType), "Fail set mesh subdividion boundary")) return;
            m_dirtyFlags |= ChangeTracker::DirtyScene;
        }
    }

    void SetMeshMaterial(rpr::Shape* mesh, RprUsdMaterial const* material, bool displacementEnabled) {
        LockGuard rprLock(m_rprContext->GetMutex());
        if (material) {
            material->AttachTo(mesh, displacementEnabled);
        } else {
            RprUsdMaterial::DetachFrom(mesh);
        }
        m_dirtyFlags |= ChangeTracker::DirtyScene;
    }

    void SetCurveMaterial(rpr::Curve* curve, RprUsdMaterial const* material) {
        LockGuard rprLock(m_rprContext->GetMutex());
        if (material) {
            material->AttachTo(curve);
        } else {
            RprUsdMaterial::DetachFrom(curve);
        }
        m_dirtyFlags |= ChangeTracker::DirtyScene;
    }

    void SetCurveVisibility(rpr::Curve* curve, uint32_t visibilityMask) {
        LockGuard rprLock(m_rprContext->GetMutex());
        if (RprUsdIsHybrid(m_rprContextMetadata.pluginType)) {
            // XXX (Hybrid): rprCurveSetVisibility not supported, emulate visibility using attach/detach
            if (visibilityMask) {
                m_scene->Attach(curve);
            } else {
                m_scene->Detach(curve);
            }
            m_dirtyFlags |= ChangeTracker::DirtyScene;
        } else {
            RPR_ERROR_CHECK(curve->SetVisibilityFlag(RPR_CURVE_VISIBILITY_PRIMARY_ONLY_FLAG, visibilityMask & kVisiblePrimary), "Failed to set curve primary visibility");
            RPR_ERROR_CHECK(curve->SetVisibilityFlag(RPR_CURVE_VISIBILITY_SHADOW, visibilityMask & kVisibleShadow), "Failed to set curve shadow visibility");
            RPR_ERROR_CHECK(curve->SetVisibilityFlag(RPR_CURVE_VISIBILITY_REFLECTION, visibilityMask & kVisibleReflection), "Failed to set curve reflection visibility");
            RPR_ERROR_CHECK(curve->SetVisibilityFlag(RPR_CURVE_VISIBILITY_REFRACTION, visibilityMask & kVisibleRefraction), "Failed to set curve refraction visibility");
            RPR_ERROR_CHECK(curve->SetVisibilityFlag(RPR_CURVE_VISIBILITY_TRANSPARENT, visibilityMask & kVisibleTransparent), "Failed to set curve transparent visibility");
            RPR_ERROR_CHECK(curve->SetVisibilityFlag(RPR_CURVE_VISIBILITY_DIFFUSE, visibilityMask & kVisibleDiffuse), "Failed to set curve diffuse visibility");
            RPR_ERROR_CHECK(curve->SetVisibilityFlag(RPR_CURVE_VISIBILITY_GLOSSY_REFLECTION, visibilityMask & kVisibleGlossyReflection), "Failed to set curve glossyReflection visibility");
            RPR_ERROR_CHECK(curve->SetVisibilityFlag(RPR_CURVE_VISIBILITY_GLOSSY_REFRACTION, visibilityMask & kVisibleGlossyRefraction), "Failed to set curve glossyRefraction visibility");
            
            // kVisibilityLight was intentionally removed because RPR_SHAPE_VISIBILITY_LIGHT is the sum of
            // RPR_SHAPE_VISIBILITY_PRIMARY_ONLY_FLAG and RPR_SHAPE_VISIBILITY_GLOSSY_REFRACTION
            
            m_dirtyFlags |= ChangeTracker::DirtyScene;
        }
    }

    void Release(rpr::Curve* curve) {
        if (curve) {
            LockGuard rprLock(m_rprContext->GetMutex());

            if (!RPR_ERROR_CHECK(m_scene->Detach(curve), "Failed to detach curve from scene")) {
                m_dirtyFlags |= ChangeTracker::DirtyScene;
            };
            delete curve;
        }
    }

    void Release(rpr::Shape* shape) {
        if (shape) {
            LockGuard rprLock(m_rprContext->GetMutex());

            if (!RPR_ERROR_CHECK(m_scene->Detach(shape), "Failed to detach mesh from scene")) {
                m_dirtyFlags |= ChangeTracker::DirtyScene;
            };
            delete shape;
        }
    }

    void SetMeshVisibility(rpr::Shape* mesh, uint32_t visibilityMask) {
        LockGuard rprLock(m_rprContext->GetMutex());
        if (RprUsdIsHybrid(m_rprContextMetadata.pluginType)) {
            // XXX (Hybrid): rprShapeSetVisibility not supported, emulate visibility using attach/detach
            if (visibilityMask) {
                m_scene->Attach(mesh);
            } else {
                m_scene->Detach(mesh);
            }
            m_dirtyFlags |= ChangeTracker::DirtyScene;
        } else {
            RPR_ERROR_CHECK(mesh->SetVisibilityFlag(RPR_SHAPE_VISIBILITY_PRIMARY_ONLY_FLAG, visibilityMask & kVisiblePrimary), "Failed to set mesh primary visibility");
            RPR_ERROR_CHECK(mesh->SetVisibilityFlag(RPR_SHAPE_VISIBILITY_SHADOW, visibilityMask & kVisibleShadow), "Failed to set mesh shadow visibility");
            RPR_ERROR_CHECK(mesh->SetVisibilityFlag(RPR_SHAPE_VISIBILITY_REFLECTION, visibilityMask & kVisibleReflection), "Failed to set mesh reflection visibility");
            RPR_ERROR_CHECK(mesh->SetVisibilityFlag(RPR_SHAPE_VISIBILITY_REFRACTION, visibilityMask & kVisibleRefraction), "Failed to set mesh refraction visibility");
            RPR_ERROR_CHECK(mesh->SetVisibilityFlag(RPR_SHAPE_VISIBILITY_TRANSPARENT, visibilityMask & kVisibleTransparent), "Failed to set mesh transparent visibility");
            RPR_ERROR_CHECK(mesh->SetVisibilityFlag(RPR_SHAPE_VISIBILITY_DIFFUSE, visibilityMask & kVisibleDiffuse), "Failed to set mesh diffuse visibility");
            RPR_ERROR_CHECK(mesh->SetVisibilityFlag(RPR_SHAPE_VISIBILITY_GLOSSY_REFLECTION, visibilityMask & kVisibleGlossyReflection), "Failed to set mesh glossyReflection visibility");
            RPR_ERROR_CHECK(mesh->SetVisibilityFlag(RPR_SHAPE_VISIBILITY_GLOSSY_REFRACTION, visibilityMask & kVisibleGlossyRefraction), "Failed to set mesh glossyRefraction visibility");
            
            // kVisibilityLight was intentionally removed because RPR_SHAPE_VISIBILITY_LIGHT is the sum of
            // RPR_SHAPE_VISIBILITY_PRIMARY_ONLY_FLAG and RPR_SHAPE_VISIBILITY_GLOSSY_REFRACTION
            
            m_dirtyFlags |= ChangeTracker::DirtyScene;
        }
    }

    void SetMeshId(rpr::Shape* mesh, uint32_t id) {
        LockGuard rprLock(m_rprContext->GetMutex());
        RPR_ERROR_CHECK(mesh->SetObjectID(id), "Failed to set mesh id");
    }

    void SetMeshIgnoreContour(rpr::Shape* mesh, bool ignoreContour) {
        if (m_rprContextMetadata.pluginType == kPluginNorthstar) {
            LockGuard rprLock(m_rprContext->GetMutex());
            // TODO: update C++ wrapper
            RPR_ERROR_CHECK(rprShapeSetContourIgnore(rpr::GetRprObject(mesh), ignoreContour), "Failed to set shape contour ignore");

            m_dirtyFlags |= ChangeTracker::DirtyScene;
        }
    }

    bool SetMeshVertexColor(rpr::Shape* mesh, VtArray<VtVec3fArray> const& primvarSamples, HdInterpolation interpolation) {

        // We use zero primvar channel to store vertex colors
        const int colorPrimvarKey = 0;

        if (primvarSamples.empty()) {
            return false;
        }
        if (m_rprContextMetadata.pluginType == kPluginNorthstar) {
            LockGuard rprLock(m_rprContext->GetMutex());

            rpr::PrimvarInterpolationType rprInterpolation;

            switch (interpolation)
            {
            case HdInterpolationConstant:
                rprInterpolation = RPR_PRIMVAR_INTERPOLATION_CONSTANT;
                break;
            case HdInterpolationUniform:
                rprInterpolation = RPR_PRIMVAR_INTERPOLATION_UNIFORM;
                break;
            case HdInterpolationVertex:
                rprInterpolation = RPR_PRIMVAR_INTERPOLATION_VERTEX;
                break;
            case HdInterpolationVarying:
                rprInterpolation = RPR_PRIMVAR_INTERPOLATION_FACEVARYING_NORMAL;
                break;
            case HdInterpolationFaceVarying:
                rprInterpolation = RPR_PRIMVAR_INTERPOLATION_FACEVARYING_UV;
                break;
            default:
                // Rpr does not support HdInterpolationInstance
                return false;
            }
            try {
                RPR_ERROR_CHECK_THROW(mesh->SetPrimvar(colorPrimvarKey, (rpr_float const*)primvarSamples[0].cdata(), primvarSamples[0].size() * 3, 3, rprInterpolation), "Failed to set color primvars");
            }
            catch (RprUsdError& e) {
                TF_RUNTIME_ERROR("Failed to set vertex color: %s", e.what());
                return false;
            }

            m_dirtyFlags |= ChangeTracker::DirtyScene;
            return true;
        }
        return false;
    }

    rpr::Curve* CreateCurve(VtVec3fArray const& points, VtIntArray const& indices, VtFloatArray const& radiuses, VtVec2fArray const& uvs, VtIntArray const& segmentPerCurve) {
        if (!m_rprContext) {
            return nullptr;
        }

        auto curveCount = segmentPerCurve.size();
        bool isCurveTapered = radiuses.size() != curveCount;

        const size_t kRprCurveSegmentSize = 4;
        if (segmentPerCurve.empty() || points.empty() || indices.empty() ||
            indices.size() % kRprCurveSegmentSize != 0 ||
            (isCurveTapered && radiuses.size() != (indices.size() / kRprCurveSegmentSize) * 2) ||
            (!uvs.empty() && uvs.size() != curveCount)) {
            TF_RUNTIME_ERROR("Failed to create RPR curve: invalid parameters");
            return nullptr;
        }

        uint32_t creationFlags = rpr::kCurveCreationFlagsNone;
        if (isCurveTapered) {
            creationFlags |= rpr::kCurveCreationFlagTapered;
        }

        LockGuard rprLock(m_rprContext->GetMutex());

        rpr::Status status;
        auto curve = m_rprContext->CreateCurve(
            points.size(), (float const*)points.data(), sizeof(GfVec3f),
            indices.size(), curveCount, (rpr_uint const*)indices.data(),
            radiuses.data(), (float const*)uvs.data(), segmentPerCurve.data(), rpr::CurveCreationFlags(creationFlags), &status);
        if (!curve) {
            RPR_ERROR_CHECK(status, "Failed to create curve");
            return nullptr;
        }

        if (RPR_ERROR_CHECK(m_scene->Attach(curve), "Failed to attach curve to scene")) {
            delete curve;
            return nullptr;
        }
        m_dirtyFlags |= ChangeTracker::DirtyScene;
        return curve;
    }

    template <typename T>
    T* CreateLight(std::function<T*(rpr::Status*)> creator) {
        if (!m_rprContext) {
            return nullptr;
        }

        LockGuard rprLock(m_rprContext->GetMutex());

        rpr::Status status;
        auto light = creator(&status);
        if (!light) {
            RPR_ERROR_CHECK(status, "Failed to create light", m_rprContext.get());
            return nullptr;
        }

        if (RPR_ERROR_CHECK(m_scene->Attach(light), "Failed to attach directional light to scene", m_rprContext.get())) {
            delete light;
            return nullptr;
        }

        m_dirtyFlags |= ChangeTracker::DirtyScene;
        m_numLights++;
        return light;
    }

    rpr::DirectionalLight* CreateDirectionalLight() {
        return CreateLight<rpr::DirectionalLight>([this](rpr::Status* status) {
            return m_rprContext->CreateDirectionalLight(status);
        });
    }

    rpr::SpotLight* CreateSpotLight(float angle, float softness) {
        return CreateLight<rpr::SpotLight>([this, angle, softness](rpr::Status* status) {
            auto light = m_rprContext->CreateSpotLight(status);
            if (light) {
                float outerAngle = GfDegreesToRadians(angle);
                float innerAngle = outerAngle * (1.0f - softness);
                RPR_ERROR_CHECK(light->SetConeShape(innerAngle, outerAngle), "Failed to set spot light cone shape");
            }
            return light;
        });
    }

    rpr::PointLight* CreatePointLight() {
        return CreateLight<rpr::PointLight>([this](rpr::Status* status) {
            return m_rprContext->CreatePointLight(status);
        });
    }

    rpr::DiskLight* CreateDiskLight() {
        return CreateLight<rpr::DiskLight>([this](rpr::Status* status) {
            return m_rprContext->CreateDiskLight(status);
        });
    }

    rpr::SphereLight* CreateSphereLight() {
        return CreateLight<rpr::SphereLight>([this](rpr::Status* status) {
            return m_rprContext->CreateSphereLight(status);
        });
    }

    rpr::IESLight* CreateIESLight(std::string const& iesFilepath) {
        return CreateLight<rpr::IESLight>([this, &iesFilepath](rpr::Status* status) {
            auto light = m_rprContext->CreateIESLight(status);
            if (light) {
                // TODO: consider exposing it as light primitive primvar
                constexpr int kIESImageResolution = 256;

                *status = light->SetImageFromFile(iesFilepath.c_str(), kIESImageResolution, kIESImageResolution);
                if (RPR_ERROR_CHECK(*status, "Failed to set IES data")) {
                    delete light;
                    light = nullptr;
                }
            }
            return light;
        });
    }

    void SetDirectionalLightAttributes(rpr::DirectionalLight* light, GfVec3f const& color, float shadowSoftnessAngle) {
        LockGuard rprLock(m_rprContext->GetMutex());

        RPR_ERROR_CHECK(light->SetRadiantPower(color[0], color[1], color[2]), "Failed to set directional light color");
        RPR_ERROR_CHECK(light->SetShadowSoftnessAngle(GfClamp(shadowSoftnessAngle, 0.0f, float(M_PI_4))), "Failed to set directional light color");
    }

    template <typename Light>
    void SetLightRadius(Light* light, float radius) {
        LockGuard rprLock(m_rprContext->GetMutex());

        RPR_ERROR_CHECK(light->SetRadius(radius), "Failed to set light radius");
    }

    void SetLightAngle(rpr::DiskLight* light, float angle) {
        LockGuard rprLock(m_rprContext->GetMutex());

        RPR_ERROR_CHECK(light->SetAngle(angle), "Failed to set light angle");
    }

    void SetLightColor(rpr::RadiantLight* light, GfVec3f const& color) {
        LockGuard rprLock(m_rprContext->GetMutex());

        RPR_ERROR_CHECK(light->SetRadiantPower(color[0], color[1], color[2]), "Failed to set light color");
    }

    void Release(rpr::Light* light) {
        if (light) {
            LockGuard rprLock(m_rprContext->GetMutex());

            if (!RPR_ERROR_CHECK(m_scene->Detach(light), "Failed to detach light from scene")) {
                m_dirtyFlags |= ChangeTracker::DirtyScene;
            }
            delete light;
            m_numLights--;
        }
    }

    RprUsdMaterial* CreateGeometryLightMaterial(GfVec3f const& emissionColor) {
        if (!m_rprContext) {
            return nullptr;
        }

        LockGuard rprLock(m_rprContext->GetMutex());

        auto material = HdRprApiRawMaterial::Create(m_rprContext.get(), RPR_MATERIAL_NODE_EMISSIVE, {
            {RPR_MATERIAL_INPUT_COLOR, ToVec4(emissionColor, 1.0f)}
        });
        if (material) m_numLights++;
        return material;
    }

    void ReleaseGeometryLightMaterial(RprUsdMaterial* material) {
        if (material) {
            m_numLights--;
            Release(material);
        }
    }

    HdRprApiEnvironmentLight* CreateEnvironmentLight(std::unique_ptr<RprUsdCoreImage>&& image, float intensity, HdRprApi::BackgroundOverride const& backgroundOverride) {
        // XXX (RPR): default environment light should be removed before creating a new one - RPR limitation
        RemoveDefaultLight();

        auto envLight = new HdRprApiEnvironmentLight;

        rpr::Status status;
        envLight->light.reset(m_rprContext->CreateEnvironmentLight(&status));
        envLight->image = std::move(image);

        if (!envLight ||
            RPR_ERROR_CHECK(envLight->light->SetImage(envLight->image->GetRootImage()), "Failed to set env light image", m_rprContext.get()) ||
            RPR_ERROR_CHECK(envLight->light->SetIntensityScale(intensity), "Failed to set env light intensity", m_rprContext.get())) {
            RPR_ERROR_CHECK(status, "Failed to create environment light");
            delete envLight;
            return nullptr;
        }

        if (RprUsdIsHybrid(m_rprContextMetadata.pluginType)) {
            if ((status = m_scene->SetEnvironmentLight(envLight->light.get())) == RPR_SUCCESS) {
                envLight->state = HdRprApiEnvironmentLight::kAttachedAsEnvLight;
            }
        } else {
            if ((status = m_scene->Attach(envLight->light.get())) == RPR_SUCCESS) {
                envLight->state = HdRprApiEnvironmentLight::kAttachedAsLight;
            }
        }
        if (status != RPR_SUCCESS) {
            RPR_ERROR_CHECK(status, "Failed to attach environment light", m_rprContext.get());
            delete envLight;
            return nullptr;
        }

        if (backgroundOverride.enable) {
            envLight->backgroundOverrideLight.reset(m_rprContext->CreateEnvironmentLight(&status));
            envLight->backgroundOverrideImage = CreateConstantColorImage(backgroundOverride.color.data());

            if (!envLight->backgroundOverrideLight ||
                !envLight->backgroundOverrideImage ||
                RPR_ERROR_CHECK(envLight->backgroundOverrideLight->SetImage(envLight->backgroundOverrideImage->GetRootImage()), "Failed to set background override env light image", m_rprContext.get()) ||
                RPR_ERROR_CHECK(envLight->light->SetEnvironmentLightOverride(RPR_ENVIRONMENT_LIGHT_OVERRIDE_BACKGROUND, envLight->backgroundOverrideLight.get()), "Failed to set env light background override")) {
                envLight->backgroundOverrideLight = nullptr;
                envLight->backgroundOverrideImage = nullptr;
            }
        }

        m_dirtyFlags |= ChangeTracker::DirtyScene;
        m_numLights++;
        return envLight;
    }

    void ReleaseImpl(HdRprApiEnvironmentLight* envLight) {
        if (envLight) {
            rpr::Status status;
            if (envLight->state == HdRprApiEnvironmentLight::kAttachedAsEnvLight) {
                status = m_scene->SetEnvironmentLight(nullptr);
            } else {
                status = m_scene->Detach(envLight->light.get());
            }

            if (!RPR_ERROR_CHECK(status, "Failed to detach environment light")) {
                m_dirtyFlags |= ChangeTracker::DirtyScene;
            }
            delete envLight;
            m_numLights--;
        }
    }

    void Release(HdRprApiEnvironmentLight* envLight) {
        if (envLight) {
            LockGuard rprLock(m_rprContext->GetMutex());
            ReleaseImpl(envLight);
        }
    }

    HdRprApiEnvironmentLight* CreateEnvironmentLight(const std::string& path, float intensity, HdRprApi::BackgroundOverride const& backgroundOverride) {
        if (!m_rprContext || path.empty()) {
            return nullptr;
        }

        LockGuard rprLock(m_rprContext->GetMutex());

        auto image = std::unique_ptr<RprUsdCoreImage>(RprUsdCoreImage::Create(m_rprContext.get(), path, 0));
        if (!image) {
            return nullptr;
        }

        return CreateEnvironmentLight(std::move(image), intensity, backgroundOverride);
    }

    HdRprApiEnvironmentLight* CreateEnvironmentLight(GfVec3f color, float intensity, HdRprApi::BackgroundOverride const& backgroundOverride) {
        if (!m_rprContext) {
            return nullptr;
        }

        LockGuard rprLock(m_rprContext->GetMutex());

        auto backgroundImage = CreateConstantColorImage(color.data());
        if (!backgroundImage) {
            return nullptr;
        }

        return CreateEnvironmentLight(std::move(backgroundImage), intensity, backgroundOverride);
    }

    void SetTransform(rpr::SceneObject* object, GfMatrix4f const& transform) {
        LockGuard rprLock(m_rprContext->GetMutex());

        // apply scene units size
        auto finalTransform = transform * GfMatrix4f(m_unitSizeTransform);

        if (!RPR_ERROR_CHECK(object->SetTransform(finalTransform.GetArray(), false), "Fail set object transform")) {
            m_dirtyFlags |= ChangeTracker::DirtyScene;
        }
    }

    void DecomposeTransform(GfMatrix4d const& transform, GfVec3f& scale, GfQuatf& orient, GfVec3f& translate) {
        translate = GfVec3f(transform.ExtractTranslation());

        GfVec3f col[3], skew;

        // Now get scale and shear.
        for (int i = 0; i < 3; ++i) {
            for (int j = 0; j < 3; ++j) {
                col[i][j] = transform[i][j];
            }
        }

        scale[0] = col[0].GetLength();
        col[0] /= scale[0];

        skew[2] = GfDot(col[0], col[1]);
        // Make Y col orthogonal to X col
        col[1] = col[1] - skew[2] * col[0];

        scale[1] = col[1].GetLength();
        col[1] /= scale[1];
        skew[2] /= scale[1];

        // Compute XZ and YZ shears, orthogonalize Z col
        skew[1] = GfDot(col[0], col[2]);
        col[2] = col[2] - skew[1] * col[0];
        skew[0] = GfDot(col[1], col[2]);
        col[2] = col[2] - skew[0] * col[1];

        scale[2] = col[2].GetLength();
        col[2] /= scale[2];
        skew[1] /= scale[2];
        skew[0] /= scale[2];

        // At this point, the matrix is orthonormal.
        // Check for a coordinate system flip. If the determinant
        // is -1, then negate the matrix and the scaling factors.
        if (GfDot(col[0], GfCross(col[1], col[2])) < 0.0f) {
            for (int i = 0; i < 3; i++) {
                scale[i] *= -1.0f;
                col[i] *= -1.0f;
            }
        }

        float trace = col[0][0] + col[1][1] + col[2][2];
        if (trace > 0.0f) {
            float root = std::sqrt(trace + 1.0f);
            orient.SetReal(0.5f * root);
            root = 0.5f / root;
            orient.SetImaginary(
                root * (col[1][2] - col[2][1]),
                root * (col[2][0] - col[0][2]),
                root * (col[0][1] - col[1][0]));
        } else {
            static int next[3] = {1, 2, 0};
            int i, j, k = 0;
            i = 0;
            if (col[1][1] > col[0][0]) i = 1;
            if (col[2][2] > col[i][i]) i = 2;
            j = next[i];
            k = next[j];

            float root = std::sqrt(col[i][i] - col[j][j] - col[k][k] + 1.0f);

            GfVec3f im;
            im[i] = 0.5f * root;
            root = 0.5f / root;
            im[j] = root * (col[i][j] + col[j][i]);
            im[k] = root * (col[i][k] + col[k][i]);
            orient.SetImaginary(im);
            orient.SetReal(root * (col[j][k] - col[k][j]));
        }
    }

    void GetMotion(GfMatrix4d const& startTransform, GfMatrix4d const& endTransform,
                   GfVec3f* linearMotion, GfVec3f* scaleMotion, GfVec3f* rotateAxis, float* rotateAngle) {
        GfVec3f startScale, startTranslate; GfQuatf startRotation;
        GfVec3f endScale, endTranslate; GfQuatf endRotation;
        DecomposeTransform(startTransform, startScale, startRotation, startTranslate);
        DecomposeTransform(endTransform, endScale, endRotation, endTranslate);

        *linearMotion = endTranslate - startTranslate;
        *scaleMotion = endScale - startScale;
        *rotateAxis = GfVec3f(1, 0, 0);
        *rotateAngle = 0.0f;

        auto rotateMotion = endRotation * startRotation.GetInverse();
        auto imLen = rotateMotion.GetImaginary().GetLength();
        if (imLen > std::numeric_limits<float>::epsilon()) {
            *rotateAxis = rotateMotion.GetImaginary() / imLen;
            *rotateAngle = 2.0f * std::atan2(imLen, rotateMotion.GetReal());
        }

        if (*rotateAngle > M_PI) {
            *rotateAngle -= 2 * M_PI;
        }
    }

    void SetTransform(rpr::Shape* shape, size_t numSamples, float* timeSamples, GfMatrix4d* transformSamples) {
        // TODO: Implement C++ wrapper methods
        auto rprShapeHandle = rpr::GetRprObject(shape);

        if (numSamples == 1) {
            RPR_ERROR_CHECK(rprShapeSetMotionTransformCount(rprShapeHandle, 0), "Failed to set shape motion transform count");

            return SetTransform(shape, GfMatrix4f(transformSamples[0]));
        }

        // XXX (RPR): for the moment, RPR supports only 1 motion matrix
        auto startTransform = transformSamples[0] * m_unitSizeTransform;
        auto endTransform = transformSamples[numSamples - 1] * m_unitSizeTransform;

        auto rprStartTransform = GfMatrix4f(startTransform);

        if (m_rprContextMetadata.pluginType == kPluginNorthstar) {
            LockGuard rprLock(m_rprContext->GetMutex());
            RPR_ERROR_CHECK(shape->SetTransform(rprStartTransform.GetArray(), false), "Fail set shape transform");

            auto rprEndTransform = GfMatrix4f(endTransform);
            RPR_ERROR_CHECK(rprShapeSetMotionTransformCount(rprShapeHandle, 1), "Failed to set shape motion transform count");
            RPR_ERROR_CHECK(rprShapeSetMotionTransform(rprShapeHandle, false, rprEndTransform.GetArray(), 1), "Failed to set shape motion transform count");
        } else {
            GfVec3f linearMotion, scaleMotion, rotateAxis;
            float rotateAngle;
            GetMotion(startTransform, endTransform, &linearMotion, &scaleMotion, &rotateAxis, &rotateAngle);

            LockGuard rprLock(m_rprContext->GetMutex());

            RPR_ERROR_CHECK(shape->SetTransform(rprStartTransform.GetArray(), false), "Fail set shape transform");
            RPR_ERROR_CHECK(shape->SetLinearMotion(linearMotion[0], linearMotion[1], linearMotion[2]), "Fail to set shape linear motion");
            RPR_ERROR_CHECK(shape->SetScaleMotion(scaleMotion[0], scaleMotion[1], scaleMotion[2]), "Fail to set shape scale motion");
            RPR_ERROR_CHECK(shape->SetAngularMotion(rotateAxis[0], rotateAxis[1], rotateAxis[2], rotateAngle), "Fail to set shape angular motion");
        }
        m_dirtyFlags |= ChangeTracker::DirtyScene;
    }

    RprUsdMaterial* CreateMaterial(SdfPath const& materialId, HdSceneDelegate* sceneDelegate, HdMaterialNetworkMap const& materialNetwork) {
        if (!m_rprContext) {
            return nullptr;
        }

        LockGuard rprLock(m_rprContext->GetMutex());
        return RprUsdMaterialRegistry::GetInstance().CreateMaterial(materialId, sceneDelegate, materialNetwork, m_rprContext.get(), m_imageCache.get());
    }

    RprUsdMaterial* CreatePointsMaterial(VtVec3fArray const& colors) {
        if (!m_rprContext) {
            return nullptr;
        }

        LockGuard rprLock(m_rprContext->GetMutex());

        class HdRprApiPointsMaterial : public RprUsdMaterial {
        public:
            HdRprApiPointsMaterial(VtVec3fArray const& colors, rpr::Context* context) {
                rpr::Status status;

                rpr::BufferDesc bufferDesc;
                bufferDesc.nb_element = colors.size();
                bufferDesc.element_type = RPR_BUFFER_ELEMENT_TYPE_FLOAT32;
                bufferDesc.element_channel_size = 3;

                m_colorsBuffer.reset(context->CreateBuffer(bufferDesc, colors.data(), &status));
                if (!m_colorsBuffer) {
                    RPR_ERROR_CHECK_THROW(status, "Failed to create colors buffer");
                }

                m_objectIdLookupNode.reset(context->CreateMaterialNode(RPR_MATERIAL_NODE_INPUT_LOOKUP, &status));
                if (!m_objectIdLookupNode) {
                    RPR_ERROR_CHECK_THROW(status, "Failed to create objectId lookup node");
                }

                status = m_objectIdLookupNode->SetInput(RPR_MATERIAL_INPUT_VALUE, RPR_MATERIAL_NODE_LOOKUP_OBJECT_ID);
                if (status != RPR_SUCCESS) {
                    RPR_ERROR_CHECK_THROW(status, "Failed to set lookup node input value");
                }

                m_bufferSamplerNode.reset(context->CreateMaterialNode(RPR_MATERIAL_NODE_BUFFER_SAMPLER, &status));
                if (!m_bufferSamplerNode) {
                    RPR_ERROR_CHECK_THROW(status, "Failed to create buffer sampler node");
                }
                RPR_ERROR_CHECK_THROW(m_bufferSamplerNode->SetInput(RPR_MATERIAL_INPUT_DATA, m_colorsBuffer.get()), "Failed to set buffer sampler node input data");
                RPR_ERROR_CHECK_THROW(m_bufferSamplerNode->SetInput(RPR_MATERIAL_INPUT_UV, m_objectIdLookupNode.get()), "Failed to set buffer sampler node input uv");

                m_uberNode.reset(context->CreateMaterialNode(RPR_MATERIAL_NODE_UBERV2, &status));
                if (!m_uberNode) {
                    RPR_ERROR_CHECK_THROW(status, "Failed to create uber node");
                }
                RPR_ERROR_CHECK_THROW(m_uberNode->SetInput(RPR_MATERIAL_INPUT_UBER_DIFFUSE_COLOR, m_bufferSamplerNode.get()), "Failed to set root material diffuse color");

                m_surfaceNode = m_uberNode.get();
            }

            ~HdRprApiPointsMaterial() final = default;

        private:
            std::unique_ptr<rpr::Buffer> m_colorsBuffer;
            std::unique_ptr<rpr::MaterialNode> m_objectIdLookupNode;
            std::unique_ptr<rpr::MaterialNode> m_bufferSamplerNode;
            std::unique_ptr<rpr::MaterialNode> m_uberNode;
        };

        try {
            return new HdRprApiPointsMaterial(colors, m_rprContext.get());
        } catch (RprUsdError& e) {
            TF_RUNTIME_ERROR("Failed to create points material: %s", e.what());
            return nullptr;
        }
    }

    RprUsdMaterial* CreatePrimvarColorLookupMaterial() {
        if (!m_rprContext) {
            return nullptr;
        }

        LockGuard rprLock(m_rprContext->GetMutex());

        class HdRprApiPrimvarColorLookupMaterial : public RprUsdMaterial {
        public:
            HdRprApiPrimvarColorLookupMaterial(rpr::Context* context) {
                rpr::Status status;

                m_primvarLookupNode.reset(context->CreateMaterialNode(RPR_MATERIAL_NODE_PRIMVAR_LOOKUP, &status));
                if (!m_primvarLookupNode) {
                    RPR_ERROR_CHECK_THROW(status, "Failed to create primvar lookup node");
                }

                // we use zero primvar channel to store vertex color values
                status = m_primvarLookupNode->SetInput(RPR_MATERIAL_INPUT_VALUE, (rpr_uint) 0);
                if (status != RPR_SUCCESS) {
                    RPR_ERROR_CHECK_THROW(status, "Failed to set lookup node input value");
                }

                m_uberNode.reset(context->CreateMaterialNode(RPR_MATERIAL_NODE_UBERV2, &status));
                if (!m_uberNode) {
                    RPR_ERROR_CHECK_THROW(status, "Failed to create uber node");
                }
                RPR_ERROR_CHECK_THROW(m_uberNode->SetInput(RPR_MATERIAL_INPUT_UBER_DIFFUSE_COLOR, m_primvarLookupNode.get()), "Failed to set root material diffuse color");

                m_surfaceNode = m_uberNode.get();
            };

            ~HdRprApiPrimvarColorLookupMaterial() final = default;

        private:
            std::unique_ptr<rpr::MaterialNode> m_primvarLookupNode;
            std::unique_ptr<rpr::MaterialNode> m_uberNode;
        };

        try {
            return new HdRprApiPrimvarColorLookupMaterial(m_rprContext.get());
        }
        catch (RprUsdError& e) {
            TF_RUNTIME_ERROR("Failed to create points material: %s", e.what());
            return nullptr;
        }
    }

    RprUsdMaterial* CreateRawMaterial(
        rpr::MaterialNodeType nodeType,
        std::vector<std::pair<rpr::MaterialNodeInput, GfVec4f>> const& inputs) {
        if (!m_rprContext) {
            return nullptr;
        }

        LockGuard rprLock(m_rprContext->GetMutex());
        return HdRprApiRawMaterial::Create(m_rprContext.get(), nodeType, inputs);
    }

    void Release(RprUsdMaterial* material) {
        if (material) {
            LockGuard rprLock(m_rprContext->GetMutex());
            delete material;
        }
    }

    HdRprApiVolume* CreateVolume(VtUIntArray const& densityCoords, VtFloatArray const& densityValues, VtVec3fArray const& densityLUT, float densityScale,
                                 VtUIntArray const& albedoCoords, VtFloatArray const& albedoValues, VtVec3fArray const& albedoLUT, float albedoScale,
                                 VtUIntArray const& emissionCoords, VtFloatArray const& emissionValues, VtVec3fArray const& emissionLUT, float emissionScale,
                                 const GfVec3i& gridSize, const GfVec3f& voxelSize, const GfVec3f& gridBBLow) {
        if (!m_rprContext) {
            return nullptr;
        }

        LockGuard rprLock(m_rprContext->GetMutex());

        auto rprApiVolume = new HdRprApiVolume;

        rpr::Status status;

        rprApiVolume->baseMesh.reset(CreateVoidMesh());
        rprApiVolume->volumeShader.reset(m_rprContext->CreateMaterialNode(RPR_MATERIAL_NODE_VOLUME, &status));
        rprApiVolume->densityGridShader.reset(m_rprContext->CreateMaterialNode(RPR_MATERIAL_NODE_GRID_SAMPLER, &status));

        //Northstar does not support density lookup, so we need to compute values
        std::vector<float> computedDensityValues;
        computedDensityValues.resize(densityValues.size());

        for (int idx = 0; idx < densityValues.size(); idx++) {
            if (densityValues[idx] < 0) {
                computedDensityValues[idx] = densityLUT[0][0];
                continue;
            }
            if (densityValues[idx] >= 1) {
                computedDensityValues[idx] = densityLUT.back()[0];
                continue;
            }
            size_t lookupIndex = floor(densityValues[idx] * (densityLUT.size() - 1));
            
            //linear interpolation
            float firstValue = densityLUT[lookupIndex][0];
            float secondValue = densityLUT[lookupIndex + 1][0];
            computedDensityValues[idx] = firstValue + (secondValue - firstValue) * (densityValues[idx] * densityLUT.size() - lookupIndex);
        }

        rprApiVolume->densityGrid.reset(m_rprContext->CreateGrid(gridSize[0], gridSize[1], gridSize[2],
            &densityCoords[0], densityCoords.size() / 3, RPR_GRID_INDICES_TOPOLOGY_XYZ_U32,
            &computedDensityValues[0], computedDensityValues.size() * sizeof(computedDensityValues[0]), 0, &status));

        // these objects are required to correctly create volume
        if (!rprApiVolume->densityGridShader ||
            !rprApiVolume->volumeShader ||
            !rprApiVolume->densityGridShader ||
            !rprApiVolume->densityGrid) {
            return nullptr;
        }

        RPR_ERROR_CHECK(rprMaterialNodeSetInputGridDataByKey(rpr::GetRprObject(rprApiVolume->densityGridShader.get()), RPR_MATERIAL_INPUT_DATA, rpr::GetRprObject(rprApiVolume->densityGrid.get())), "Failde to set density grid");
        RPR_ERROR_CHECK(rprApiVolume->volumeShader->SetInput(RPR_MATERIAL_INPUT_DENSITYGRID, rprApiVolume->densityGridShader.get()), "Failed to set density grid");

        auto createLookupTexture = [&](VtVec3fArray const& LUT, std::unique_ptr<rpr::Image>& outImage, rpr::Status* imageStatus) {
            rpr_image_desc lookupImageDesc;
            lookupImageDesc.image_width = LUT.size();
            lookupImageDesc.image_height = 1;
            lookupImageDesc.image_depth = 0;
            lookupImageDesc.image_row_pitch = lookupImageDesc.image_width * sizeof(float) * 3;
            lookupImageDesc.image_slice_pitch = 0;

            outImage.reset(m_rprContext->CreateImage({ 3, RPR_COMPONENT_TYPE_FLOAT32 }, lookupImageDesc, (float*)LUT.data(), imageStatus));
        };

        if (!emissionCoords.empty()) {
            rprApiVolume->emissionLookupShader.reset(m_rprContext->CreateMaterialNode(RPR_MATERIAL_NODE_IMAGE_TEXTURE, &status));
            createLookupTexture(emissionLUT, rprApiVolume->emissionLookupRamp, &status);

            if (rprApiVolume->emissionLookupShader &&
                rprApiVolume->emissionLookupRamp) {

                RPR_ERROR_CHECK(rprApiVolume->emissionLookupShader->SetInput(RPR_MATERIAL_INPUT_DATA, rprApiVolume->emissionLookupRamp.get()), "Failed to set emission ramp");
                RPR_ERROR_CHECK(rprApiVolume->emissionLookupShader->SetInput(RPR_MATERIAL_INPUT_UV, rprApiVolume->densityGridShader.get()), "Failed to set emission grid sampler");
                RPR_ERROR_CHECK(rprApiVolume->emissionLookupShader->SetInput(RPR_MATERIAL_INPUT_WRAP_U, RPR_IMAGE_WRAP_TYPE_CLAMP_TO_EDGE), "Failed to set emission wrap type");
                RPR_ERROR_CHECK(rprApiVolume->emissionLookupShader->SetInput(RPR_MATERIAL_INPUT_WRAP_V, RPR_IMAGE_WRAP_TYPE_CLAMP_TO_EDGE), "Failed to set emission wrap type");

                RPR_ERROR_CHECK(rprApiVolume->volumeShader->SetInput(RPR_MATERIAL_INPUT_EMISSION, rprApiVolume->emissionLookupShader.get()), "Failed to set emission sampler");
            }
        }
        
        if (!albedoCoords.empty()) {
            rprApiVolume->albedoLookupShader.reset(m_rprContext->CreateMaterialNode(RPR_MATERIAL_NODE_IMAGE_TEXTURE, &status));
            createLookupTexture(albedoLUT, rprApiVolume->albedoLookupRamp, &status);
            
            if (rprApiVolume->albedoLookupShader &&
                rprApiVolume->albedoLookupRamp) {

                RPR_ERROR_CHECK(rprApiVolume->albedoLookupShader->SetInput(RPR_MATERIAL_INPUT_DATA, rprApiVolume->albedoLookupRamp.get()), "Failed to set albedo ramp");
                RPR_ERROR_CHECK(rprApiVolume->albedoLookupShader->SetInput(RPR_MATERIAL_INPUT_UV, rprApiVolume->densityGridShader.get()), "Failed to set albedo grid sampler");
                RPR_ERROR_CHECK(rprApiVolume->albedoLookupShader->SetInput(RPR_MATERIAL_INPUT_WRAP_U, RPR_IMAGE_WRAP_TYPE_CLAMP_TO_EDGE), "Failed to set albedo wrap type");
                RPR_ERROR_CHECK(rprApiVolume->albedoLookupShader->SetInput(RPR_MATERIAL_INPUT_WRAP_V, RPR_IMAGE_WRAP_TYPE_CLAMP_TO_EDGE), "Failed to set albedo wrap type");

                RPR_ERROR_CHECK(rprApiVolume->volumeShader->SetInput(RPR_MATERIAL_INPUT_COLOR, rprApiVolume->albedoLookupShader.get()), "Failed to set albedo sampler");
            }
        }

        RPR_ERROR_CHECK(rprApiVolume->baseMesh.get()->SetVolumeMaterial(rprApiVolume->volumeShader.get()), "Failed to set volume shader");

        rprApiVolume->voxelsTransform = GfMatrix4f(1.0f);
        rprApiVolume->voxelsTransform.SetScale(GfCompMult(voxelSize, gridSize));
        rprApiVolume->voxelsTransform.SetTranslateOnly(GfCompMult(voxelSize, GfVec3f(gridSize)) / 2.0f + gridBBLow);

        return rprApiVolume;
    }

    void SetTransform(HdRprApiVolume* volume, GfMatrix4f const& transform) {
        auto t = transform * volume->voxelsTransform * GfMatrix4f(m_unitSizeTransform);

        LockGuard rprLock(m_rprContext->GetMutex());
        RPR_ERROR_CHECK(volume->baseMesh->SetTransform(t.data(), false), "Failed to set volume transform");
        m_dirtyFlags |= ChangeTracker::DirtyScene;
    }

    void SetVolumeVisibility(HdRprApiVolume* volume, uint32_t visibilityMask) {
        if (visibilityMask) {
            m_scene->Attach(volume->baseMesh.get());
        } else {
            m_scene->Detach(volume->baseMesh.get());
        }
        m_dirtyFlags |= ChangeTracker::DirtyScene;
    }

    void Release(HdRprApiVolume* volume) {
        if (volume) {
            LockGuard rprLock(m_rprContext->GetMutex());
            delete volume;
            m_dirtyFlags |= ChangeTracker::DirtyScene;
        }
    }

    void SetName(rpr::ContextObject* object, const char* name) {
        LockGuard rprLock(m_rprContext->GetMutex());
        object->SetName(name);
    }

    void SetName(RprUsdMaterial* object, const char* name) {
        LockGuard rprLock(m_rprContext->GetMutex());
        object->SetName(name);
    }

    void SetName(HdRprApiEnvironmentLight* object, const char* name) {
        LockGuard rprLock(m_rprContext->GetMutex());
        object->light->SetName(name);
        object->image->SetName(name);
    }

    void SetCamera(HdCamera const* camera) {
        auto hdRprCamera = dynamic_cast<HdRprCamera const*>(camera);
        if (!hdRprCamera) {
            TF_CODING_ERROR("HdRprApi can work only with HdRprCamera");
            return;
        }

        if (m_hdCamera != hdRprCamera) {
            m_hdCamera = hdRprCamera;
            m_dirtyFlags |= ChangeTracker::DirtyHdCamera;
        }
    }

    HdCamera const* GetCamera() const {
        return m_hdCamera;
    }

    GfMatrix4d GetCameraViewMatrix() const {
        return m_hdCamera ? (m_hdCamera->GetTransform() * m_unitSizeTransform).GetInverse() : GfMatrix4d(1.0);
    }

    const GfMatrix4d& GetCameraProjectionMatrix() const {
        return m_cameraProjectionMatrix;
    }

    GfVec2i GetViewportSize() const {
        return m_viewportSize;
    }

    void SetViewportSize(GfVec2i const& size) {
        m_viewportSize = size;
        m_dirtyFlags |= ChangeTracker::DirtyViewport;
    }

    void SetAovBindings(HdRenderPassAovBindingVector const& aovBindings) {
        m_aovBindings = aovBindings;
        m_dirtyFlags |= ChangeTracker::DirtyAOVBindings;

        auto retainedOutputRenderBuffers = std::move(m_outputRenderBuffers);
        auto registerAovBinding = [&retainedOutputRenderBuffers, this](HdRenderPassAovBinding const& aovBinding) -> OutputRenderBuffer* {
            OutputRenderBuffer outRb;
            outRb.aovBinding = &aovBinding;

            HdFormat aovFormat;
            if (!GetAovBindingInfo(aovBinding, &outRb.aovName, &outRb.lpe, &aovFormat)) {
                return nullptr;
            }

            decltype(retainedOutputRenderBuffers.begin()) outputRenderBufferIt;
            if (outRb.lpe.empty()) {
                outputRenderBufferIt = std::find_if(retainedOutputRenderBuffers.begin(), retainedOutputRenderBuffers.end(),
                    [&outRb](OutputRenderBuffer const& buffer) { return buffer.aovName == outRb.aovName; });
            } else {
                outputRenderBufferIt = std::find_if(retainedOutputRenderBuffers.begin(), retainedOutputRenderBuffers.end(),
                    [&outRb](OutputRenderBuffer const& buffer) { return buffer.lpe == outRb.lpe; });
            }

            auto rprRenderBuffer = static_cast<HdRprRenderBuffer*>(aovBinding.renderBuffer);
            if (outputRenderBufferIt == retainedOutputRenderBuffers.end()) {
                if (!outRb.lpe.empty()) {
                    // We can bind limited amount of LPE AOVs with RPR.
                    // lpeAovPool controls available AOV binding slots.
                    if (m_lpeAovPool.empty()) {
                        TF_RUNTIME_ERROR("Cannot create \"%s\" LPE AOV: exceeded the number of LPE AOVs at the same time - %d",
                            outRb.lpe.c_str(), +RPR_AOV_LPE_8 - +RPR_AOV_LPE_0 + 1);
                        return nullptr;
                    }

                    outRb.aovName = m_lpeAovPool.back();
                    m_lpeAovPool.pop_back();
                }

                // Create new RPR AOV
                outRb.rprAov = CreateAov(outRb.aovName, rprRenderBuffer->GetWidth(), rprRenderBuffer->GetHeight(), aovFormat);
            } else if (outputRenderBufferIt->rprAov) {
                // Reuse previously created RPR AOV
                std::swap(outRb.rprAov, outputRenderBufferIt->rprAov);
                // Update underlying format if needed
                outRb.rprAov->Resize(rprRenderBuffer->GetWidth(), rprRenderBuffer->GetHeight(), aovFormat);
            }

            if (!outRb.rprAov) return nullptr;

            if (!outRb.lpe.empty() &&
                RPR_ERROR_CHECK(outRb.rprAov->GetAovFb()->GetRprObject()->SetLPE(outRb.lpe.c_str()), "Failed to set LPE")) {
                return nullptr;
            }
            
            m_outputRenderBuffers.push_back(std::move(outRb));
            return &m_outputRenderBuffers.back();
        };

        for (auto& aovBinding : m_aovBindings) {
            if (!aovBinding.renderBuffer) {
                continue;
            }

            if (auto outputRb = registerAovBinding(aovBinding)) {
                auto rprRenderBuffer = static_cast<HdRprRenderBuffer*>(aovBinding.renderBuffer);
                outputRb->isMultiSampled = rprRenderBuffer->IsMultiSampled();
                outputRb->mappedData = rprRenderBuffer->GetPointerForWriting();
                outputRb->mappedDataSize = HdDataSizeOfFormat(rprRenderBuffer->GetFormat()) * rprRenderBuffer->GetWidth() * rprRenderBuffer->GetHeight();
            }
        }
    }

    HdRenderPassAovBindingVector const& GetAovBindings() const {
        return m_aovBindings;
    }

    void ResolveFramebuffers() {
        auto startTime = std::chrono::high_resolution_clock::now();

        m_resolveData.ForAllAovs([&](ResolveData::AovEntry& e) {
            if (m_isFirstSample || e.isMultiSampled) {
                e.aov->Resolve();
            }
        });

        if (m_rifContext) {
            m_rifContext->ExecuteCommandQueue();
        }

        for (auto& outRb : m_outputRenderBuffers) {
            if (outRb.mappedData && (m_isFirstSample || outRb.isMultiSampled)) {
                outRb.rprAov->GetData(outRb.mappedData, outRb.mappedDataSize);
            }
        }

        m_isFirstSample = false;

        auto resolveTime = std::chrono::high_resolution_clock::now().time_since_epoch() - startTime.time_since_epoch();
        m_frameResolveTotalTime += resolveTime;

        if (m_resolveMode == kResolveInRenderUpdateCallback) {
            // When RUC is enabled, we do resolves in between of rendering on the same thread
            // TODO (optimization): move resolves in a background thread (makes sense for non-interactive, GPU-only rendering)
            //
            m_frameRenderTotalTime -= resolveTime;
        }
    }

    void Update() {
        auto rprRenderParam = static_cast<HdRprRenderParam*>(m_delegate->GetRenderParam());

        // In case there is no Lights in scene - create default
        if (m_numLights == 0) {
            AddDefaultLight();
        } else {
            RemoveDefaultLight();
        }

        bool clearAovs = false;
        RenderSetting<HdRprApiColorAov::TonemapParams> tonemap;
        RenderSetting<HdRprApiColorAov::GammaParams> gamma;
        RenderSetting<bool> instantaneousShutter;
        RenderSetting<TfToken> aspectRatioPolicy;
        RenderSetting<TfToken> cameraMode;
        {
            HdRprConfig* config;
            auto configInstanceLock = m_delegate->LockConfigInstance(&config);

            tonemap.isDirty = config->IsDirty(HdRprConfig::DirtyTonemapping);
            if (tonemap.isDirty) {
                tonemap.value.enable = config->GetTonemappingEnable();
                tonemap.value.exposureTime = config->GetTonemappingExposureTime();
                tonemap.value.sensitivity = config->GetTonemappingSensitivity();
                tonemap.value.fstop = config->GetTonemappingFstop();
                tonemap.value.gamma = config->GetTonemappingGamma();
            }

            gamma.isDirty = config->IsDirty(HdRprConfig::DirtyGamma);
            if (gamma.isDirty) {
                gamma.value.enable = config->GetGammaEnable();
                gamma.value.value = config->GetGammaValue();
            }

            cameraMode.isDirty = config->IsDirty(HdRprConfig::DirtyCamera);
            cameraMode.value = config->GetCoreCameraMode();
            aspectRatioPolicy.isDirty = config->IsDirty(HdRprConfig::DirtyUsdNativeCamera);
            aspectRatioPolicy.value = config->GetAspectRatioConformPolicy();
            instantaneousShutter.isDirty = config->IsDirty(HdRprConfig::DirtyUsdNativeCamera);
            instantaneousShutter.value = config->GetInstantaneousShutter();

            if (config->IsDirty(HdRprConfig::DirtyRprExport)) {
                m_rprSceneExportPath = GetPath(config->GetExportPath());
                m_rprExportAsSingleFile = config->GetExportAsSingleFile();
                m_rprExportUseImageCache = config->GetExportUseImageCache();
            }

            if (config->IsDirty(HdRprConfig::DirtyRenderQuality)) {
                m_currentRenderQuality = GetRenderQuality(*config);
                auto newPlugin = GetPluginType(m_currentRenderQuality);
                auto activePlugin = m_rprContextMetadata.pluginType;
                bool backendChanged = activePlugin == kPluginNorthstar && m_rprContextMetadata.useOpenCL != config->GetCoreUseOpenCL();
                m_state = (newPlugin != activePlugin || backendChanged) ? kStateRestartRequired : kStateRender;
            }

            if (m_state == kStateRender && config->IsDirty(HdRprConfig::DirtyRenderQuality)) {
                TfToken activeRenderQuality;
                if (m_rprContextMetadata.pluginType == kPluginNorthstar) {
                    activeRenderQuality = HdRprCoreRenderQualityTokens->Northstar;
                } else if (m_rprContextMetadata.pluginType == kPluginHybridPro) {
                    activeRenderQuality = HdRprCoreRenderQualityTokens->HybridPro;
                } else {
                    rpr_uint currentHybridQuality = RPR_RENDER_QUALITY_HIGH;
                    size_t dummy;
                    RPR_ERROR_CHECK(m_rprContext->GetInfo(rpr::ContextInfo(RPR_CONTEXT_RENDER_QUALITY), sizeof(currentHybridQuality), &currentHybridQuality, &dummy), "Failed to query current render quality");
                    if (currentHybridQuality == RPR_RENDER_QUALITY_LOW) {
                        activeRenderQuality = HdRprCoreRenderQualityTokens->Low;
                    } else if (currentHybridQuality == RPR_RENDER_QUALITY_MEDIUM) {
                        activeRenderQuality = HdRprCoreRenderQualityTokens->Medium;
                    } else {
                        activeRenderQuality = HdRprCoreRenderQualityTokens->High;
                    }
                }

                clearAovs = activeRenderQuality != m_currentRenderQuality;
            }

            UpdateSettings(*config);
            config->ResetDirty();
        }
        UpdateCamera(cameraMode, aspectRatioPolicy, instantaneousShutter);
        UpdateAovs(rprRenderParam, tonemap, gamma, clearAovs);

        m_dirtyFlags = ChangeTracker::Clean;
        if (m_hdCamera) {
            m_hdCamera->CleanDirtyBits();
        }
    }

    rpr_uint GetRprRenderMode(TfToken const& mode) {
        static std::map<TfToken, rpr_render_mode> s_mapping = {
            {HdRprCoreRenderModeTokens->GlobalIllumination, RPR_RENDER_MODE_GLOBAL_ILLUMINATION},
            {HdRprCoreRenderModeTokens->DirectIllumination, RPR_RENDER_MODE_DIRECT_ILLUMINATION},
            {HdRprCoreRenderModeTokens->Wireframe, RPR_RENDER_MODE_WIREFRAME},
            {HdRprCoreRenderModeTokens->MaterialIndex, RPR_RENDER_MODE_MATERIAL_INDEX},
            {HdRprCoreRenderModeTokens->Position, RPR_RENDER_MODE_POSITION},
            {HdRprCoreRenderModeTokens->Normal, RPR_RENDER_MODE_NORMAL},
            {HdRprCoreRenderModeTokens->Texcoord, RPR_RENDER_MODE_TEXCOORD},
            {HdRprCoreRenderModeTokens->AmbientOcclusion, RPR_RENDER_MODE_AMBIENT_OCCLUSION},
            {HdRprCoreRenderModeTokens->Diffuse, RPR_RENDER_MODE_DIFFUSE},
        };

        auto it = s_mapping.find(mode);
        if (it == s_mapping.end()) return RPR_RENDER_MODE_GLOBAL_ILLUMINATION;
        return it->second;
    }

    void UpdateRenderMode(HdRprConfig const& preferences, bool force) {
        if (!preferences.IsDirty(HdRprConfig::DirtyRenderMode) && !force) {
            return;
        }
        m_dirtyFlags |= ChangeTracker::DirtyScene;

        auto& renderMode = preferences.GetCoreRenderMode();

        if (m_rprContextMetadata.pluginType == kPluginNorthstar && renderMode == HdRprCoreRenderModeTokens->Contour && usingCPU(m_rprContextMetadata)) {
            fprintf(stderr, "Contour mode on CPU is not supported, used Global Illumination mode instead.\n");
            RPR_ERROR_CHECK(m_rprContext->SetParameter(RPR_CONTEXT_RENDER_MODE, (rpr_uint)RPR_RENDER_MODE_GLOBAL_ILLUMINATION), "Failed to set render mode");
            return;
        }
        if (m_rprContextMetadata.pluginType == kPluginNorthstar && renderMode == HdRprCoreRenderModeTokens->Texcoord && (usingCPU(m_rprContextMetadata) && usingGPU(m_rprContextMetadata))) {
            fprintf(stderr, "Texcoord mode on CPU and GPU simultaneously is not supported, used Global Illumination mode instead.\n");
            RPR_ERROR_CHECK(m_rprContext->SetParameter(RPR_CONTEXT_RENDER_MODE, (rpr_uint)RPR_RENDER_MODE_GLOBAL_ILLUMINATION), "Failed to set render mode");
            return;
        }

        if (m_rprContextMetadata.pluginType == kPluginNorthstar) {
            if (renderMode == HdRprCoreRenderModeTokens->Contour) {
                if (!m_contourAovs) {
                    m_contourAovs = std::make_unique<ContourRenderModeAovs>();
                    m_contourAovs->normal = CreateAov(HdAovTokens->normal);
                    m_contourAovs->objectId = CreateAov(HdAovTokens->instanceId); // Hydra InstanceID contains RPR_AOV_OBJECT_ID
                    m_contourAovs->materialId = CreateAov(HdRprAovTokens->materialId);
                    m_contourAovs->uv = CreateAov(HdRprAovTokens->primvarsSt);
                }

                RPR_ERROR_CHECK(m_rprContext->SetParameter(RPR_CONTEXT_CONTOUR_DEBUG_ENABLED, preferences.GetContourDebug()), "Failed to set contour debug");
                RPR_ERROR_CHECK(m_rprContext->SetParameter(RPR_CONTEXT_CONTOUR_ANTIALIASING, preferences.GetContourAntialiasing()), "Failed to set contour antialiasing");

                RPR_ERROR_CHECK(m_rprContext->SetParameter(RPR_CONTEXT_CONTOUR_USE_NORMAL, int(preferences.GetContourUseNormal())), "Failed to set contour use normal");
                if (preferences.GetContourUseNormal()) {
                    RPR_ERROR_CHECK(m_rprContext->SetParameter(RPR_CONTEXT_CONTOUR_LINEWIDTH_NORMAL, preferences.GetContourLinewidthNormal()), "Failed to set contour normal linewidth");
                    RPR_ERROR_CHECK(m_rprContext->SetParameter(RPR_CONTEXT_CONTOUR_NORMAL_THRESHOLD, preferences.GetContourNormalThreshold()), "Failed to set contour normal threshold");
                }

                RPR_ERROR_CHECK(m_rprContext->SetParameter(RPR_CONTEXT_CONTOUR_USE_OBJECTID, int(preferences.GetContourUsePrimId())), "Failed to set contour use primId");
                if (preferences.GetContourUsePrimId()) {
                    RPR_ERROR_CHECK(m_rprContext->SetParameter(RPR_CONTEXT_CONTOUR_LINEWIDTH_OBJECTID, preferences.GetContourLinewidthPrimId()), "Failed to set contour primId linewidth");
                }

                RPR_ERROR_CHECK(m_rprContext->SetParameter(RPR_CONTEXT_CONTOUR_USE_MATERIALID, int(preferences.GetContourUseMaterialId())), "Failed to set contour use materialId");
                if (preferences.GetContourUseMaterialId()) {
                    RPR_ERROR_CHECK(m_rprContext->SetParameter(RPR_CONTEXT_CONTOUR_LINEWIDTH_MATERIALID, preferences.GetContourLinewidthMaterialId()), "Failed to set contour materialId linewidth");
                }

                RPR_ERROR_CHECK(m_rprContext->SetParameter(RPR_CONTEXT_CONTOUR_USE_UV, int(preferences.GetContourUseUv())), "Failed to set contour use UV");
                if (preferences.GetContourUseUv()) {
                    RPR_ERROR_CHECK(m_rprContext->SetParameter(RPR_CONTEXT_CONTOUR_LINEWIDTH_UV, preferences.GetContourLinewidthUv()), "Failed to set contour UV linewidth");
                    RPR_ERROR_CHECK(m_rprContext->SetParameter(RPR_CONTEXT_CONTOUR_UV_THRESHOLD, preferences.GetContourUvThreshold()), "Failed to set contour UV threshold");
                }

                RPR_ERROR_CHECK(m_rprContext->SetParameter(RPR_CONTEXT_GPUINTEGRATOR, "gpucontour"), "Failed to set gpuintegrator");
                return;
            } else {
                m_contourAovs = nullptr;
                RPR_ERROR_CHECK(m_rprContext->SetParameter(RPR_CONTEXT_GPUINTEGRATOR, "gpusimple"), "Failed to set gpuintegrator");
            }
        }

        RPR_ERROR_CHECK(m_rprContext->SetParameter(RPR_CONTEXT_RENDER_MODE, GetRprRenderMode(renderMode)), "Failed to set render mode");
        if (renderMode == HdRprCoreRenderModeTokens->AmbientOcclusion) {
            RPR_ERROR_CHECK(m_rprContext->SetParameter(RPR_CONTEXT_AO_RAY_LENGTH, preferences.GetAmbientOcclusionRadius()), "Failed to set ambient occlusion radius");
        }
    }

    void UpdateNorthstarSettings(HdRprConfig const& preferences, bool force) {
        if (preferences.IsDirty(HdRprConfig::DirtyAdaptiveSampling) || force) {
            m_varianceThreshold = preferences.GetAdaptiveSamplingNoiseTreshold();
            m_minSamples = preferences.GetAdaptiveSamplingMinSamples();
            RPR_ERROR_CHECK(m_rprContext->SetParameter(RPR_CONTEXT_ADAPTIVE_SAMPLING_THRESHOLD, m_varianceThreshold), "Failed to set as.threshold");
            RPR_ERROR_CHECK(m_rprContext->SetParameter(RPR_CONTEXT_ADAPTIVE_SAMPLING_MIN_SPP, m_minSamples), "Failed to set as.minspp");

            if (IsAdaptiveSamplingEnabled()) {
                if (!m_internalAovs.count(HdRprAovTokens->variance)) {
                    if (auto aov = CreateAov(HdRprAovTokens->variance)) {
                        m_internalAovs.emplace(HdRprAovTokens->variance, std::move(aov));
                    } else {
                        TF_RUNTIME_ERROR("Failed to create variance AOV, adaptive sampling will not work");
                    }
                }
            } else {
                m_internalAovs.erase(HdRprAovTokens->variance);
            }

            m_dirtyFlags |= ChangeTracker::DirtyScene;
        }

        if (preferences.IsDirty(HdRprConfig::DirtyQuality) || force) {
            RPR_ERROR_CHECK(m_rprContext->SetParameter(RPR_CONTEXT_MAX_RECURSION, preferences.GetQualityRayDepth()), "Failed to set max recursion");
            RPR_ERROR_CHECK(m_rprContext->SetParameter(RPR_CONTEXT_MAX_DEPTH_DIFFUSE, preferences.GetQualityRayDepthDiffuse()), "Failed to set max depth diffuse");
            RPR_ERROR_CHECK(m_rprContext->SetParameter(RPR_CONTEXT_MAX_DEPTH_GLOSSY, preferences.GetQualityRayDepthGlossy()), "Failed to set max depth glossy");
            RPR_ERROR_CHECK(m_rprContext->SetParameter(RPR_CONTEXT_MAX_DEPTH_REFRACTION, preferences.GetQualityRayDepthRefraction()), "Failed to set max depth refraction");
            RPR_ERROR_CHECK(m_rprContext->SetParameter(RPR_CONTEXT_MAX_DEPTH_GLOSSY_REFRACTION, preferences.GetQualityRayDepthGlossyRefraction()), "Failed to set max depth glossy refraction");
            RPR_ERROR_CHECK(m_rprContext->SetParameter(RPR_CONTEXT_MAX_DEPTH_SHADOW, preferences.GetQualityRayDepthShadow()), "Failed to set max depth shadow");

            RPR_ERROR_CHECK(m_rprContext->SetParameter(RPR_CONTEXT_RAY_CAST_EPSILON, preferences.GetQualityRaycastEpsilon()), "Failed to set ray cast epsilon");
            auto radianceClamp = preferences.GetQualityRadianceClamping() == 0 ? std::numeric_limits<float>::max() : preferences.GetQualityRadianceClamping();
            RPR_ERROR_CHECK(m_rprContext->SetParameter(RPR_CONTEXT_RADIANCE_CLAMP, radianceClamp), "Failed to set radiance clamp");

            static std::map<TfToken, rpr_aa_filter> s_filter_types = {
                {HdRprQualityFilterTypeTokens->None, RPR_FILTER_NONE},
                {HdRprQualityFilterTypeTokens->Box, RPR_FILTER_BOX},
                {HdRprQualityFilterTypeTokens->Triangle, RPR_FILTER_TRIANGLE},
                {HdRprQualityFilterTypeTokens->Gaussian, RPR_FILTER_GAUSSIAN},
                {HdRprQualityFilterTypeTokens->Mitchell, RPR_FILTER_MITCHELL},
                {HdRprQualityFilterTypeTokens->Lanczos, RPR_FILTER_LANCZOS},
                {HdRprQualityFilterTypeTokens->BlackmanHarris, RPR_FILTER_BLACKMANHARRIS},
            };
            auto it = s_filter_types.find(preferences.GetQualityFilterType());
            rpr_aa_filter filterType = (it == s_filter_types.end()) ? RPR_FILTER_NONE : it->second;

            RPR_ERROR_CHECK(m_rprContext->SetParameter(RPR_CONTEXT_IMAGE_FILTER_TYPE, uint32_t(filterType)), "Failed to set Pixel filter type");
            RPR_ERROR_CHECK(m_rprContext->SetParameter(RPR_CONTEXT_IMAGE_FILTER_RADIUS, preferences.GetQualityImageFilterRadius()), "Failed to set Pixel filter width");

            m_dirtyFlags |= ChangeTracker::DirtyScene;
        }

        if ((preferences.IsDirty(HdRprConfig::DirtyInteractiveMode) ||
            preferences.IsDirty(HdRprConfig::DirtyInteractiveQuality)) || force) {
            m_isInteractive = preferences.GetInteractiveMode();
            auto maxRayDepth = m_isInteractive ? preferences.GetQualityInteractiveRayDepth() : preferences.GetQualityRayDepth();
            RPR_ERROR_CHECK(m_rprContext->SetParameter(RPR_CONTEXT_MAX_RECURSION, maxRayDepth), "Failed to set max recursion");

            if (m_rprContextMetadata.pluginType == kPluginNorthstar) {
                int downscale = 0;
                if (m_isInteractive) {
                    downscale = preferences.GetQualityInteractiveDownscaleResolution();
                }
                RPR_ERROR_CHECK(m_rprContext->SetParameter(RPR_CONTEXT_PREVIEW, uint32_t(downscale)), "Failed to set preview mode");
            } else {
                bool enableDownscale = m_isInteractive && preferences.GetQualityInteractiveDownscaleEnable();
                RPR_ERROR_CHECK(m_rprContext->SetParameter(RPR_CONTEXT_PREVIEW, uint32_t(enableDownscale)), "Failed to set preview mode");
            }

            if (preferences.IsDirty(HdRprConfig::DirtyInteractiveMode) || m_isInteractive) {
                m_dirtyFlags |= ChangeTracker::DirtyScene;
            }
        }

        UpdateRenderMode(preferences, force);

        if (preferences.IsDirty(HdRprConfig::DirtySeed) || force) {
            m_isUniformSeed = preferences.GetUniformSeed();
            m_frameCount = 0;

            RPR_ERROR_CHECK(m_rprContext->SetParameter(RPR_CONTEXT_RANDOM_SEED, uint32_t(preferences.GetSeedOverride())), "Failed to set random seed");

            m_dirtyFlags |= ChangeTracker::DirtyScene;
        }

        if (m_rprContextMetadata.pluginType == kPluginNorthstar) {
            if (preferences.IsDirty(HdRprConfig::DirtyMotionBlur) || force) {
                RPR_ERROR_CHECK(m_rprContext->SetParameter(RPR_CONTEXT_BEAUTY_MOTION_BLUR, uint32_t(preferences.GetBeautyMotionBlurEnable())), "Failed to set beauty motion blur");
                m_dirtyFlags |= ChangeTracker::DirtyScene;
            }

            if (preferences.IsDirty(HdRprConfig::DirtyOCIO) || force) {
                std::string ocioConfigPath;

                // OpenColorIO doc recommends to use `OCIO` environment variable to
                // globally define path to OCIO config. See the docs for details about the motivation for this.
                // Houdini handles it in the same while leaving possibility to override it through UI.
                // We allow the OCIO config path to be overridden through render settings.
                if (!GetPath(preferences.GetOcioConfigPath()).empty()) {
                    ocioConfigPath = GetPath(preferences.GetOcioConfigPath());
                } else {
                    ocioConfigPath = TfGetenv("OCIO");
                }

                RPR_ERROR_CHECK(m_rprContext->SetParameter(RPR_CONTEXT_OCIO_CONFIG_PATH, ocioConfigPath.c_str()), "Faled to set OCIO config path");
                RPR_ERROR_CHECK(m_rprContext->SetParameter(RPR_CONTEXT_OCIO_RENDERING_COLOR_SPACE, preferences.GetOcioRenderingColorSpace().c_str()), "Faled to set OCIO rendering color space");
                m_dirtyFlags |= ChangeTracker::DirtyScene;
            }

            if (preferences.IsDirty(HdRprConfig::DirtyCryptomatte) || force) {
#ifdef RPR_EXR_EXPORT_ENABLED
                m_cryptomatteOutputPath = GetPath(preferences.GetCryptomatteOutputPath());
                m_cryptomattePreviewLayer = preferences.GetCryptomattePreviewLayer();
#else
                if (!preferences.GetCryptomatteOutputPath().empty()) {
                    fprintf(stderr, "Cryptomatte export is not supported: hdRpr compiled without .exr support\n");
                }
#endif // RPR_EXR_EXPORT_ENABLED
            }
        }
    }

    void UpdateHybridSettings(HdRprConfig const& preferences, bool force) {
        if (m_rprContextMetadata.pluginType == kPluginHybridPro) {
            if (preferences.IsDirty(HdRprConfig::DirtyQuality) || force) {
                RPR_ERROR_CHECK(m_rprContext->SetParameter(RPR_CONTEXT_MAX_RECURSION, preferences.GetQualityRayDepth()), "Failed to set max recursion");
                RPR_ERROR_CHECK(m_rprContext->SetParameter(RPR_CONTEXT_MAX_DEPTH_DIFFUSE, preferences.GetQualityRayDepthDiffuse()), "Failed to set max depth diffuse");
                RPR_ERROR_CHECK(m_rprContext->SetParameter(RPR_CONTEXT_MAX_DEPTH_GLOSSY, preferences.GetQualityRayDepthGlossy()), "Failed to set max depth glossy");
                RPR_ERROR_CHECK(m_rprContext->SetParameter(RPR_CONTEXT_MAX_DEPTH_REFRACTION, preferences.GetQualityRayDepthRefraction()), "Failed to set max depth refraction");
                RPR_ERROR_CHECK(m_rprContext->SetParameter(RPR_CONTEXT_MAX_DEPTH_GLOSSY_REFRACTION, preferences.GetQualityRayDepthGlossyRefraction()), "Failed to set max depth glossy refraction");
                RPR_ERROR_CHECK(m_rprContext->SetParameter(RPR_CONTEXT_MAX_DEPTH_SHADOW, preferences.GetQualityRayDepthShadow()), "Failed to set max depth shadow");

                RPR_ERROR_CHECK(m_rprContext->SetParameter(RPR_CONTEXT_RAY_CAST_EPSILON, preferences.GetQualityRaycastEpsilon()), "Failed to set ray cast epsilon");
                auto radianceClamp = preferences.GetQualityRadianceClamping() == 0 ? std::numeric_limits<float>::max() : preferences.GetQualityRadianceClamping();
                RPR_ERROR_CHECK(m_rprContext->SetParameter(RPR_CONTEXT_RADIANCE_CLAMP, radianceClamp), "Failed to set radiance clamp");

                rpr_uint reservoirSampling = -1;
                TfToken qualityToken = preferences.GetQualityReservoirSampling();
                if (qualityToken == HdRprQualityReservoirSamplingTokens->Off) {
                    reservoirSampling = 0;
                }
                else if (qualityToken == HdRprQualityReservoirSamplingTokens->ScreenSpace) {
                    reservoirSampling = 1;
                }
                else if (qualityToken == HdRprQualityReservoirSamplingTokens->PathSpace) {
                    reservoirSampling = 2;
                }

                if (reservoirSampling != -1) {
                    RPR_ERROR_CHECK(m_rprContext->SetParameter(rpr::ContextInfo(RPR_CONTEXT_RESERVOIR_SAMPLING), reservoirSampling), "Failed to set reservoir sampling");

                    if (reservoirSampling != 0) {
                        RPR_ERROR_CHECK(m_rprContext->SetParameter(rpr::ContextInfo(RPR_CONTEXT_RESTIR_SPATIAL_RESAMPLE_ITERATIONS), 3), "Failed to set ReStir resample iterations");
                        RPR_ERROR_CHECK(m_rprContext->SetParameter(rpr::ContextInfo(RPR_CONTEXT_RESTIR_MAX_RESERVOIRS_PER_CELL), 128), "Failed to set ReStir max reservoirs");
                    }
                }

                m_dirtyFlags |= ChangeTracker::DirtyScene;
            }

            if ((preferences.IsDirty(HdRprConfig::DirtyInteractiveMode) ||
                preferences.IsDirty(HdRprConfig::DirtyInteractiveQuality)) || force) {
                m_isInteractive = preferences.GetInteractiveMode();
                auto maxRayDepth = m_isInteractive ? preferences.GetQualityInteractiveRayDepth() : preferences.GetQualityRayDepth();
                RPR_ERROR_CHECK(m_rprContext->SetParameter(RPR_CONTEXT_MAX_RECURSION, maxRayDepth), "Failed to set max recursion");

                if (preferences.IsDirty(HdRprConfig::DirtyInteractiveMode) || m_isInteractive) {
                    m_dirtyFlags |= ChangeTracker::DirtyScene;
                }

                RPR_ERROR_CHECK(m_rprContext->SetParameter(RPR_CONTEXT_DISPLAY_GAMMA, preferences.GetCoreDisplayGamma()), "Failed to set display gamma");
            }
            
<<<<<<< HEAD
            if (preferences.IsDirty(HdRprConfig::DirtyDenoise) || preferences.IsDirty(HdRprConfig::DirtyViewportSettings)) {
                if ((preferences.GetHybridDenoising() != HdRprHybridDenoisingTokens->None) && preferences.GetViewportUpscaling()) {
=======
            if (preferences.IsDirty(HdRprConfig::DirtyHybrid) || force) {
                if (preferences.GetHybridDenoising() != HdRprHybridDenoisingTokens->None) {
>>>>>>> a850ae28
                    RPR_ERROR_CHECK(m_rprContext->SetParameter(rpr::ContextInfo(RPR_CONTEXT_UPSCALER), RPR_UPSCALER_FSR2), "Failed to set upscaler");
                    rpr_uint upscaleQuality = RPR_FSR2_QUALITY_MODE_ULTRA_PERFORMANCE;
                    TfToken qualityToken = preferences.GetHybridUpscalingQuality();
                    if (qualityToken == HdRprHybridUpscalingQualityTokens->UltraQuality) {
                        upscaleQuality = RPR_FSR2_QUALITY_ULTRA_QUALITY;
                    } else if (qualityToken == HdRprHybridUpscalingQualityTokens->Quality) {
                        upscaleQuality = RPR_FSR2_QUALITY_MODE_QUALITY;
                    } else if (qualityToken == HdRprHybridUpscalingQualityTokens->Balance) {
                        upscaleQuality = RPR_FSR2_QUALITY_MODE_BALANCE;
                    } else if (qualityToken == HdRprHybridUpscalingQualityTokens->Performance) {
                        upscaleQuality = RPR_FSR2_QUALITY_MODE_PERFORMANCE;
                    } else if (qualityToken == HdRprHybridUpscalingQualityTokens->UltraPerformance) {
                        upscaleQuality = RPR_FSR2_QUALITY_MODE_ULTRA_PERFORMANCE;
                    }
                    RPR_ERROR_CHECK(m_rprContext->SetParameter(rpr::ContextInfo(RPR_CONTEXT_FSR2_QUALITY), upscaleQuality), "Failed to set upscaler quality");
                }
                else {
                    RPR_ERROR_CHECK(m_rprContext->SetParameter(rpr::ContextInfo(RPR_CONTEXT_UPSCALER), RPR_UPSCALER_NONE), "Failed to set upscaler");
                }
                m_dirtyFlags |= ChangeTracker::DirtyScene;
            }
        }

        if (preferences.IsDirty(HdRprConfig::DirtyRenderQuality) || force) {
            rpr_uint hybridRenderQuality = -1;
            if (m_currentRenderQuality == HdRprCoreRenderQualityTokens->High) {
                hybridRenderQuality = RPR_RENDER_QUALITY_HIGH;
            } else if (m_currentRenderQuality == HdRprCoreRenderQualityTokens->Medium) {
                hybridRenderQuality = RPR_RENDER_QUALITY_MEDIUM;
            } else if (m_currentRenderQuality == HdRprCoreRenderQualityTokens->Low) {
                hybridRenderQuality = RPR_RENDER_QUALITY_LOW;
            }

            if (hybridRenderQuality != -1) {
                RPR_ERROR_CHECK(m_rprContext->SetParameter(rpr::ContextInfo(RPR_CONTEXT_RENDER_QUALITY), hybridRenderQuality), "Fail to set context hybrid render quality");
            }
        }

        if (preferences.IsDirty(HdRprConfig::DirtyHybrid) || force) {
            auto hybridTonemapping = preferences.GetHybridTonemapping();
            if (hybridTonemapping == HdRprHybridTonemappingTokens->None) {
                RPR_ERROR_CHECK(m_rprContext->SetParameter(rpr::ContextInfo(RPR_CONTEXT_TONE_MAPPING), RPR_TONE_MAPPING_NONE), "Failed to set tonemapping");
            } else if (hybridTonemapping == HdRprHybridTonemappingTokens->Filmic) {
                RPR_ERROR_CHECK(m_rprContext->SetParameter(rpr::ContextInfo(RPR_CONTEXT_TONE_MAPPING), RPR_TONE_MAPPING_FILMIC), "Failed to set tonemapping");
            } else if (hybridTonemapping == HdRprHybridTonemappingTokens->Aces) {
                RPR_ERROR_CHECK(m_rprContext->SetParameter(rpr::ContextInfo(RPR_CONTEXT_TONE_MAPPING), RPR_TONE_MAPPING_ACES), "Failed to set tonemapping");
            } else if (hybridTonemapping == HdRprHybridTonemappingTokens->Reinhard) {
                RPR_ERROR_CHECK(m_rprContext->SetParameter(rpr::ContextInfo(RPR_CONTEXT_TONE_MAPPING), RPR_TONE_MAPPING_REINHARD), "Failed to set tonemapping");
            } else if (hybridTonemapping == HdRprHybridTonemappingTokens->Photolinear) {
                RPR_ERROR_CHECK(m_rprContext->SetParameter(rpr::ContextInfo(RPR_CONTEXT_TONE_MAPPING), RPR_TONE_MAPPING_PHOTO_LINEAR), "Failed to set tonemapping");
            }

            auto hybridDenoising = preferences.GetHybridDenoising();
            if (hybridDenoising == HdRprHybridDenoisingTokens->None) {
                RPR_ERROR_CHECK(m_rprContext->SetParameter(rpr::ContextInfo(RPR_CONTEXT_PT_DENOISER), RPR_DENOISER_NONE), "Failed to set denoiser");
            } else if (hybridDenoising == HdRprHybridDenoisingTokens->SVGF) {
                RPR_ERROR_CHECK(m_rprContext->SetParameter(rpr::ContextInfo(RPR_CONTEXT_PT_DENOISER), RPR_DENOISER_SVGF), "Failed to set denoiser");
            } else if (hybridDenoising == HdRprHybridDenoisingTokens->ASVGF) {
                RPR_ERROR_CHECK(m_rprContext->SetParameter(rpr::ContextInfo(RPR_CONTEXT_PT_DENOISER), RPR_DENOISER_ASVGF), "Failed to set denoiser");
            }

            m_dirtyFlags |= ChangeTracker::DirtyScene;
        }

        if (preferences.IsDirty(HdRprConfig::DirtyQuality) || force) {
            RPR_ERROR_CHECK(m_rprContext->SetParameter(RPR_CONTEXT_MAX_RECURSION, preferences.GetQualityRayDepth()), "Failed to set max recursion");
            RPR_ERROR_CHECK(m_rprContext->SetParameter(RPR_CONTEXT_MAX_DEPTH_DIFFUSE, preferences.GetQualityRayDepthDiffuse()), "Failed to set max depth diffuse");
            RPR_ERROR_CHECK(m_rprContext->SetParameter(RPR_CONTEXT_MAX_DEPTH_GLOSSY, preferences.GetQualityRayDepthGlossy()), "Failed to set max depth glossy");
            RPR_ERROR_CHECK(m_rprContext->SetParameter(RPR_CONTEXT_MAX_DEPTH_REFRACTION, preferences.GetQualityRayDepthRefraction()), "Failed to set max depth refraction");
            RPR_ERROR_CHECK(m_rprContext->SetParameter(RPR_CONTEXT_MAX_DEPTH_GLOSSY_REFRACTION, preferences.GetQualityRayDepthGlossyRefraction()), "Failed to set max depth glossy refraction");
            RPR_ERROR_CHECK(m_rprContext->SetParameter(RPR_CONTEXT_MAX_DEPTH_SHADOW, preferences.GetQualityRayDepthShadow()), "Failed to set max depth shadow");

            RPR_ERROR_CHECK(m_rprContext->SetParameter(RPR_CONTEXT_RAY_CAST_EPSILON, preferences.GetQualityRaycastEpsilon()), "Failed to set ray cast epsilon");
            auto radianceClamp = preferences.GetQualityRadianceClamping() == 0 ? std::numeric_limits<float>::max() : preferences.GetQualityRadianceClamping();
            RPR_ERROR_CHECK(m_rprContext->SetParameter(RPR_CONTEXT_RADIANCE_CLAMP, radianceClamp), "Failed to set radiance clamp");

            m_dirtyFlags |= ChangeTracker::DirtyScene;
        }

        if ((preferences.IsDirty(HdRprConfig::DirtyInteractiveMode) ||
            preferences.IsDirty(HdRprConfig::DirtyInteractiveQuality)) || force) {
            m_isInteractive = preferences.GetInteractiveMode();
            auto maxRayDepth = m_isInteractive ? preferences.GetQualityInteractiveRayDepth() : preferences.GetQualityRayDepth();
            RPR_ERROR_CHECK(m_rprContext->SetParameter(RPR_CONTEXT_MAX_RECURSION, maxRayDepth), "Failed to set max recursion");

            if (m_rprContextMetadata.pluginType == kPluginNorthstar) {
                int downscale = 0;
                if (m_isInteractive) {
                    downscale = preferences.GetQualityInteractiveDownscaleResolution();
                }
                RPR_ERROR_CHECK(m_rprContext->SetParameter(RPR_CONTEXT_PREVIEW, uint32_t(downscale)), "Failed to set preview mode");
            } else {
                bool enableDownscale = m_isInteractive && preferences.GetQualityInteractiveDownscaleEnable();
                RPR_ERROR_CHECK(m_rprContext->SetParameter(RPR_CONTEXT_PREVIEW, uint32_t(enableDownscale)), "Failed to set preview mode");
            }

            if (preferences.IsDirty(HdRprConfig::DirtyInteractiveMode) || m_isInteractive) {
                m_dirtyFlags |= ChangeTracker::DirtyScene;
            }
        }
    }

    void UpdateSettings(HdRprConfig const& preferences, bool force = false) {
        if (preferences.IsDirty(HdRprConfig::DirtySampling) || force) {
            m_maxSamples = preferences.GetMaxSamples();
            if (m_maxSamples < m_numSamples) {
                // Force framebuffers clear to render required number of samples
                m_dirtyFlags |= ChangeTracker::DirtyScene;
            }
        }

        if (m_rprContextMetadata.pluginType == kPluginNorthstar) {
            UpdateNorthstarSettings(preferences, force);
        } else if (RprUsdIsHybrid(m_rprContextMetadata.pluginType)) {
            UpdateHybridSettings(preferences, force);
        }

        if (preferences.IsDirty(HdRprConfig::DirtyAlpha) || force ||
            (m_rprContextMetadata.pluginType == kPluginNorthstar && preferences.IsDirty(HdRprConfig::DirtyRenderMode))) {
            m_isAlphaEnabled = preferences.GetAlphaEnable();

            UpdateColorAlpha(m_colorAov.get());
        }

        if (preferences.IsDirty(HdRprConfig::DirtySession) || force) {
            m_isProgressive = preferences.GetProgressive();
            bool isBatch = preferences.GetRenderMode() == HdRprRenderModeTokens->batch;
            if (m_isBatch != isBatch) {
                m_isBatch = isBatch;
                m_batchREM = isBatch ? std::make_unique<BatchRenderEventManager>() : nullptr;
                m_dirtyFlags |= ChangeTracker::DirtyScene;
            }
        }

        if (preferences.IsDirty(HdRprConfig::DirtySession) || preferences.IsDirty(HdRprConfig::DirtyCryptomatte) || force) {
            if (!m_cryptomatteOutputPath.empty() &&
                (m_isBatch || preferences.GetCryptomatteOutputMode() == HdRprCryptomatteOutputModeTokens->Interactive) &&
                m_rprContextMetadata.pluginType == kPluginNorthstar) {
                if (!m_cryptomatteAovs) {
                    auto cryptomatteAovs = std::make_unique<CryptomatteAovs>();
                    cryptomatteAovs->obj.aov[0] = CreateAov(HdRprAovTokens->cryptomatteObj0);
                    cryptomatteAovs->obj.aov[1] = CreateAov(HdRprAovTokens->cryptomatteObj1);
                    cryptomatteAovs->obj.aov[2] = CreateAov(HdRprAovTokens->cryptomatteObj2);
                    cryptomatteAovs->mat.aov[0] = CreateAov(HdRprAovTokens->cryptomatteMat0);
                    cryptomatteAovs->mat.aov[1] = CreateAov(HdRprAovTokens->cryptomatteMat1);
                    cryptomatteAovs->mat.aov[2] = CreateAov(HdRprAovTokens->cryptomatteMat2);
                    for (int i = 0; i < 3; ++i) {
                        if (!cryptomatteAovs->obj.aov[i] ||
                            !cryptomatteAovs->mat.aov[i]) {
                            cryptomatteAovs = nullptr;
                            break;
                        }
                    }
                    m_cryptomatteAovs = std::move(cryptomatteAovs);
                }
            } else {
                m_cryptomatteAovs = nullptr;
            }
        }
    }

    bool GetRprCameraMode(TfToken const& mode, rpr_camera_mode* out) {
        static std::map<TfToken, rpr_camera_mode> s_mapping = {
            {HdRprCoreCameraModeTokens->LatitudeLongitude360, RPR_CAMERA_MODE_LATITUDE_LONGITUDE_360},
            {HdRprCoreCameraModeTokens->LatitudeLongitudeStereo, RPR_CAMERA_MODE_LATITUDE_LONGITUDE_STEREO},
            {HdRprCoreCameraModeTokens->Cubemap, RPR_CAMERA_MODE_CUBEMAP},
            {HdRprCoreCameraModeTokens->CubemapStereo, RPR_CAMERA_MODE_CUBEMAP_STEREO},
            {HdRprCoreCameraModeTokens->Fisheye, RPR_CAMERA_MODE_FISHEYE},
        };

        auto it = s_mapping.find(mode);
        if (it == s_mapping.end()) return false;
        *out = it->second;
        return true;
    }

    void UpdateCamera(
        RenderSetting<TfToken> const& cameraMode,
        RenderSetting<TfToken> const& aspectRatioPolicy,
        RenderSetting<bool> const& instantaneousShutter) {
        if (!m_hdCamera || !m_camera) {
            return;
        }

        if (cameraMode.isDirty ||
            aspectRatioPolicy.isDirty ||
            instantaneousShutter.isDirty) {
            m_dirtyFlags |= ChangeTracker::DirtyHdCamera;
        }

        if ((m_dirtyFlags & ChangeTracker::DirtyViewport) == 0 &&
            !IsCameraChanged()) {
            return;
        }

        double shutterOpen = 0.0;
        double shutterClose = 0.0;
        if (!instantaneousShutter.value) {
            m_hdCamera->GetShutterOpen(&shutterOpen);
            m_hdCamera->GetShutterClose(&shutterClose);
        }
        double exposure = std::max(shutterClose - shutterOpen, 0.0);

        // Hydra always sample transforms in such a way that
        // starting transform matches shutterOpen and
        // ending transform matches shutterClose
        RPR_ERROR_CHECK(m_camera->SetExposure(1.0f), "Failed to set camera exposure");

        auto setCameraLookAt = [this](GfMatrix4d const& viewMatrix, GfMatrix4d const& inverseViewMatrix) {
            auto& iwvm = inverseViewMatrix;
            auto& wvm = viewMatrix;
            GfVec3f eye(iwvm[3][0], iwvm[3][1], iwvm[3][2]);
            GfVec3f up(wvm[0][1], wvm[1][1], wvm[2][1]);
            GfVec3f n(wvm[0][2], wvm[1][2], wvm[2][2]);
            GfVec3f at(eye - n);
            RPR_ERROR_CHECK(m_camera->LookAt(eye[0], eye[1], eye[2], at[0], at[1], at[2], up[0], up[1], up[2]), "Failed to set camera Look At");
        };

        if (exposure != 0.0 && m_hdCamera->GetTransformSamples().count > 1) {
            auto& transformSamples = m_hdCamera->GetTransformSamples();

            // XXX (RPR): there is no way to sample all transforms via current RPR API
            auto startTransform = transformSamples.values.front() * m_unitSizeTransform;
            auto endTransform = transformSamples.values.back() * m_unitSizeTransform;

            GfVec3f linearMotion, scaleMotion, rotateAxis;
            float rotateAngle;
            GetMotion(startTransform, endTransform, &linearMotion, &scaleMotion, &rotateAxis, &rotateAngle);

            setCameraLookAt(startTransform.GetInverse(), startTransform);
            RPR_ERROR_CHECK(m_camera->SetLinearMotion(linearMotion[0], linearMotion[1], linearMotion[2]), "Failed to set camera linear motion");
            RPR_ERROR_CHECK(m_camera->SetAngularMotion(rotateAxis[0], rotateAxis[1], rotateAxis[2], rotateAngle), "Failed to set camera angular motion");
        } else {
            setCameraLookAt(m_hdCamera->GetTransform().GetInverse() * m_unitSizeTransform, m_hdCamera->GetTransform() * m_unitSizeTransform);
            RPR_ERROR_CHECK(m_camera->SetLinearMotion(0.0f, 0.0f, 0.0f), "Failed to set camera linear motion");
            RPR_ERROR_CHECK(m_camera->SetAngularMotion(1.0f, 0.0f, 0.0f, 0.0f), "Failed to set camera angular motion");
        }

        auto aspectRatio = double(m_viewportSize[0]) / m_viewportSize[1];

#if PXR_VERSION >= 2203
        GfMatrix4d projectionMatrix = m_hdCamera->ComputeProjectionMatrix();
#else
        GfMatrix4d projectionMatrix = m_hdCamera->GetProjectionMatrix();
#endif
        m_cameraProjectionMatrix = CameraUtilConformedWindow(projectionMatrix, m_hdCamera->GetWindowPolicy(), aspectRatio);

        float sensorWidth;
        float sensorHeight;
        float focalLength;

        float nearPlane;
        float farPlane;

        GfVec2f apertureSize;
        GfVec2f apertureOffset(0.0f);
        HdRprCamera::Projection projection;
        if (m_hdCamera->GetFocalLength(&focalLength) &&
            m_hdCamera->GetApertureSize(&apertureSize) &&
            m_hdCamera->GetApertureOffset(&apertureOffset) &&
            m_hdCamera->GetProjection(&projection)) {
            ApplyAspectRatioPolicy(m_viewportSize, aspectRatioPolicy.value, apertureSize);
            sensorWidth = apertureSize[0];
            sensorHeight = apertureSize[1];

            apertureOffset[0] /= apertureSize[0];
            apertureOffset[1] /= apertureSize[1];
        } else {
            bool isOrthographic = round(m_cameraProjectionMatrix[3][3]) == 1.0;
            if (isOrthographic) {
                projection = HdRprCamera::Orthographic;

                GfVec3f ndcTopLeft(-1.0f, 1.0f, 0.0f);
                GfVec3f nearPlaneTrace = m_cameraProjectionMatrix.GetInverse().Transform(ndcTopLeft);

                sensorWidth = std::abs(nearPlaneTrace[0]) * 2.0;
                sensorHeight = std::abs(nearPlaneTrace[1]) * 2.0;

                nearPlane = (1.0 + m_cameraProjectionMatrix[3][2]) / m_cameraProjectionMatrix[2][2];
                farPlane = -(1.0 - m_cameraProjectionMatrix[3][2]) / m_cameraProjectionMatrix[2][2];
            } else {
                projection = HdRprCamera::Perspective;

                sensorWidth = 1.0f;
                sensorHeight = 1.0f / aspectRatio;
                focalLength = m_cameraProjectionMatrix[1][1] / (2.0 * aspectRatio);

                nearPlane = m_cameraProjectionMatrix[3][2] / (m_cameraProjectionMatrix[2][2] - 1);
                farPlane = m_cameraProjectionMatrix[3][2] / (m_cameraProjectionMatrix[2][2] + 1);
            }
        }

		// we need to scale far plane, near plane and focus distance using scene units scale coefficient
        GfRange1f clippingRange(0.01f, 100000000.0f);
        if (m_hdCamera->GetClippingRange(&clippingRange)) {
            RPR_ERROR_CHECK(m_camera->SetNearPlane(clippingRange.GetMin() * m_unitSizeTransform[0][0]), "Failed to set camera near plane");
            RPR_ERROR_CHECK(m_camera->SetFarPlane(clippingRange.GetMax() * m_unitSizeTransform[0][0]), "Failed to set camera far plane");
        }
        else {
            RPR_ERROR_CHECK(m_camera->SetNearPlane(nearPlane * m_unitSizeTransform[0][0]), "Failed to set camera near plane");
            RPR_ERROR_CHECK(m_camera->SetFarPlane(farPlane * m_unitSizeTransform[0][0]), "Failed to set camera far plane");
        }

        RPR_ERROR_CHECK(m_camera->SetLensShift(apertureOffset[0], apertureOffset[1]), "Failed to set camera lens shift");

        rpr_camera_mode rprCameraMode;
        if (GetRprCameraMode(cameraMode.value, &rprCameraMode)) {
            RPR_ERROR_CHECK(m_camera->SetMode(rprCameraMode), "Failed to set camera mode");
        } else if (projection == HdRprCamera::Orthographic) {
            RPR_ERROR_CHECK(m_camera->SetMode(RPR_CAMERA_MODE_ORTHOGRAPHIC), "Failed to set camera mode");
            RPR_ERROR_CHECK(m_camera->SetOrthoWidth(sensorWidth), "Failed to set camera ortho width");
            RPR_ERROR_CHECK(m_camera->SetOrthoHeight(sensorHeight), "Failed to set camera ortho height");
        } else {
            RPR_ERROR_CHECK(m_camera->SetMode(RPR_CAMERA_MODE_PERSPECTIVE), "Failed to set camera mode");

            float focusDistance = 1.0f;
            m_hdCamera->GetFocusDistance(&focusDistance);
            if (focusDistance > 0.0f) {
                RPR_ERROR_CHECK(m_camera->SetFocusDistance(focusDistance * m_unitSizeTransform[0][0]), "Failed to set camera focus distance");
            }

            float fstop = 0.0f;
            m_hdCamera->GetFStop(&fstop);
            bool dofEnabled = fstop != 0.0f && fstop != std::numeric_limits<float>::max();

            if (dofEnabled) {
                uint32_t apertureBlades = m_hdCamera->GetApertureBlades();
                if (apertureBlades < 4 || apertureBlades > 32) {
                    apertureBlades = 16;
                }
                RPR_ERROR_CHECK(m_camera->SetApertureBlades(apertureBlades), "Failed to set camera aperture blades");
            } else {
                fstop = std::numeric_limits<float>::max();
            }
            RPR_ERROR_CHECK(m_camera->SetFStop(fstop), "Failed to set camera FStop");

            // Convert to millimeters
            focalLength *= 1e3f;
            sensorWidth *= 1e3f;
            sensorHeight *= 1e3f;

            RPR_ERROR_CHECK(m_camera->SetFocalLength(focalLength), "Fail to set camera focal length");
            RPR_ERROR_CHECK(m_camera->SetSensorSize(sensorWidth, sensorHeight), "Failed to set camera sensor size");
        }
    }

    VtValue GetAovSetting(TfToken const& settingName, HdRenderPassAovBinding const& aovBinding) {
        auto settingsIt = aovBinding.aovSettings.find(settingName);
        if (settingsIt == aovBinding.aovSettings.end()) {
            return VtValue();
        }
        return settingsIt->second;
    }

    bool GetAovBindingInfo(HdRenderPassAovBinding const& aovBinding, TfToken* aovName, std::string* lpe, HdFormat* format) {
        // Check for UsdRenderVar: take aovName from `sourceName`, format from `dataType`
        auto sourceType = GetAovSetting(UsdRenderTokens->sourceType, aovBinding);
        if (sourceType == UsdRenderTokens->raw) {
            auto name = TfToken(GetAovSetting(UsdRenderTokens->sourceName, aovBinding).Get<std::string>());
            auto& aovDesc = HdRprAovRegistry::GetInstance().GetAovDesc(name);
            if (aovDesc.id != kAovNone && aovDesc.format != HdFormatInvalid) {
                *aovName = name;
                *format = ConvertUsdRenderVarDataType(GetAovSetting(UsdRenderTokens->dataType, aovBinding).Get<TfToken>());
                return *format != HdFormatInvalid;
            } else {
                TF_RUNTIME_ERROR("Unsupported UsdRenderVar sourceName: %s", name.GetText());
            }
        } else if (sourceType == UsdRenderTokens->lpe) {
            auto sourceName = GetAovSetting(UsdRenderTokens->sourceName, aovBinding).Get<std::string>();
            if (sourceName.empty()) {
                return false;
            }

            *format = ConvertUsdRenderVarDataType(GetAovSetting(UsdRenderTokens->dataType, aovBinding).Get<TfToken>());

            if (sourceName == "C.*") {
                // We can use RPR_AOV_COLOR here instead of reserving one of the available LPE AOV slots
                *aovName = HdAovTokens->color;
            } else {
                if (m_rprContextMetadata.pluginType != kPluginNorthstar) {
                    TF_RUNTIME_ERROR("LPE AOV is supported in Northstar only");
                    return false;
                }

                *lpe = sourceName;
            }

            return *format != HdFormatInvalid;
        }

        // Default AOV: aovName from `aovBinding.aovName`, format is controlled by HdRenderBuffer
        auto& aovDesc = HdRprAovRegistry::GetInstance().GetAovDesc(aovBinding.aovName);
        if (aovDesc.id != kAovNone && aovDesc.format != HdFormatInvalid) {
            *aovName = aovBinding.aovName;
            *format = static_cast<HdRprRenderBuffer*>(aovBinding.renderBuffer)->GetFormat();
            return true;
        }

        return false;
    }

    void UpdateAovs(HdRprRenderParam* rprRenderParam, RenderSetting<HdRprApiColorAov::TonemapParams> tonemap,  RenderSetting<HdRprApiColorAov::GammaParams> gamma, bool clearAovs) {
        if (tonemap.isDirty) {
            m_colorAov->SetTonemap(tonemap.value);
        }

        if (gamma.isDirty) {
            m_colorAov->SetGamma(gamma.value);
        }

        if (m_dirtyFlags & (ChangeTracker::DirtyAOVBindings | ChangeTracker::DirtyAOVRegistry)) {
            m_resolveData.rawAovs.clear();
            m_resolveData.computedAovs.clear();
            for (auto it = m_aovRegistry.begin(); it != m_aovRegistry.end();) {
                if (auto aov = it->second.lock()) {
                    bool isMultiSampled = aov->GetDesc().multiSampled;

                    // An opinion of a user overrides an AOV descriptor opinion
                    if (auto outputRb = GetOutputRenderBuffer(it->first)) {
                        isMultiSampled = outputRb->isMultiSampled;
                    }

                    if (aov->GetDesc().computed) {
                        m_resolveData.computedAovs.push_back({aov.get(), isMultiSampled});
                    } else {
                        m_resolveData.rawAovs.push_back({aov.get(), isMultiSampled});
                    }
                    ++it;
                } else {
                    it = m_aovRegistry.erase(it);
                }
            }
        }

        if (m_dirtyFlags & ChangeTracker::DirtyViewport) {
            m_resolveData.ForAllAovs([this](ResolveData::AovEntry const& e) {
                e.aov->Resize(m_viewportSize[0], m_viewportSize[1], e.aov->GetFormat());
            });

            // If AOV bindings are dirty then we already committed HdRprRenderBuffers, see SetAovBindings
            if ((m_dirtyFlags & ChangeTracker::DirtyAOVBindings) == 0) {
                for (auto& outputRb : m_outputRenderBuffers) {
                    auto rprRenderBuffer = static_cast<HdRprRenderBuffer*>(outputRb.aovBinding->renderBuffer);
                    outputRb.mappedData = rprRenderBuffer->GetPointerForWriting();
                    outputRb.mappedDataSize = HdDataSizeOfFormat(rprRenderBuffer->GetFormat()) * rprRenderBuffer->GetWidth() * rprRenderBuffer->GetHeight();
                }
            }
        }

        if (m_dirtyFlags & ChangeTracker::DirtyScene ||
            m_dirtyFlags & ChangeTracker::DirtyAOVRegistry ||
            m_dirtyFlags & ChangeTracker::DirtyAOVBindings ||
            m_dirtyFlags & ChangeTracker::DirtyViewport ||
            IsCameraChanged()) {
            clearAovs = true;
        }

        auto rprApi = rprRenderParam->GetRprApi();
        m_resolveData.ForAllAovs([=](ResolveData::AovEntry const& e) {
            e.aov->Update(rprApi, m_rifContext.get());
            if (clearAovs) {
                e.aov->Clear();
            }
        });

        if (clearAovs) {
            m_numSamples = 0;
            m_activePixels = -1;
            m_isFirstSample = true;
            m_frameRenderTotalTime = {};
            m_frameResolveTotalTime = {};

            // Always start from RPR_CONTEXT_ITERATIONS=1 to be able to resolve singlesampled AOVs correctly
            m_numSamplesPerIter = 1;
            RPR_ERROR_CHECK(m_rprContext->SetParameter(RPR_CONTEXT_ITERATIONS, m_numSamplesPerIter), "Failed to set context iterations");
        }
    }

    using RenderUpdateCallbackFunc = void (*)(float progress, void* userData);
    void EnableRenderUpdateCallback(RenderUpdateCallbackFunc rucFunc) {
        if (m_rprContextMetadata.pluginType != kPluginNorthstar) {
            m_isRenderUpdateCallbackEnabled = false;
            return;
        }

        m_rucData.rprApi = this;
        RPR_ERROR_CHECK_THROW(m_rprContext->SetParameter(RPR_CONTEXT_RENDER_UPDATE_CALLBACK_FUNC, (void*)rucFunc), "Failed to set northstar RUC func");
        RPR_ERROR_CHECK_THROW(m_rprContext->SetParameter(RPR_CONTEXT_RENDER_UPDATE_CALLBACK_DATA, &m_rucData), "Failed to set northstar RUC data");

        RPR_ERROR_CHECK_THROW(m_rprContext->SetParameter(RPR_CONTEXT_FIRST_ITERATION_TIME_CALLBACK_FUNC, (void*)FirstIterationRenderCallback), "Failed to set first iteration callback func");
        RPR_ERROR_CHECK_THROW(m_rprContext->SetParameter(RPR_CONTEXT_FIRST_ITERATION_TIME_CALLBACK_DATA, &m_firstIterationRenderTime), "Failed to set first iteration callback data");

        m_isRenderUpdateCallbackEnabled = true;
    }

    bool EnableAborting() {
        m_isAbortingEnabled.store(true);

        // If abort was called when it was disabled, abort now
        if (m_abortRender) {
            AbortRender();
            return true;
        }
        return false;
    }

    void IncrementFrameCount(bool isAdaptiveSamplingEnabled) {
        if (RprUsdIsHybrid(m_rprContextMetadata.pluginType)) {
            return;
        }

        uint32_t frameCount = m_frameCount++;

        RPR_ERROR_CHECK(m_rprContext->SetParameter(RPR_CONTEXT_FRAMECOUNT, frameCount), "Failed to set framecount");
    }

    static void BatchRenderUpdateCallback(float progress, void* dataPtr) {
        auto data = static_cast<RenderUpdateCallbackData*>(dataPtr);

        if (data->rprApi->m_numSamples == 0) {
            data->rprApi->EnableAborting();
        }

        if (data->rprApi->m_resolveMode == kResolveInRenderUpdateCallback) {
            // In batch, we do resolve from RUC only by request
            if (data->rprApi->m_batchREM->IsResolveRequested()) {
                data->rprApi->ResolveFramebuffers();
                data->rprApi->m_batchREM->OnResolve();
            }
        }

        data->previousProgress = progress;
    }

    bool CommonRenderImplPrologue() {
        if (m_numSamples == 0) {
            // Default resolve mode
            m_resolveMode = kResolveAfterRender;

            // When we want to have a uniform seed across all frames,
            // we need to make sure that RPR_CONTEXT_FRAMECOUNT sequence is the same for all of them
            if (m_isUniformSeed) {
                m_frameCount = 0;
            }

            // Disable aborting on the very first sample
            //
            // Ideally, aborting the first sample should not be the problem.
            // We would like to be able to abort it: to reduce response time,
            // to avoid doing calculations that may be discarded by the following changes.
            // But in reality, aborting the very first sample may cause crashes or
            // unwanted behavior when we will call rprContextRender next time.
            // So until RPR core fixes these issues, we are not aborting the first sample.
            m_isAbortingEnabled.store(false);
        }
        m_abortRender.store(false);

        // If the changes that were made by the user did not reset our AOVs,
        // we can just resolve them to the current render buffers and we are done with the rendering
        if (IsConverged()) {
            ResolveFramebuffers();
            return false;
        }

        return true;
    }

    uint32_t cryptomatte_avoid_bad_float_hash(uint32_t hash) {
        // from Cryptomatte Specification version 1.2.0
        // This is for avoiding nan, inf, subnormals
        // 
        // if all exponent bits are 0 (subnormals, +zero, -zero) set exponent to 1
        // if all exponent bits are 1 (NaNs, +inf, -inf) set exponent to 254
        uint32_t exponent = hash >> 23 & 255; // extract exponent (8 bits)
        if (exponent == 0 || exponent == 255) {
            hash ^= 1 << 23; // toggle bit
        }
        return hash;
    }
    std::string cryptomatte_hash_name(const char* name, size_t size) {
        uint32_t m3hash = 0;
        MurmurHash3_x86_32(name, size, 0, &m3hash);
        m3hash = cryptomatte_avoid_bad_float_hash(m3hash);
        return TfStringPrintf("%08x", m3hash);
    }
    template <size_t size>
    std::string cryptomatte_hash_name(char (&name)[size]) {
        return cryptomatte_hash_name(name, size);
    }
    std::string cryptomatte_hash_name(std::string const& name) {
        return cryptomatte_hash_name(name.c_str(), name.size());
    }

    void SaveCryptomatte() {
#ifdef RPR_EXR_EXPORT_ENABLED
        if (m_cryptomatteAovs &&
            m_numSamples == m_maxSamples) {

            std::string outputPath = m_cryptomatteOutputPath;
            std::string filename = TfGetBaseName(outputPath);
            if (filename.empty()) {
                TF_WARN("Cryptomatte output path should be a path to .exr file");
                outputPath = TfStringCatPaths(outputPath, "cryptomatte.exr");
            } else if (!TfStringEndsWith(outputPath, ".exr")) {
                TF_WARN("Cryptomatte output path should be a path to .exr file");
                outputPath += ".exr";
            }

            if (!CreateIntermediateDirectories(outputPath)) {
                fprintf(stderr, "Failed to save cryptomatte aov: cannot create intermediate directories - %s\n", outputPath.c_str());
                return;
            }

            // Generate manifests
            std::string objectManifestEncoded;
            std::string materialManifestEncoded;

            if (auto shapes = RprUsdGetListInfo<rpr_shape>(m_rprContext.get(), RPR_CONTEXT_LIST_CREATED_SHAPES)) {
                json objectManifest;
                json materialManifest;
                for (size_t iShape = 0; iShape < shapes.size; ++iShape) {
                    auto shape = RprUsdGetRprObject<rpr::Shape>(shapes.data[iShape]);
                    if (auto name = RprUsdGetListInfo<char>(shape, RPR_SHAPE_NAME)) {
                        objectManifest[name.data.get()] = cryptomatte_hash_name(name.data.get(), name.size - 1);
                    }

                    if (rpr_material_node rprMaterialNode = RprUsdGetInfo<rpr_material_node>(shape, RPR_SHAPE_MATERIAL)) {
                        auto name = RprUsdGetListInfo<char>(
                            [rprMaterialNode](size_t size, void* data, size_t* size_ret) {
                                return rprMaterialNodeGetInfo(rprMaterialNode, RPR_MATERIAL_NODE_NAME, size, data, size_ret);
                            }
                        );
                        if (name) {
                            materialManifest[name.data.get()] = cryptomatte_hash_name(name.data.get(), name.size - 1);
                        }
                    }
                }
                objectManifestEncoded = objectManifest.dump();
                materialManifestEncoded = materialManifest.dump();
            }

            try {
                namespace exr = OPENEXR_IMF_NAMESPACE;
                exr::FrameBuffer exrFb;
                exr::Header exrHeader(m_viewportSize[0], m_viewportSize[1]);
                exrHeader.compression() = exr::ZIPS_COMPRESSION;

                const int kNumComponents = 4;
                const char* kComponentNames[kNumComponents] = {".R", ".G", ".B", ".A"};

                size_t linesize = m_viewportSize[0] * kNumComponents * sizeof(float);
                size_t layersize = m_viewportSize[1] * linesize;
                std::unique_ptr<char[]> flipBuffer;
                if (m_isOutputFlipped) {
                    flipBuffer = std::make_unique<char[]>(layersize);
                }

                std::vector<std::unique_ptr<char[]>> cryptomatteLayers;
                std::vector<std::unique_ptr<GfVec4f[]>> previewLayers;

                auto addCryptomatte = [&](const char* name, CryptomatteAov const& cryptomatte, std::string const& manifest) {
                    std::string nameHash = cryptomatte_hash_name(name).substr(0, 7);
                    std::string cryptoPrefix = "cryptomatte/" + nameHash + "/";
                    exrHeader.insert(cryptoPrefix + "name", exr::StringAttribute(name));
                    exrHeader.insert(cryptoPrefix + "hash", exr::StringAttribute("MurmurHash3_32"));
                    exrHeader.insert(cryptoPrefix + "conversion", exr::StringAttribute("uint32_to_float32"));
                    exrHeader.insert(cryptoPrefix + "manifest", exr::StringAttribute(manifest));

                    auto addLayer = [&](const char* layerName, char* basePtr) {
                        for (int iComponent = 0; iComponent < kNumComponents; ++iComponent) {
                            std::string channelName = TfStringPrintf("%s%s", layerName, kComponentNames[iComponent]);
                            exrHeader.channels().insert(channelName.c_str(), exr::Channel(exr::FLOAT));

                            char* dataPtr = &basePtr[iComponent * sizeof(float)];
                            size_t xStride = kNumComponents * sizeof(float);
                            size_t yStride = xStride * m_viewportSize[0];
                            exrFb.insert(channelName.c_str(), exr::Slice(exr::FLOAT, dataPtr, xStride, yStride));
                        }
                    };

                    for (int i = 0; i < 3; ++i) {
                        auto rprLayer = cryptomatte.aov[i]->GetResolvedFb();
                        cryptomatteLayers.push_back(std::make_unique<char[]>(layersize));
                        if (!rprLayer->GetData(cryptomatteLayers.back().get(), layersize)) {
                            throw std::runtime_error("failed to get RPR fb data");
                        }

                        if (m_isOutputFlipped) {
                            for (int y = 0; y < m_viewportSize[1]; ++y) {
                                void* src = &cryptomatteLayers.back()[y * linesize];
                                void* dst = &flipBuffer[(m_viewportSize[1] - y - 1) * linesize];
                                std::memcpy(dst, src, linesize);
                            }
                            std::swap(flipBuffer, cryptomatteLayers.back());
                        }

                        std::string layerName = TfStringPrintf("%s0%d", name, i);
                        addLayer(layerName.c_str(), cryptomatteLayers.back().get());
                    }

                    if (m_cryptomattePreviewLayer) {
                        size_t numPixels = m_viewportSize[0] * m_viewportSize[1];
                        previewLayers.push_back(std::make_unique<GfVec4f[]>(numPixels));
                        std::memset(previewLayers.back().get(), 0, numPixels * sizeof(GfVec4f));

                        size_t channelOffset = cryptomatteLayers.size() - 3;

                        GfVec4f* previewLayer = previewLayers.back().get();
                        WorkParallelForN(numPixels,
                            [&](size_t begin, size_t end) {
                                for (size_t iChannel = 0; iChannel < 3; ++iChannel) {
                                    auto channelData = cryptomatteLayers[channelOffset + iChannel].get();
                                    for (size_t iPixel = begin; iPixel < end; ++iPixel) {
                                        size_t offset = iPixel * kNumComponents * sizeof(float);

                                        uint32_t id;
                                        float contrib;
                                        UnalignedRead(channelData, &offset, &id);
                                        UnalignedRead(channelData, &offset, &contrib);
                                        GfVec4f color = ColorizeId(id) * contrib;

                                        UnalignedRead(channelData, &offset, &id);
                                        UnalignedRead(channelData, &offset, &contrib);
                                        color += ColorizeId(id) * contrib;

                                        previewLayer[iPixel] += color;
                                    }
                                }
                            }
                        );

                        addLayer(name, (char*)previewLayer);
                    }
                };

                addCryptomatte("CryptoObject", m_cryptomatteAovs->obj, objectManifestEncoded);
                addCryptomatte("CryptoMaterial", m_cryptomatteAovs->mat, materialManifestEncoded);

                ArchUnlinkFile(outputPath.c_str());
                exr::OutputFile exrFile(outputPath.c_str(), exrHeader);
                exrFile.setFrameBuffer(exrFb);
                exrFile.writePixels(m_viewportSize[1]);
            } catch (std::exception& e) {
                fprintf(stderr, "Failed to save cryptomatte: %s", e.what());
            }
        }
#endif // RPR_EXR_EXPORT_ENABLED
    }

    void BatchRenderImpl(HdRprRenderThread* renderThread) {
        if (!CommonRenderImplPrologue()) {
            return;
        }

        auto renderScope = m_batchREM->EnterRenderScope();

        EnableRenderUpdateCallback(BatchRenderUpdateCallback);

        // Also, we try to maximize the number of samples rendered with one rprContextRender call.
        bool isMaximizingContextIterations = false;

        // In a batch session, we disable resolving of all samples except the first and last.
        // Also, if the user will keep progressive mode on, we support snapshoting (resolving intermediate renders)
        //
        // User might decide to completely disable progress updates to maximize performance.
        // In this case, snapshoting is not available.
        if (m_isProgressive) {
            // We can keep the ability to log progress and do snapshots
            // while maximizing RPR_CONTEXT_ITERATIONS, only if RUC is supported.
            if (m_isRenderUpdateCallbackEnabled) {
                isMaximizingContextIterations = true;
            }
        } else {
            // If the user is willing to sacrifice progress logging and snapshots,
            // we minimize the amount of chore work needed to get renders.
            isMaximizingContextIterations = true;
            if (m_isRenderUpdateCallbackEnabled) {
                m_isRenderUpdateCallbackEnabled = false;
                RPR_ERROR_CHECK_THROW(m_rprContext->SetParameter(RPR_CONTEXT_RENDER_UPDATE_CALLBACK_FUNC, (void*)nullptr), "Failed to disable RUC func");
            }
        }

        if (m_contourAovs) {
            // In contour rendering mode we must render with RPR_CONTEXT_ITERATIONS=1
            if (isMaximizingContextIterations) {
                isMaximizingContextIterations = false;
                if (m_isRenderUpdateCallbackEnabled) {
                    m_isRenderUpdateCallbackEnabled = false;
                    RPR_ERROR_CHECK_THROW(m_rprContext->SetParameter(RPR_CONTEXT_RENDER_UPDATE_CALLBACK_FUNC, (void*)nullptr), "Failed to disable RUC func");
                }
            }
        }

        // Though if adaptive sampling is enabled in a batch session we first render m_minSamples samples
        // and after that, if needed, render 1 sample at a time because we want to check the current amount of
        // active pixels as often as possible
        const bool isAdaptiveSamplingEnabled = IsAdaptiveSamplingEnabled();

        while (!IsConverged()) {
            if (renderThread->IsStopRequested()) {
                break;
            }

            IncrementFrameCount(isAdaptiveSamplingEnabled);

            auto startTime = std::chrono::high_resolution_clock::now();

            m_rucData.previousProgress = -1.0f;
            auto status = m_rprContext->Render();
            m_rucData.previousProgress = -1.0f;

            m_frameRenderTotalTime += std::chrono::high_resolution_clock::now().time_since_epoch() - startTime.time_since_epoch();

            if (status != RPR_SUCCESS && status != RPR_ERROR_ABORTED) {
                RPR_ERROR_CHECK(status, "Failed to render", m_rprContext.get());
                break;
            }

            if (status == RPR_ERROR_ABORTED) {
                break;
            }

            // As soon as the first sample has been rendered, we enable aborting
            m_isAbortingEnabled.store(true);

            m_numSamples += m_numSamplesPerIter;

            if (m_resolveMode == kResolveAfterRender) {
                // In batch mode resolve only the first and the last frames or
                // when the host app requested it explicitly
                if (m_isFirstSample || m_batchREM->IsResolveRequested()) {
                    ResolveFramebuffers();
                    m_batchREM->OnResolve();
                }
            }

            if (isMaximizingContextIterations) {
                int oldNumSamplesPerIter = m_numSamplesPerIter;

                // When singlesampled AOVs already rendered, we can fire up rendering of as many samples as possible
                if (m_numSamples == 1) {
                    // Render as many samples as possible per Render call
                    m_numSamplesPerIter = m_maxSamples - m_numSamples;

                    // And disable resolves after render if possible
                    if (m_isRenderUpdateCallbackEnabled) {
                        m_resolveMode = kResolveInRenderUpdateCallback;
                    }
                }

                if (m_numSamplesPerIter != oldNumSamplesPerIter) {
                    // Make sure we will not oversample the image
                    int numSamplesLeft = m_maxSamples - m_numSamples;
                    m_numSamplesPerIter = std::min(m_numSamplesPerIter, numSamplesLeft);
                    if (m_numSamplesPerIter > 0) {
                        RPR_ERROR_CHECK(m_rprContext->SetParameter(RPR_CONTEXT_ITERATIONS, m_numSamplesPerIter), "Failed to set context iterations");
                    }
                }
            }
        }

        ResolveFramebuffers();
    }

    static void RenderUpdateCallback(float progress, void* dataPtr) {
        auto data = static_cast<RenderUpdateCallbackData*>(dataPtr);

        if (data->rprApi->m_numSamples == 0 &&
            !data->rprApi->m_isInteractive) {
            data->rprApi->EnableAborting();
        }

        if (data->rprApi->m_resolveMode == kResolveInRenderUpdateCallback) {
            static const float kResolveFrequency = 0.1f;
            int previousStep = static_cast<int>(data->previousProgress / kResolveFrequency);
            int currentStep = static_cast<int>(progress / kResolveFrequency);
            if (currentStep != previousStep) {
                data->rprApi->ResolveFramebuffers();
            }
        }

        data->previousProgress = progress;
    }

	static void FirstIterationRenderCallback(float firstIterationTimeMs, void* dataPtr) {
		*(float*)(dataPtr) = firstIterationTimeMs;
	}

    void RenderImpl(HdRprRenderThread* renderThread) {
        if (!CommonRenderImplPrologue()) {
            return;
        }

        EnableRenderUpdateCallback(RenderUpdateCallback);

        const bool progressivelyIncreaseSamplesPerIter =
            // Progressively increasing RPR_CONTEXT_ITERATIONS makes sense only for Northstar
            // because, first, it highly improves its performance (internal optimization)
            // and, second, it supports render update callback that allows us too resolve intermediate results
            m_rprContextMetadata.pluginType == kPluginNorthstar &&
            // in interactive mode we want to be able to abort ASAP
            !m_isInteractive &&
            // in contour rendering mode we must render only with RPR_CONTEXT_ITERATIONS=1
            !m_contourAovs;

        auto rprApi = static_cast<HdRprRenderParam*>(m_delegate->GetRenderParam())->GetRprApi();
        int iteration = 0;

        CameraData cd;
        static const TfToken wndToken("dataWindowNDC", TfToken::Immortal);
        auto windowNDC = m_delegate->GetRenderSetting<GfVec4f>(wndToken, GfVec4f(0.0f, 0.0f, 1.0f, 1.0f));
        bool tilingOn = windowNDC != GfVec4f(0.0f, 0.0f, 1.0f, 1.0f);
        if (tilingOn) {
            cd.Store(m_camera);
            cd.SetForTile(m_camera, m_hdCamera, windowNDC);
        }

        while (!IsConverged()) {
            // In interactive mode, always render at least one frame, otherwise
            // disturbing full-screen-flickering will be visible or
            // viewport will not update because of fast exit due to abort
            const bool forceRender = m_isInteractive && m_numSamples == 0;

            renderThread->WaitUntilPaused();
            if (renderThread->IsStopRequested() && !forceRender) {
                break;
            }

            IncrementFrameCount(IsAdaptiveSamplingEnabled());

            if (progressivelyIncreaseSamplesPerIter) {
                // 1, 1, 2, 4, 8, ...
                int numSamplesPerIter = std::max(int(pow(2, int(log2(m_numSamples)))), 1);

                // Make sure we will not oversample the image
                int numSamplesLeft = std::min(numSamplesPerIter, m_maxSamples - m_numSamples);
                numSamplesPerIter = numSamplesLeft > 0 ? numSamplesLeft : numSamplesPerIter;
                if (m_numSamplesPerIter != numSamplesPerIter) {
                    m_numSamplesPerIter = numSamplesPerIter;
                    RPR_ERROR_CHECK(m_rprContext->SetParameter(RPR_CONTEXT_ITERATIONS, m_numSamplesPerIter), "Failed to set context iterations");

                    if (m_isRenderUpdateCallbackEnabled) {
                        // Enable resolves in the render update callback after RPR_CONTEXT_ITERATIONS gets high enough
                        // to get interactive updates even when RPR_CONTEXT_ITERATIONS huge
                        if (m_numSamplesPerIter >= 32) {
                            m_resolveMode = kResolveInRenderUpdateCallback;
                        }
                    }
                }
            }

            auto startTime = std::chrono::high_resolution_clock::now();

            m_rucData.previousProgress = -1.0f;
            auto status = m_rprContext->Render();
            if (m_cacheCreationRequired) {
                m_cacheCreationTime = std::chrono::high_resolution_clock::now().time_since_epoch() - startTime.time_since_epoch();
            }
            m_frameRenderTotalTime += std::chrono::high_resolution_clock::now().time_since_epoch() - startTime.time_since_epoch();

            if (status != RPR_SUCCESS && status != RPR_ERROR_ABORTED) {
                RPR_ERROR_CHECK(status, "Failed to render", m_rprContext.get());
                break;
            }

            if (status == RPR_ERROR_ABORTED && !forceRender) {
                break;
            }

            if (m_resolveMode == kResolveAfterRender) {
                ResolveFramebuffers();
            }

            if (IsAdaptiveSamplingEnabled() && m_numSamples >= m_minSamples &&
                RPR_ERROR_CHECK(m_rprContext->GetInfo(RPR_CONTEXT_ACTIVE_PIXEL_COUNT, sizeof(m_activePixels), &m_activePixels, NULL), "Failed to query active pixels")) {
                m_activePixels = -1;
            }

            // As soon as the first sample has been rendered, we enable aborting
            m_isAbortingEnabled.store(true);

            m_numSamples += m_numSamplesPerIter;
        }
        if (tilingOn) {
            cd.Restore(m_camera);
        }
    }

#ifdef HDRPR_ENABLE_VULKAN_INTEROP_SUPPORT
    void InteropRenderImpl(HdRprRenderThread* renderThread) {
        if (!RprUsdIsHybrid(m_rprContextMetadata.pluginType)) {
            TF_CODING_ERROR("InteropRenderImpl should be called for Hybrid plugin only");
            return;
        }
        bool isRendered = false;
        while (true) {
            // In interactive mode, always render at least one frame, otherwise
            // disturbing full-screen-flickering will be visible or
            // viewport will not update because of fast exit due to abort
            const bool forceRender = m_isInteractive && m_numSamples == 0;

            renderThread->WaitUntilPaused();
            if (renderThread->IsStopRequested() && !forceRender) {
                break;
            }

            if (!m_vulkanInteropBufferReady)
            {
                m_rucData.previousProgress = -1.0f;
                rpr::Status status = m_rprContext->Render();
                if (rpr::Status::RPR_SUCCESS == status) {
                    m_numSamples += m_numSamplesPerIter;
                    rpr_int status = m_rprContextFlushFrameBuffers(rpr::GetRprObject(m_rprContext.get()));
                    if (RPR_SUCCESS == status) {
                        m_vulkanInteropBufferReady = true;
                    }
                    else {
                        TF_WARN("rprContextFlushFrameBuffers returns: %d", status);
                    }
                }
                else {
                    TF_WARN("rprContextRender returns: %d", status);
                }
            }
            else {
                std::this_thread::sleep_for(std::chrono::milliseconds(1));
            }
        }
    }
#endif // HDRPR_ENABLE_VULKAN_INTEROP_SUPPORT

    void RenderFrame(HdRprRenderThread* renderThread) {
        if (!m_rprContext) {
            return;
        }

        try {
            Update();
        } catch (std::runtime_error const& e) {
            TF_RUNTIME_ERROR("Failed to update: %s", e.what());
            m_dirtyFlags = ChangeTracker::Clean;
            if (m_hdCamera) {
                m_hdCamera->CleanDirtyBits();
            }
            return;
        }

        if (!m_rprSceneExportPath.empty()) {
            return ExportRpr();
        }

        if (m_aovRegistry.empty()) {
            return;
        }

        if (m_state == kStateRender) {
            try {
                if (m_isBatch) {
                    BatchRenderImpl(renderThread);
                } else {
                    if (RprUsdIsHybrid(m_rprContextMetadata.pluginType) &&
                        m_rprContextMetadata.interopInfo) {
#ifdef HDRPR_ENABLE_VULKAN_INTEROP_SUPPORT
                        InteropRenderImpl(renderThread);
#endif // HDRPR_ENABLE_VULKAN_INTEROP_SUPPORT
                    } else {
                        RenderImpl(renderThread);
                    }
                }
                SaveCryptomatte();
            } catch (std::runtime_error const& e) {
                TF_RUNTIME_ERROR("Failed to render frame: %s", e.what());
            }
        } else if (m_state == kStateRestartRequired) {
            {
                RprUsdConfig* config;
                auto configLock = RprUsdConfig::GetInstance(&config);

                if (config->IsRestartWarningEnabled()) {
                    std::string message =
                        R"(Restart required when you change "Render Device" or "Render Quality" (To "Full" or vice versa).
You can revert your changes now and you will not lose any rendering progress.
You can restart renderer by pressing "RPR Persp" - "Restart Render".

Don't show this message again?
)";

                    if (HdRprShowMessage("Restart required", message)) {
                        config->SetRestartWarning(false);
                    }
                }
            }

            PlugPluginPtr plugin = PLUG_THIS_PLUGIN;
            auto imagesPath = PlugFindPluginResource(plugin, "images", false);
            auto path = imagesPath + "/restartRequired.png";
            if (!RenderImage(path)) {
                fprintf(stderr, "Please restart render\n");
            }
        }
    }

    void ExportRpr() {
#ifdef RPR_LOADSTORE_AVAILABLE

#ifdef BUILD_AS_HOUDINI_PLUGIN
        if (HOM().isApprentice()) {
            fprintf(stderr, "Cannot export .rpr from Apprentice");
            return;
        }
#endif // BUILD_AS_HOUDINI_PLUGIN

        // Houdini does not resolve the relative path to an inexisting file, so we need to do it manually.
        if (TfIsRelativePath(m_rprSceneExportPath)) {
            std::string usdFilename = m_delegate->GetRenderSetting(_tokens->usdFilename, std::string());
            if (!usdFilename.empty()) {
                m_rprSceneExportPath = TfNormPath(TfGetPathName(usdFilename) + "/" + m_rprSceneExportPath);
            }
        }

        if (!CreateIntermediateDirectories(m_rprSceneExportPath)) {
            fprintf(stderr, "Failed to create .rpr export output directory\n");
        }

        uint32_t currentYFlip;
        if (m_isOutputFlipped) {
            currentYFlip = RprUsdGetInfo<uint32_t>(m_rprContext.get(), RPR_CONTEXT_Y_FLIP);

            currentYFlip = !currentYFlip;
            RPR_ERROR_CHECK(m_rprContext->SetParameter(RPR_CONTEXT_Y_FLIP, currentYFlip), "Failed to set context Y FLIP parameter");
        }

        unsigned int rprsFlags = 0;
        if (!m_rprExportAsSingleFile) {
            rprsFlags |= RPRLOADSTORE_EXPORTFLAG_EXTERNALFILES;
        }
        if (m_rprExportUseImageCache) {
            rprsFlags |= RPRLOADSTORE_EXPORTFLAG_USE_IMAGE_CACHE;
        }

        auto rprContextHandle = rpr::GetRprObject(m_rprContext.get());
        auto rprSceneHandle = rpr::GetRprObject(m_scene.get());
        if (RPR_ERROR_CHECK(rprsExport(m_rprSceneExportPath.c_str(), rprContextHandle, rprSceneHandle, 0, nullptr, nullptr, 0, nullptr, nullptr, rprsFlags, nullptr), "Failed to export .rpr file")) {
            return;
        }

        if (m_isOutputFlipped) {
            currentYFlip = !currentYFlip;
            RPR_ERROR_CHECK(m_rprContext->SetParameter(RPR_CONTEXT_Y_FLIP, currentYFlip), "Failed to set context Y FLIP parameter");
        }

        TfStringReplace(m_rprSceneExportPath, ".rpr", ".json");
        auto configFilename = m_rprSceneExportPath.substr(0, m_rprSceneExportPath.size() - 4) + ".json";
        std::ofstream configFile(configFilename);
        if (!configFile.is_open()) {
            fprintf(stderr, "Failed to create config file: %s\n", configFilename.c_str());
            return;
        }

        try {
            json config;
            config["width"] = m_viewportSize[0];
            config["height"] = m_viewportSize[1];
            config["iterations"] = m_maxSamples;
            config["batchsize"] = m_maxSamples;

            auto basename = TfStringGetBeforeSuffix(TfGetBaseName(m_rprSceneExportPath));
            config["output"] = basename + ".exr";
            config["output.json"] = basename + ".output.json";

            static std::map<rpr_creation_flags, const char*> kRprsContextFlags = {
                {RPR_CREATION_FLAGS_ENABLE_CPU, "cpu"},
                {RPR_CREATION_FLAGS_ENABLE_DEBUG, "debug"},
                {RPR_CREATION_FLAGS_ENABLE_GPU0, "gpu0"},
                {RPR_CREATION_FLAGS_ENABLE_GPU1, "gpu1"},
                {RPR_CREATION_FLAGS_ENABLE_GPU2, "gpu2"},
                {RPR_CREATION_FLAGS_ENABLE_GPU3, "gpu3"},
                {RPR_CREATION_FLAGS_ENABLE_GPU4, "gpu4"},
                {RPR_CREATION_FLAGS_ENABLE_GPU5, "gpu5"},
                {RPR_CREATION_FLAGS_ENABLE_GPU6, "gpu6"},
                {RPR_CREATION_FLAGS_ENABLE_GPU7, "gpu7"},
                {RPR_CREATION_FLAGS_ENABLE_GPU8, "gpu8"},
                {RPR_CREATION_FLAGS_ENABLE_GPU9, "gpu9"},
                {RPR_CREATION_FLAGS_ENABLE_GPU10, "gpu10"},
                {RPR_CREATION_FLAGS_ENABLE_GPU11, "gpu11"},
                {RPR_CREATION_FLAGS_ENABLE_GPU12, "gpu12"},
                {RPR_CREATION_FLAGS_ENABLE_GPU13, "gpu13"},
                {RPR_CREATION_FLAGS_ENABLE_GPU14, "gpu14"},
                {RPR_CREATION_FLAGS_ENABLE_GPU15, "gpu15"},
            };

            json context;
            auto creationFlags = RprUsdGetInfo<uint32_t>(m_rprContext.get(), RPR_CONTEXT_CREATION_FLAGS);
            for (auto& entry : kRprsContextFlags) {
                if (creationFlags & entry.first) {
                    context[entry.second] = 1;
                }
            }
            if (creationFlags & RPR_CREATION_FLAGS_ENABLE_CPU) {
                context["threads"] = RprUsdGetInfo<uint32_t>(m_rprContext.get(), RPR_CONTEXT_CPU_THREAD_LIMIT);
            }
            config["context"] = context;

            static const char* kRprsAovNames[] = {
                /* RPR_AOV_COLOR = */ "color",
                /* RPR_AOV_OPACITY = */ "opacity",
                /* RPR_AOV_WORLD_COORDINATE = */ "world.coordinate",
                /* RPR_AOV_UV = */ "uv",
                /* RPR_AOV_MATERIAL_ID = */ "material.id",
                /* RPR_AOV_GEOMETRIC_NORMAL = */ "normal.geom",
                /* RPR_AOV_SHADING_NORMAL = */ "normal",
                /* RPR_AOV_DEPTH = */ "depth",
                /* RPR_AOV_OBJECT_ID = */ "object.id",
                /* RPR_AOV_OBJECT_GROUP_ID = */ "group.id",
                /* RPR_AOV_SHADOW_CATCHER = */ "shadow.catcher",
                /* RPR_AOV_BACKGROUND = */ "background",
                /* RPR_AOV_EMISSION = */ "emission",
                /* RPR_AOV_VELOCITY = */ "velocity",
                /* RPR_AOV_DIRECT_ILLUMINATION = */ "direct.illumination",
                /* RPR_AOV_INDIRECT_ILLUMINATION = */ "indirect.illumination",
                /* RPR_AOV_AO = */ "ao",
                /* RPR_AOV_DIRECT_DIFFUSE = */ "direct.diffuse",
                /* RPR_AOV_DIRECT_REFLECT = */ "direct.reflect",
                /* RPR_AOV_INDIRECT_DIFFUSE = */ "indirect.diffuse",
                /* RPR_AOV_INDIRECT_REFLECT = */ "indirect.reflect",
                /* RPR_AOV_REFRACT = */ "refract",
                /* RPR_AOV_VOLUME = */ "volume",
                /* RPR_AOV_LIGHT_GROUP0 = */ "light.group0",
                /* RPR_AOV_LIGHT_GROUP1 = */ "light.group1",
                /* RPR_AOV_LIGHT_GROUP2 = */ "light.group2",
                /* RPR_AOV_LIGHT_GROUP3 = */ "light.group3",
                /* RPR_AOV_DIFFUSE_ALBEDO = */ "albedo.diffuse",
                /* RPR_AOV_VARIANCE = */ "variance",
                /* RPR_AOV_VIEW_SHADING_NORMAL = */ "view.shading.normal",
                /* RPR_AOV_REFLECTION_CATCHER = */ "reflection.catcher",
                /* RPR_AOV_COLOR_RIGHT = */ "color.right",
                /* RPR_AOV_LPE_0 = */ "lpe0",
                /* RPR_AOV_LPE_1 = */ "lpe1",
                /* RPR_AOV_LPE_2 = */ "lpe2",
                /* RPR_AOV_LPE_3 = */ "lpe3",
                /* RPR_AOV_LPE_4 = */ "lpe4",
                /* RPR_AOV_LPE_5 = */ "lpe5",
                /* RPR_AOV_LPE_6 = */ "lpe6",
                /* RPR_AOV_LPE_7 = */ "lpe7",
                /* RPR_AOV_LPE_8 = */ "lpe8",
                /* RPR_AOV_CAMERA_NORMAL = */ "camera.normal",
                /* RPR_AOV_CRYPTOMATTE_MAT0 = */ "CryptoMaterial00",
                /* RPR_AOV_CRYPTOMATTE_MAT1 = */ "CryptoMaterial01",
                /* RPR_AOV_CRYPTOMATTE_MAT2 = */ "CryptoMaterial02",
                /* RPR_AOV_CRYPTOMATTE_OBJ0 = */ "CryptoObject00",
                /* RPR_AOV_CRYPTOMATTE_OBJ1 = */ "CryptoObject01",
                /* RPR_AOV_CRYPTOMATTE_OBJ2 = */ "CryptoObject02",
            };
            static const size_t kNumRprsAovNames = sizeof(kRprsAovNames) / sizeof(kRprsAovNames[0]);

            json configAovs;
            for (auto& outputRb : m_outputRenderBuffers) {
                auto aovDesc = &outputRb.rprAov->GetDesc();
                if (aovDesc->computed) {
                    if (aovDesc->id == kColorAlpha) {
                        aovDesc = &HdRprAovRegistry::GetInstance().GetAovDesc(RPR_AOV_COLOR, false);
                    } else if (aovDesc->id == kNdcDepth) {
                        // XXX: RprsRender does not support it but for the users, it is more expected if we map it to the linear depth instead of ignoring it at all
                        aovDesc = &HdRprAovRegistry::GetInstance().GetAovDesc(RPR_AOV_DEPTH, false);
                    } else {
                        fprintf(stderr, "Unprocessed computed AOV: %u\n", aovDesc->id);
                        continue;
                    }
                }

                if (TF_VERIFY(aovDesc->id != kAovNone) &&
                    TF_VERIFY(aovDesc->id < kNumRprsAovNames) &&
                    TF_VERIFY(!aovDesc->computed)) {
                    auto aovName = kRprsAovNames[aovDesc->id];
                    if (aovDesc->id >= RPR_AOV_LPE_0 && aovDesc->id <= RPR_AOV_LPE_8) {
                        try {
                            auto name = outputRb.aovBinding->aovName.GetText();
                            if (!*name) {
                                name = aovName;
                            }

                            json lpeAov;
                            lpeAov["output"] = TfStringPrintf("%s.%s.exr", basename.c_str(), name);
                            lpeAov["lpe"] = RprUsdGetStringInfo(outputRb.rprAov->GetAovFb()->GetRprObject(), RPR_FRAMEBUFFER_LPE);
                            configAovs[aovName] = lpeAov;
                        } catch (RprUsdError& e) {
                            fprintf(stderr, "Failed to export %s AOV: %s\n", aovName, e.what());
                        }
                    } else {
                        configAovs[aovName] = TfStringPrintf("%s.%s.exr", basename.c_str(), aovName);
                    }
                }
            }
            config["aovs"] = configAovs;

            if (m_contourAovs) {
                HdRprConfig* rprConfig;
                auto configInstanceLock = m_delegate->LockConfigInstance(&rprConfig);

                json contour;
                contour["object.id"] = int(rprConfig->GetContourUsePrimId());
                contour["material.id"] = int(rprConfig->GetContourUseMaterialId());
                contour["normal"] = int(rprConfig->GetContourUseNormal());
                contour["threshold.normal"] = rprConfig->GetContourNormalThreshold();
                contour["linewidth.objid"] = rprConfig->GetContourLinewidthPrimId();
                contour["linewidth.matid"] = rprConfig->GetContourLinewidthMaterialId();
                contour["linewidth.normal"] = rprConfig->GetContourLinewidthNormal();
                contour["antialiasing"] = rprConfig->GetContourAntialiasing();
                contour["debug"] = int(rprConfig->GetContourDebug());

                config["contour"] = contour;
            }

            configFile << config;
        } catch (json::exception& e) {
            fprintf(stderr, "Failed to fill config file: %s\n", configFilename.c_str());
        }
#else // !defined(RPR_LOADSTORE_AVAILABLE)
        TF_RUNTIME_ERROR(".rpr export is not supported: hdRpr compiled without rprLoadStore library");
#endif // RPR_LOADSTORE_AVAILABLE
    }

    void CommitResources() {
        if (!m_rprContext) {
            return;
        }

        RprUsdMaterialRegistry::GetInstance().CommitResources(m_imageCache.get());
    }

    void Resolve(SdfPath const& aovId) {
        // hdRpr's rendering is implemented asynchronously - rprContextRender spins in the background thread.
        //
        // Resolve works differently depending on the current rendering session type:
        //   * In a non-interactive (i.e. batch) session, it blocks execution until
        //      AOV framebuffer resolved to corresponding HdRenderBuffers.
        //   * In an interactive session, it simply does nothing because we always resolve
        //      data to HdRenderBuffer as fast as possible. It might change in the future though.
        //
        if (m_isBatch) {
            m_batchREM->WaitForResolve(aovId);
        }
    }

    void updateSyncTime() {
        if (m_syncStartTime != std::chrono::high_resolution_clock::time_point() && m_syncTime == Duration()) {
            m_syncTime = std::chrono::high_resolution_clock::now().time_since_epoch() - m_syncStartTime.time_since_epoch();
        }
    }

    void Render(HdRprRenderThread* renderThread) {
        updateSyncTime();
        m_startTime = std::chrono::high_resolution_clock::now();
        RenderFrame(renderThread);

        for (auto& aovBinding : m_aovBindings) {
            if (auto rb = static_cast<HdRprRenderBuffer*>(aovBinding.renderBuffer)) {
                rb->SetConverged(true);
            }
        }
    }

    void AbortRender() {
        if (!m_rprContext) {
            return;
        }

        if (m_isAbortingEnabled) {
            if (m_rprContextMetadata.pluginType == kPluginHybridPro) {
                return;
            }

            RPR_ERROR_CHECK(m_rprContext->AbortRender(), "Failed to abort render");
        } else {
            // In case aborting is disabled, we postpone abort until it's enabled
            m_abortRender.store(true);
        }
    }

    HdRprApi::RenderStats GetRenderStats() const {
        HdRprApi::RenderStats stats = {};

        // rprsExport has no progress callback
        if (!m_rprSceneExportPath.empty()) {
            return stats;
        }

        double progress = double(m_numSamples) / m_maxSamples;
        if (m_activePixels != -1) {
            int numPixels = m_viewportSize[0] * m_viewportSize[1];
            progress = std::max(progress, double(numPixels - m_activePixels) / numPixels);
        } else if (m_isRenderUpdateCallbackEnabled && m_rucData.previousProgress > 0.0f) {
            progress = std::min(progress + m_rucData.previousProgress * (double(m_numSamplesPerIter) / m_maxSamples), 1.0);
        }
        stats.percentDone = 100.0 * progress;

        if (m_numSamples > 0) {
            double numRenderedSamples = progress * m_maxSamples;
            auto resolveTime = m_frameResolveTotalTime / numRenderedSamples;
            auto renderTime = m_frameRenderTotalTime / numRenderedSamples;

            using FloatingPointSecond = std::chrono::duration<double>;
            stats.averageRenderTimePerSample = std::chrono::duration_cast<FloatingPointSecond>(renderTime).count();
            stats.averageResolveTimePerSample = std::chrono::duration_cast<FloatingPointSecond>(resolveTime).count();
        }

        stats.frameRenderTotalTime = (double)m_frameRenderTotalTime.count() / 1000000000.0;
        stats.frameResolveTotalTime = (double)m_frameResolveTotalTime.count() / 1000000000.0;
        stats.totalRenderTime = (double)(std::chrono::high_resolution_clock::now().time_since_epoch() - m_startTime.time_since_epoch()).count() / 1000000000.0;

        stats.syncTime = (double)m_syncTime.count() / 1000000000.0;
        stats.cacheCreationTime = (double)m_cacheCreationTime.count() / 1000000000.0;

        return stats;
    }

    bool IsCameraChanged() const {
        if (!m_hdCamera) {
            return false;
        }

        return (m_dirtyFlags & ChangeTracker::DirtyHdCamera) != 0 || m_hdCamera->GetDirtyBits() != HdCamera::Clean;
    }

    bool IsChanged() const {
        if (m_dirtyFlags != ChangeTracker::Clean ||
            IsCameraChanged()) {
            return true;
        }

        HdRprConfig* config;
        auto configInstanceLock = m_delegate->LockConfigInstance(&config);
        return config->IsDirty(HdRprConfig::DirtyAll);
    }

    bool IsConverged() const {
        if (m_currentRenderQuality == HdRprCoreRenderQualityTokens->Low ||
            m_currentRenderQuality == HdRprCoreRenderQualityTokens->Medium) {
            return m_numSamples == 1;
        }

        return (m_numSamples >= m_maxSamples) || (m_activePixels == 0);
    }

    bool IsAdaptiveSamplingEnabled() const {
        return m_rprContext && m_varianceThreshold > 0.0f && m_rprContextMetadata.pluginType == kPluginNorthstar;
    }

    bool IsGlInteropEnabled() const {
        return m_rprContext && m_rprContextMetadata.isGlInteropEnabled;
    }

    bool IsVulkanInteropEnabled() const {
        return m_rprContext && RprUsdIsHybrid(m_rprContextMetadata.pluginType) && m_rprContextMetadata.interopInfo;
    }

    bool IsArbitraryShapedLightSupported() const {
        return !RprUsdIsHybrid(m_rprContextMetadata.pluginType);
    }

    bool IsSphereAndDiskLightSupported() const {
        return m_rprContextMetadata.pluginType == kPluginNorthstar || m_rprContextMetadata.pluginType == kPluginHybridPro;
    }

    TfToken const& GetCurrentRenderQuality() const {
        return m_currentRenderQuality;
    }

    std::vector<std::string> GetGpuUsedNames() const {
        std::vector<std::string> gpuNamesUsed;

        for (RprUsdDevicesInfo::GPU gpu : m_rprContextMetadata.devicesActuallyUsed.gpus) {
            gpuNamesUsed.push_back(gpu.name);
        }

        return gpuNamesUsed;
    }

    int GetCpuThreadCountUsed() const {
        return m_rprContextMetadata.devicesActuallyUsed.cpu.numThreads;
    }

    float GetFirstIterationRenerTime() const {
        return m_firstIterationRenderTime;
    }

    void SetInteropInfo(void* interopInfo) {
#ifdef HDRPR_ENABLE_VULKAN_INTEROP_SUPPORT
        m_rprContextMetadata.interopInfo = interopInfo;
#endif // HDRPR_ENABLE_VULKAN_INTEROP_SUPPORT
    }

    rpr::FrameBuffer* GetRawColorFramebuffer() {
        auto it = m_aovRegistry.find(HdRprAovTokens->rawColor);
        if (it != m_aovRegistry.end()) {
            if (auto aov = it->second.lock()) {
                if (auto fb = aov->GetAovFb()) {
                    return fb->GetRprObject();
                }
            }
        }

        return nullptr;
    }

    rpr::FrameBuffer* GetPrimIdFramebuffer() {
        auto it = m_aovRegistry.find(HdAovTokens->primId);
        if (it != m_aovRegistry.end()) {
            if (auto aov = it->second.lock()) {
                if (auto fb = aov->GetAovFb()) {
                    return fb->GetRprObject();
                }
            }
        }

        return nullptr;
    }

#ifdef HDRPR_ENABLE_VULKAN_INTEROP_SUPPORT
    bool GetInteropSemaphore(VkSemaphore& rInteropSemaphore, uint32_t& rInteropSemaphoreIndex) {
        rInteropSemaphore = VK_NULL_HANDLE;

        while (!m_vulkanInteropBufferReady) {
            std::this_thread::sleep_for(std::chrono::milliseconds(1));
        }

        m_rprContext->GetInfo(static_cast<rpr::ContextInfo>(RPR_CONTEXT_INTEROP_SEMAPHORE_INDEX), sizeof(rInteropSemaphoreIndex), &rInteropSemaphoreIndex, nullptr);

        const unsigned int interopSemaphoreCount = 3; // Awful, has to be "global" constant
        if (rInteropSemaphoreIndex < interopSemaphoreCount) {
            VkSemaphore interopSemaphoreArray[interopSemaphoreCount];
            m_rprContext->GetInfo(static_cast<rpr::ContextInfo>(RPR_CONTEXT_FRAMEBUFFERS_READY_SEMAPHORES), sizeof(interopSemaphoreArray), (void*)&interopSemaphoreArray, nullptr);
            rInteropSemaphore = interopSemaphoreArray[rInteropSemaphoreIndex];
        }

        m_vulkanInteropBufferReady = false;

        return (VK_NULL_HANDLE != rInteropSemaphore);
    }
#endif // HDRPR_ENABLE_VULKAN_INTEROP_SUPPORT

    void Restart() {
        m_numSamples = 0;
    }
private:
    static RprUsdPluginType GetPluginType(TfToken const& renderQuality) {
        if (renderQuality == HdRprCoreRenderQualityTokens->Northstar) {
            return kPluginNorthstar;
        } else if (renderQuality == HdRprCoreRenderQualityTokens->HybridPro) {
            return kPluginHybridPro;
        } else {
            return kPluginHybrid;
        }
    }

    static void RprContextDeleter(rpr::Context* ctx) {
        if (RprUsdIsLeakCheckEnabled()) {
            typedef rpr::Status (GetInfoFnc)(void*, uint32_t, size_t, void*, size_t*);

            struct ListDescriptor {
                rpr_context_info infoType;
                const char* name;
                GetInfoFnc* getInfo;

                ListDescriptor(rpr_context_info infoType, const char* name, void* getInfoFnc)
                    : infoType(infoType), name(name)
                    , getInfo(reinterpret_cast<GetInfoFnc*>(getInfoFnc)) {
                }
            };
            std::vector<ListDescriptor> lists = {
                {RPR_CONTEXT_LIST_CREATED_CAMERAS, "cameras", (void*)rprCameraGetInfo},
                {RPR_CONTEXT_LIST_CREATED_MATERIALNODES, "materialnodes", (void*)rprMaterialNodeGetInfo},
                {RPR_CONTEXT_LIST_CREATED_LIGHTS, "lights", (void*)rprLightGetInfo},
                {RPR_CONTEXT_LIST_CREATED_SHAPES, "shapes", (void*)rprShapeGetInfo},
                {RPR_CONTEXT_LIST_CREATED_HETEROVOLUMES, "heterovolumes", (void*)rprHeteroVolumeGetInfo},
                {RPR_CONTEXT_LIST_CREATED_GRIDS, "grids", (void*)rprGridGetInfo},
                {RPR_CONTEXT_LIST_CREATED_BUFFERS, "buffers", (void*)rprBufferGetInfo},
                {RPR_CONTEXT_LIST_CREATED_IMAGES, "images", (void*)rprImageGetInfo},
                {RPR_CONTEXT_LIST_CREATED_FRAMEBUFFERS, "framebuffers", (void*)rprFrameBufferGetInfo},
                {RPR_CONTEXT_LIST_CREATED_SCENES, "scenes", (void*)rprSceneGetInfo},
                {RPR_CONTEXT_LIST_CREATED_CURVES, "curves", (void*)rprCurveGetInfo},
            };

            bool hasLeaks = false;
            std::vector<char> nameBuffer;

            for (auto& list : lists) {
                size_t sizeParam = 0;
                if (!RPR_ERROR_CHECK(ctx->GetInfo(list.infoType, 0, nullptr, &sizeParam), "Failed to get context info", ctx)) {
                    size_t numObjects = sizeParam / sizeof(void*);

                    if (numObjects > 0) {
                        if (!hasLeaks) {
                            hasLeaks = true;
                            fprintf(stderr, "hdRpr - rpr::Context leaks detected\n");
                        }

                        fprintf(stderr, "Leaked %zu %s: ", numObjects, list.name);

                        std::vector<void*> objectPointers(numObjects, nullptr);
                        if (!RPR_ERROR_CHECK(ctx->GetInfo(list.infoType, sizeParam, objectPointers.data(), nullptr), "Failed to get context info", ctx)) {
                            fprintf(stderr, "{");
                            for (size_t i = 0; i < numObjects; ++i) {
                                size_t size;
                                if (!RPR_ERROR_CHECK(list.getInfo(objectPointers[i], RPR_OBJECT_NAME, 0, nullptr, &size), "Failed to get object name size") && size > 0) {
                                    if (size > nameBuffer.size()) {
                                        nameBuffer.reserve(size);
                                    }

                                    if (!RPR_ERROR_CHECK(list.getInfo(objectPointers[i], RPR_OBJECT_NAME, size, nameBuffer.data(), &size), "Failed to get object name")) {
                                        fprintf(stderr, "\"%.*s\"", int(size), nameBuffer.data());
                                        if (i + 1 != numObjects) fprintf(stderr, ",");
                                        continue;
                                    }
                                }

                                fprintf(stderr, "0x%p", objectPointers[i]);
                                if (i + 1 != numObjects) fprintf(stderr, ",");
                            }
                            fprintf(stderr, "}\n");
                        } else {
                            fprintf(stderr, "failed to get object list\n");
                        }
                    }
                }
            }
        }
        delete ctx;
    }

    void InitRpr() {
        bool flipRequestedByRenderSetting = false;
        bool useGmon = false;

        {
            HdRprConfig* config;
            auto configInstanceLock = m_delegate->LockConfigInstance(&config);
            // Force sync to catch up the latest render quality and render device
            config->Sync(m_delegate);

            m_currentRenderQuality = GetRenderQuality(*config);
            flipRequestedByRenderSetting = config->GetCoreFlipVertical();
            useGmon = config->GetCoreUseGmon();
            m_rprContextMetadata.useOpenCL = config->GetCoreUseOpenCL();

            m_rprContextMetadata.pluginType = GetPluginType(m_currentRenderQuality);

            if (RprUsdIsHybrid(m_rprContextMetadata.pluginType)) {
                m_rprContextMetadata.additionalIntProperties[RPR_CONTEXT_CREATEPROP_HYBRID_ACC_MEMORY_SIZE] = config->GetHybridAccelerationMemorySizeMb() * 1024u * 1024u;
                m_rprContextMetadata.additionalIntProperties[RPR_CONTEXT_CREATEPROP_HYBRID_MESH_MEMORY_SIZE] = config->GetHybridMeshMemorySizeMb() * 1024u * 1024u;
                m_rprContextMetadata.additionalIntProperties[RPR_CONTEXT_CREATEPROP_HYBRID_STAGING_MEMORY_SIZE] = config->GetHybridStagingMemorySizeMb() * 1024u * 1024u;
                m_rprContextMetadata.additionalIntProperties[RPR_CONTEXT_CREATEPROP_HYBRID_SCRATCH_MEMORY_SIZE] = config->GetHybridScratchMemorySizeMb() * 1024u * 1024u;
            }
        }

        m_rprContext = RprContextPtr(RprUsdCreateContext(&m_rprContextMetadata), RprContextDeleter);
        if (!m_rprContext) {
            RPR_THROW_ERROR_MSG("Failed to create RPR context");
        }

        auto contextApiHandle = rpr::GetRprObject(m_rprContext.get());
        for (std::string materialXSearchPath : TfStringSplit(TfGetenv("MATERIALX_SEARCH_PATH"), ARCH_PATH_LIST_SEP)) {
            if (!materialXSearchPath.empty()) {
                RPR_ERROR_CHECK(rprMaterialXAddResourceFolder(contextApiHandle, materialXSearchPath.c_str()), "Failed to add mtlx resource folder");
            }
        }

        // TODO: verify
        if (RprUsdIsHybrid(m_rprContextMetadata.pluginType)) {
            RPR_ERROR_CHECK(m_rprContext->SetParameter(rpr::ContextInfo(RPR_CONTEXT_ENABLE_RELAXED_MATERIAL_CHECKS), 1u), "Failed to enable relaxed material checks");
        }

        RPR_ERROR_CHECK(m_rprContext->SetParameter(rpr::ContextInfo(RPR_CONTEXT_USE_GMON), useGmon), "Failed to set GMON parameter");

        uint32_t requiredYFlip = 0;
        bool flipRequestedByInteropHybrid = RprUsdIsHybrid(m_rprContextMetadata.pluginType) && m_rprContextMetadata.interopInfo;
        if (flipRequestedByInteropHybrid || flipRequestedByRenderSetting) {
            RPR_ERROR_CHECK_THROW(m_rprContext->GetFunctionPtr(
                RPR_CONTEXT_FLUSH_FRAMEBUFFERS_FUNC_NAME, 
                (void**)(&m_rprContextFlushFrameBuffers)
            ), "Fail to get rprContextFlushFramebuffers function");
            requiredYFlip = 1;
        }

        m_isOutputFlipped = RprUsdGetInfo<uint32_t>(m_rprContext.get(), RPR_CONTEXT_Y_FLIP) != requiredYFlip;
        RPR_ERROR_CHECK_THROW(m_rprContext->SetParameter(RPR_CONTEXT_Y_FLIP, requiredYFlip), "Failed to set context Y FLIP parameter");

        m_isRenderUpdateCallbackEnabled = false;

        if (!RprUsdIsTracingEnabled()) {
            // We need it for correct rendering of ID AOVs (e.g. RPR_AOV_OBJECT_ID)
            // XXX: only up to 2^16 indices, internal LUT limit
            std::vector<GfVec4f> values;
            values.reserve(1 << 16);
            for (uint32_t i = 0; i < (1 << 16); ++i) {
                // Split uint32_t into 4 float values - every 8 bits correspond to one float.
                // Such an encoding scheme simplifies the conversion of RPR ID texture (float4) to the int32 texture (as required by Hydra).
                // Conversion is currently implemented like this:
                //   * convert float4 texture to uchar4 using RIF
                //   * reinterpret uchar4 data as int32_t (works on little-endian CPU only)
                values.push_back(GfVec4f(
                    float(((i + 1) >> 0) & 0xFF) / 255.0f, 
                    float(((i + 1) >> 8) & 0xFF) / 255.0f,
                    0.0f, 0.0f));
            }
            m_rprContext->SetAOVindicesLookup(0, (1 << 16), (float*) values.data());
        }

        m_imageCache.reset(new RprUsdImageCache(m_rprContext.get()));

        m_isAbortingEnabled.store(false);
    }

    bool ValidateRifModels(std::string const& modelsPath) {
        // To ensure that current RIF implementation will use correct models we check for the file that points to models version
        std::ifstream versionFile(modelsPath + "/rif_models.version");
        if (versionFile.is_open()) {
            std::stringstream buffer;
            buffer << versionFile.rdbuf();
            auto rifVersionString = std::to_string(RIF_VERSION_MAJOR) + "." + std::to_string(RIF_VERSION_MINOR) + "." + std::to_string(RIF_VERSION_REVISION);
            return rifVersionString == buffer.str();
        }

        return false;
    }

    void InitRif() {
        if (RprUsdIsCpuOnly()) {
            return; // We can't create RIF context in CPU only mode
        }
        PlugPluginPtr plugin = PLUG_THIS_PLUGIN;
        auto modelsPath = PlugFindPluginResource(plugin, "rif_models", false);
        if (modelsPath.empty()) {
            TF_RUNTIME_ERROR("Failed to find RIF models in plugin package");
        } else if (!ValidateRifModels(modelsPath)) {
            modelsPath = "";
            TF_RUNTIME_ERROR("RIF version and AI models version mismatch");
        }

        m_rifContext = rif::Context::Create(m_rprContext.get(), m_rprContextMetadata, modelsPath);
    }

    void InitAovs() {
        m_colorAov = std::static_pointer_cast<HdRprApiColorAov>(CreateAov(HdAovTokens->color));

        m_lpeAovPool.clear();
        m_lpeAovPool.insert(m_lpeAovPool.begin(), {
            HdRprAovTokens->lpe0, HdRprAovTokens->lpe1, HdRprAovTokens->lpe2,
            HdRprAovTokens->lpe3, HdRprAovTokens->lpe4, HdRprAovTokens->lpe5,
            HdRprAovTokens->lpe6, HdRprAovTokens->lpe7, HdRprAovTokens->lpe8});
    }

    void InitScene() {
        rpr::Status status;
        m_scene.reset(m_rprContext->CreateScene(&status));
        if (!m_scene) {
            RPR_ERROR_CHECK_THROW(status, "Failed to create scene", m_rprContext.get());
        }

        RPR_ERROR_CHECK_THROW(m_rprContext->SetScene(m_scene.get()), "Failed to set context scene");
    }

    void InitCamera() {
        rpr::Status status;
        m_camera.reset(m_rprContext->CreateCamera(&status));
        if (!m_camera) {
            RPR_ERROR_CHECK_THROW(status, "Failed to create camera", m_rprContext.get());
        }

        RPR_ERROR_CHECK_THROW(m_scene->SetCamera(m_camera.get()), "Failed to to set scene camera");
    }

    void AddDefaultLight() {
        if (!m_defaultLightObject) {
            const GfVec3f k_defaultLightColor(0.5f, 0.5f, 0.5f);
            m_defaultLightObject = CreateEnvironmentLight(k_defaultLightColor, 1.f, HdRprApi::BackgroundOverride{});

            if (RprUsdIsLeakCheckEnabled()) {
                m_defaultLightObject->light->SetName("defaultLight");
                m_defaultLightObject->image->SetName("defaultLight");
            }

            // Do not count default light object
            m_numLights--;
        }
    }

    void RemoveDefaultLight() {
        if (m_defaultLightObject) {
            ReleaseImpl(m_defaultLightObject);
            m_defaultLightObject = nullptr;

            // Do not count default light object
            m_numLights++;
        }
    }

    std::unique_ptr<RprUsdCoreImage> CreateConstantColorImage(float const* color) {
        std::array<float, 3> colorArray = {color[0], color[1], color[2]};
        rpr_image_format format = {3, RPR_COMPONENT_TYPE_FLOAT32};
        rpr_uint imageSize = RprUsdIsHybrid(m_rprContextMetadata.pluginType) ? 64 : 1;
        std::vector<std::array<float, 3>> imageData(imageSize * imageSize, colorArray);

        rpr::Status status;
        auto image = std::unique_ptr<RprUsdCoreImage>(RprUsdCoreImage::Create(m_rprContext.get(), imageSize, imageSize, format, imageData.data(), &status));
        if (!image) {
            RPR_ERROR_CHECK(status, "Failed to create const color image", m_rprContext.get());
            return nullptr;
        }

        return image;
    }

    void SplitPolygons(const VtIntArray& indexes, const VtIntArray& vpf, VtIntArray& out_newIndexes, VtIntArray& out_newVpf) {
        out_newIndexes.clear();
        out_newVpf.clear();

        out_newIndexes.reserve(indexes.size());
        out_newVpf.reserve(vpf.size());

        VtIntArray::const_iterator idxIt = indexes.begin();
        for (const int vCount : vpf) {
            if (vCount == 3 || vCount == 4) {
                for (int i = 0; i < vCount; ++i) {
                    out_newIndexes.push_back(*idxIt);
                    ++idxIt;
                }
                out_newVpf.push_back(vCount);
            } else {
                const int commonVertex = *idxIt;
                constexpr int triangleVertexCount = 3;
                for (int i = 1; i < vCount - 1; ++i) {
                    out_newIndexes.push_back(commonVertex);
                    out_newIndexes.push_back(*(idxIt + i + 0));
                    out_newIndexes.push_back(*(idxIt + i + 1));
                    out_newVpf.push_back(triangleVertexCount);
                }
                idxIt += vCount;
            }
        }
    }

    void SplitPolygons(const VtIntArray& indexes, const VtIntArray& vpf, VtIntArray& out_newIndexes) {
        out_newIndexes.clear();
        out_newIndexes.reserve(indexes.size());

        VtIntArray::const_iterator idxIt = indexes.begin();
        for (const int vCount : vpf) {
            if (vCount == 3 || vCount == 4) {
                for (int i = 0; i < vCount; ++i) {
                    out_newIndexes.push_back(*idxIt);
                    ++idxIt;
                }
            } else {
                const int commonVertex = *idxIt;
                for (int i = 1; i < vCount - 1; ++i) {
                    out_newIndexes.push_back(commonVertex);
                    out_newIndexes.push_back(*(idxIt + i + 0));
                    out_newIndexes.push_back(*(idxIt + i + 1));
                }
                idxIt += vCount;
            }
        }
    }

    void ConvertIndices(VtIntArray* indices, VtIntArray const& vpf, TfToken const& windingOrder) {
        if (windingOrder == HdTokens->rightHanded) {
            return;
        }

        // XXX: RPR does not allow to select which winding order we want to use and it's by default right handed
        size_t indicesOffset = 0;
        for (int iFace = 0; iFace < vpf.size(); ++iFace) {
            auto faceIndices = indices->data() + indicesOffset;
            std::swap(faceIndices[0], faceIndices[2]);
            indicesOffset += vpf[iFace];
        }
    }

    rpr::Shape* CreateCubeMesh(float width, float height, float depth) {
        constexpr const size_t cubeVertexCount = 24;
        constexpr const size_t cubeNormalCount = 24;
        constexpr const size_t cubeVpfCount = 12;

        const float halfWidth = width * 0.5f;
        const float halfHeight = height * 0.5f;
        const float halfDepth = depth * 0.5f;

        VtVec3fArray position(cubeVertexCount);
        position[0] = GfVec3f(-halfWidth, halfHeight, -halfDepth);
        position[1] = GfVec3f(halfWidth, halfHeight, -halfDepth);
        position[2] = GfVec3f(halfWidth, halfHeight, halfDepth);
        position[3] = GfVec3f(-halfWidth, halfHeight, halfDepth);

        position[4] = GfVec3f(-halfWidth, -halfHeight, -halfDepth);
        position[5] = GfVec3f(halfWidth, -halfHeight, -halfDepth);
        position[6] = GfVec3f(halfWidth, -halfHeight, halfDepth);
        position[7] = GfVec3f(-halfWidth, -halfHeight, halfDepth);

        position[8] = GfVec3f(-halfWidth, -halfHeight, halfDepth);
        position[9] = GfVec3f(-halfWidth, -halfHeight, -halfDepth);
        position[10] = GfVec3f(-halfWidth, halfHeight, -halfDepth);
        position[11] = GfVec3f(-halfWidth, halfHeight, halfDepth);

        position[12] = GfVec3f(halfWidth, -halfHeight, halfDepth);
        position[13] = GfVec3f(halfWidth, -halfHeight, -halfDepth);
        position[14] = GfVec3f(halfWidth, halfHeight, -halfDepth);
        position[15] = GfVec3f(halfWidth, halfHeight, halfDepth);

        position[16] = GfVec3f(-halfWidth, -halfHeight, -halfDepth);
        position[17] = GfVec3f(halfWidth, -halfHeight, -halfDepth);
        position[18] = GfVec3f(halfWidth, halfHeight, -halfDepth);
        position[19] = GfVec3f(-halfWidth, halfHeight, -halfDepth);

        position[20] = GfVec3f(-halfWidth, -halfHeight, halfDepth);
        position[21] = GfVec3f(halfWidth, -halfHeight, halfDepth);
        position[22] = GfVec3f(halfWidth, halfHeight, halfDepth);
        position[23] = GfVec3f(-halfWidth, halfHeight, halfDepth);

        VtVec3fArray normals(cubeNormalCount);
        normals[0] = GfVec3f(0.f, 1.f, 0.f);
        normals[1] = GfVec3f(0.f, 1.f, 0.f);
        normals[2] = GfVec3f(0.f, 1.f, 0.f);
        normals[3] = GfVec3f(0.f, 1.f, 0.f);

        normals[4] = GfVec3f(0.f, -1.f, 0.f);
        normals[5] = GfVec3f(0.f, -1.f, 0.f);
        normals[6] = GfVec3f(0.f, -1.f, 0.f);
        normals[7] = GfVec3f(0.f, -1.f, 0.f);

        normals[8] = GfVec3f(-1.f, 0.f, 0.f);
        normals[9] = GfVec3f(-1.f, 0.f, 0.f);
        normals[10] = GfVec3f(-1.f, 0.f, 0.f);
        normals[11] = GfVec3f(-1.f, 0.f, 0.f);

        normals[12] = GfVec3f(1.f, 0.f, 0.f);
        normals[13] = GfVec3f(1.f, 0.f, 0.f);
        normals[14] = GfVec3f(1.f, 0.f, 0.f);
        normals[15] = GfVec3f(1.f, 0.f, 0.f);

        normals[16] = GfVec3f(0.f, 0.f, -1.f);
        normals[17] = GfVec3f(0.f, 0.f, -1.f);
        normals[18] = GfVec3f(0.f, 0.f, -1.f);
        normals[19] = GfVec3f(0.f, 0.f, -1.f);

        normals[20] = GfVec3f(0.f, 0.f, 1.f);
        normals[21] = GfVec3f(0.f, 0.f, 1.f);
        normals[22] = GfVec3f(0.f, 0.f, 1.f);
        normals[23] = GfVec3f(0.f, 0.f, 1.f);

        VtIntArray indexes = {
            3,1,0,
            2,1,3,

            6,4,5,
            7,4,6,

            11,9,8,
            10,9,11,

            14,12,13,
            15,12,14,

            19,17,16,
            18,17,19,

            22,20,21,
            23,20,22
        };

        VtIntArray vpf(cubeVpfCount, 3);

        return CreateMesh(position, indexes, normals, VtIntArray(), VtVec2fArray(), VtIntArray(), vpf);
    }

    rpr::Shape* CreateVoidMesh() { // creates special mesh which can be used as a base for hetero volumes

        rpr_mesh_info meshProperties[16];
        meshProperties[0] = (rpr_mesh_info)RPR_MESH_VOLUME_FLAG;
        meshProperties[1] = (rpr_mesh_info)1; // enable the Volume flag for the Mesh
        meshProperties[2] = (rpr_mesh_info)0;

        rpr::Status status;
        auto mesh = m_rprContext->CreateShape(nullptr, 0, 0, nullptr, 0, 0, nullptr, 0, 0, 0, nullptr, nullptr,
            nullptr, nullptr, 0, nullptr, 0, nullptr, nullptr, nullptr, 0, meshProperties, &status);
        if (!mesh) {
            RPR_ERROR_CHECK(status, "Failed to create mesh");
            return nullptr;
        }

        if (RPR_ERROR_CHECK(m_scene->Attach(mesh), "Failed to attach mesh to scene")) {
            delete mesh;
            return nullptr;
        }
        m_dirtyFlags |= ChangeTracker::DirtyScene;
        return mesh;
    }

    void UpdateColorAlpha(HdRprApiColorAov* colorAov) {
        // Force disable alpha for some render modes when we render with Northstar
        if (m_rprContextMetadata.pluginType == kPluginNorthstar) {
            // Contour rendering should not have an alpha,
            // it might cause missed contours (just for the user, not in actual data)
            if (m_contourAovs) {
                m_isAlphaEnabled = false;
            } else {
                auto currentRenderMode = RprUsdGetInfo<rpr_render_mode>(m_rprContext.get(), RPR_CONTEXT_RENDER_MODE);

                // XXX (RPRNEXT-343): opacity is always zero when such render modes are active:
                if (currentRenderMode == RPR_RENDER_MODE_NORMAL ||
                    currentRenderMode == RPR_RENDER_MODE_POSITION ||
                    currentRenderMode == RPR_RENDER_MODE_TEXCOORD ||
                    currentRenderMode == RPR_RENDER_MODE_WIREFRAME ||
                    currentRenderMode == RPR_RENDER_MODE_MATERIAL_INDEX) {
                    m_isAlphaEnabled = false;
                }
            }
        }

        if (m_isAlphaEnabled) {
            auto opacityAov = GetAov(HdRprAovTokens->opacity, m_viewportSize[0], m_viewportSize[1], HdFormatFloat32Vec4);
            if (opacityAov) {
                colorAov->SetOpacityAov(opacityAov);
            } else {
                TF_WARN("Cannot enable alpha");
            }
        } else {
            colorAov->SetOpacityAov(nullptr);
        }
    }

    std::shared_ptr<HdRprApiAov> GetAov(TfToken const& aovName, int width, int height, HdFormat format) {
        std::shared_ptr<HdRprApiAov> aov;
        auto aovIter = m_aovRegistry.find(aovName);
        if (aovIter == m_aovRegistry.end() ||
            !(aov = aovIter->second.lock())) {

            aov = CreateAov(aovName, width, height, format);
        }
        return aov;
    }

    std::shared_ptr<HdRprApiAov> CreateAov(TfToken const& aovName, int width, int height, HdFormat format) {
        if (!m_rprContext ||
            width < 0 || height < 0 ||
            format == HdFormatInvalid || HdDataSizeOfFormat(format) == 0) {
            return nullptr;
        }

        auto& aovDesc = HdRprAovRegistry::GetInstance().GetAovDesc(aovName);
        if (aovDesc.id == kAovNone ||
            aovDesc.format == HdFormatInvalid) {
            TF_WARN("Unsupported aov type: %s", aovName.GetText());
            return nullptr;
        }

        std::shared_ptr<HdRprApiAov> aov;

        auto iter = m_aovRegistry.find(aovName);
        if (iter != m_aovRegistry.end()) {
            aov = iter->second.lock();
        }

        try {
            if (!aov) {
                HdRprApiAov* newAov = nullptr;
                std::function<void(HdRprApiAov*)> aovCustomDestructor;

                if (aovName == HdAovTokens->color) {
                    auto rawColorAov = GetAov(HdRprAovTokens->rawColor, width, height, HdFormatFloat32Vec4);
                    if (!rawColorAov) {
                        TF_RUNTIME_ERROR("Failed to create color AOV: can't create rawColor AOV");
                        return nullptr;
                    }

                    auto colorAov = new HdRprApiColorAov(format, std::move(rawColorAov), m_rprContext.get(), m_rprContextMetadata);
                    UpdateColorAlpha(colorAov);

                    newAov = colorAov;
                } else if (aovName == HdAovTokens->normal) {
                    newAov = new HdRprApiNormalAov(width, height, format, m_rprContext.get(), m_rprContextMetadata, m_rifContext.get());
                } else if (aovName == HdAovTokens->depth) {
                    auto worldCoordinateAov = GetAov(HdRprAovTokens->worldCoordinate, width, height, HdFormatFloat32Vec4);
                    if (!worldCoordinateAov) {
                        TF_RUNTIME_ERROR("Failed to create depth AOV: can't create worldCoordinate AOV");
                        return nullptr;
                    }
                    auto opacityAov = GetAov(HdRprAovTokens->opacity, width, height, HdFormatFloat32Vec4);
                    if (!opacityAov) {
                        TF_RUNTIME_ERROR("Failed to create depth AOV: can't create opacity AOV");
                        return nullptr;
                    }

                    newAov = new HdRprApiDepthAov(width, height, format, std::move(worldCoordinateAov), std::move(opacityAov), m_rprContext.get(), m_rprContextMetadata, m_rifContext.get());
                }
                else if (aovName == HdRprAovTokens->colorWithTransparency) {
                    auto rawColorAov = GetAov(HdRprAovTokens->rawColor, width, height, HdFormatFloat32Vec4);
                    if (!rawColorAov) {
                        TF_RUNTIME_ERROR("Failed to create scTransparentBackground AOV: can't create rawColor AOV");
                        return nullptr;
                    }
                    auto opacityAov = GetAov(HdRprAovTokens->opacity, width, height, HdFormatFloat32Vec4);
                    if (!opacityAov) {
                        TF_RUNTIME_ERROR("Failed to create scTransparentBackground AOV: can't create opacity AOV");
                        return nullptr;
                    }
                    auto shadowCatcherAov = GetAov(HdRprAovTokens->shadowCatcher, width, height, HdFormatFloat32Vec4);
                    if (!shadowCatcherAov) {
                        TF_RUNTIME_ERROR("Failed to create scTransparentBackground AOV: can't create shadowCatcher AOV");
                        return nullptr;
                    }

                    newAov = new HdRprApiScCompositeAOV(width, height, format, std::move(rawColorAov), std::move(opacityAov), std::move(shadowCatcherAov), m_rprContext.get(), m_rprContextMetadata, m_rifContext.get());

                } else if (TfStringStartsWith(aovName.GetString(), "lpe")) {
                    newAov = new HdRprApiAov(rpr::Aov(aovDesc.id), width, height, format, m_rprContext.get(), m_rprContextMetadata, m_rifContext.get());
                    aovCustomDestructor = [this](HdRprApiAov* aov) {
                        // Each LPE AOV reserves RPR's LPE AOV id (RPR_AOV_LPE_0, ...)
                        // As soon as LPE AOV is released we want to return reserved id to the pool
                        m_lpeAovPool.push_back(GetRprLpeAovName(aov->GetAovFb()->GetAovId()));
                        m_dirtyFlags |= ChangeTracker::DirtyAOVRegistry;
                        delete aov;
                    };
                } else if (aovName == HdRprAovTokens->materialIdMask ||
                           aovName == HdRprAovTokens->objectIdMask ||
                           aovName == HdRprAovTokens->objectGroupIdMask) {
                    TfToken baseAovName;
                    if (aovName == HdRprAovTokens->materialIdMask) {
                        baseAovName = HdRprAovTokens->materialId;
                    } else if (aovName == HdRprAovTokens->objectIdMask) {
                        baseAovName = HdAovTokens->primId;
                    } else if (aovName == HdRprAovTokens->objectGroupIdMask) {
                        baseAovName = HdRprAovTokens->objectGroupId;
                    }

                    auto baseAov = GetAov(baseAovName, width, height, HdFormatInt32);
                    if (!baseAov) {
                        TF_RUNTIME_ERROR("Failed to create %s AOV: cant create %s AOV", aovName.GetText(), baseAovName.GetText());
                        return nullptr;
                    }

                    newAov = new HdRprApiIdMaskAov(aovDesc, baseAov, width, height, format, m_rprContext.get(), m_rprContextMetadata, m_rifContext.get());
                } else {
                    if (!aovDesc.computed) {
                        newAov = new HdRprApiAov(rpr::Aov(aovDesc.id), width, height, format, m_rprContext.get(), m_rprContextMetadata, m_rifContext.get());
                    } else {
                        TF_CODING_ERROR("Failed to create %s AOV: unprocessed computed AOV", aovName.GetText());
                    }
                }

                if (!newAov) {
                    return nullptr;
                }

                if (!aovCustomDestructor) {
                    aovCustomDestructor = [this](HdRprApiAov* aov) {
                        m_dirtyFlags |= ChangeTracker::DirtyAOVRegistry;
                        delete aov;
                    };
                }

                aov = std::shared_ptr<HdRprApiAov>(newAov, std::move(aovCustomDestructor));
                m_aovRegistry[aovName] = aov;
                m_dirtyFlags |= ChangeTracker::DirtyAOVRegistry;
            } else {
            aov->Resize(width, height, format);
            }
        } catch (std::runtime_error const& e) {
            TF_RUNTIME_ERROR("Failed to create %s AOV: %s", aovName.GetText(), e.what());
        }

        return aov;
    }

    std::shared_ptr<HdRprApiAov> CreateAov(TfToken const& aovName) {
        auto iter = m_aovRegistry.find(aovName);
        if (iter != m_aovRegistry.end()) {
            if (auto aov = iter->second.lock()) {
                return aov;
            }
        }

        return CreateAov(aovName, m_viewportSize[0], m_viewportSize[1], HdFormatFloat32Vec4);
    }

    struct OutputRenderBuffer;

    OutputRenderBuffer* GetOutputRenderBuffer(TfToken const& aovName) {
        auto it = std::find_if(m_outputRenderBuffers.begin(), m_outputRenderBuffers.end(), [&](OutputRenderBuffer const& outRb) {
            return outRb.aovName == aovName;
        });
        if (it == m_outputRenderBuffers.end()) {
            return nullptr;
        }
        return &(*it);
    }

    bool RenderImage(std::string const& path) {
        if (!m_rifContext) {
            return false;
        }

        auto colorOutputRb = GetOutputRenderBuffer(HdAovTokens->color);
        if (!colorOutputRb) {
            return false;
        }

        auto textureData = RprUsdTextureData::New(path);
        if (textureData) {
            rif_image_desc imageDesc = {};
            imageDesc.image_width = textureData->GetWidth();
            imageDesc.image_height = textureData->GetHeight();
            imageDesc.image_depth = 1;
            imageDesc.image_row_pitch = 0;
            imageDesc.image_slice_pitch = 0;

            auto textureMetadata = textureData->GetGLMetadata();

            uint8_t bytesPerComponent;
            if (textureMetadata.glType == GL_UNSIGNED_BYTE) {
                imageDesc.type = RIF_COMPONENT_TYPE_UINT8;
                bytesPerComponent = 1;
            } else if (textureMetadata.glType == GL_HALF_FLOAT) {
                imageDesc.type = RIF_COMPONENT_TYPE_FLOAT16;
                bytesPerComponent = 2;
            } else if (textureMetadata.glType == GL_FLOAT) {
                imageDesc.type = RIF_COMPONENT_TYPE_FLOAT32;
                bytesPerComponent = 2;
            } else {
                TF_RUNTIME_ERROR("\"%s\" image has unsupported pixel channel type: %#x", path.c_str(), textureMetadata.glType);
                return false;
            }

            if (textureMetadata.glFormat == GL_RGBA) {
                imageDesc.num_components = 4;
            } else if (textureMetadata.glFormat == GL_RGB) {
                imageDesc.num_components = 3;
            } else if (textureMetadata.glFormat == GL_RED) {
                imageDesc.num_components = 1;
            } else {
                TF_RUNTIME_ERROR("\"%s\" image has unsupported pixel format: %#x", path.c_str(), textureMetadata.glFormat);
                return false;
            }

            auto rifImage = m_rifContext->CreateImage(imageDesc);

            void* mappedData;
            if (RIF_ERROR_CHECK(rifImageMap(rifImage->GetHandle(), RIF_IMAGE_MAP_WRITE, &mappedData), "Failed to map rif image") || !mappedData) {
                return false;
            }
            size_t imageSize = bytesPerComponent * imageDesc.num_components * imageDesc.image_width * imageDesc.image_height;
            std::memcpy(mappedData, textureData->GetData(), imageSize);
            RIF_ERROR_CHECK(rifImageUnmap(rifImage->GetHandle(), mappedData), "Failed to unmap rif image");

            auto colorRb = static_cast<HdRprRenderBuffer*>(colorOutputRb->aovBinding->renderBuffer);

            try {
                auto blitFilter = rif::Filter::CreateCustom(RIF_IMAGE_FILTER_USER_DEFINED, m_rifContext.get());
                auto blitKernelCode = std::string(R"(
                    const int2 outSize = GET_BUFFER_SIZE(outputImage);

                    int2 coord;
                    GET_COORD_OR_RETURN(coord, outSize);

                    vec2 uv = (convert_vec2(coord) + 0.5f)/convert_vec2(outSize);
                    float aspectRatio = (float)(outSize.x)/outSize.y;

                    vec2 srcUv;
                    if (aspectRatio > 1.0f) {
                        float scale = 1.0f/aspectRatio;
                        srcUv = make_vec2((uv.x - (1.0f - scale)*0.5f)/scale, uv.y);
                    } else {
                        srcUv = make_vec2(uv.x, (uv.y - (1.0f - aspectRatio)*0.5f)/aspectRatio);
                    }

                    const int2 inSize = GET_BUFFER_SIZE(srcImage);
                    int2 srcCoord = convert_int2(srcUv*convert_vec2(inSize));
                    srcCoord = clamp(srcCoord, make_int2(0, 0), inSize - 1);
                    vec4 color = ReadPixelTyped(srcImage, srcCoord.x, srcCoord.y);

                    WritePixelTyped(outputImage, coord.x, coord.y, color);
                )");
                blitFilter->SetInput("srcImage", rifImage->GetHandle());
                blitFilter->SetParam("code", blitKernelCode);
                blitFilter->SetOutput(rif::Image::GetDesc(colorRb->GetWidth(), colorRb->GetHeight(), colorRb->GetFormat()));
                blitFilter->SetInput(rif::Color, blitFilter->GetOutput());
                blitFilter->Update();

                m_rifContext->ExecuteCommandQueue();

                if (RIF_ERROR_CHECK(rifImageMap(blitFilter->GetOutput(), RIF_IMAGE_MAP_READ, &mappedData), "Failed to map rif image") || !mappedData) {
                    return false;
                }
                size_t size = HdDataSizeOfFormat(colorRb->GetFormat()) * colorRb->GetWidth() * colorRb->GetHeight();
                if (auto colorRbData = colorRb->GetPointerForWriting()) {
                    std::memcpy(colorRbData, mappedData, size);
                }

                RIF_ERROR_CHECK(rifImageUnmap(blitFilter->GetOutput(), mappedData), "Failed to unmap rif image");
                return true;
            } catch (rif::Error const& e) {
                TF_RUNTIME_ERROR("Failed to blit image: %s", e.what());
                return false;
            }
        } else {
            TF_RUNTIME_ERROR("Failed to load \"%s\" image", path.c_str());
            return false;
        }
    }

    void ApplyAspectRatioPolicy(GfVec2i viewportSize, TfToken const& policy, GfVec2f& size) {
        float viewportAspectRatio = float(viewportSize[0]) / float(viewportSize[1]);
        if (viewportAspectRatio <= 0.0) {
            return;
        }
        float apertureAspectRatio = size[0] / size[1];
        enum { Width, Height, None } adjust = None;
        if (policy == UsdRenderTokens->adjustPixelAspectRatio) {
            // XXX (RPR): Not supported by RPR API. How can we emulate it?
            // pixelAspectRatio = apertureAspectRatio / viewportAspectRatio;
        } else if (policy == UsdRenderTokens->adjustApertureHeight) {
            adjust = Height;
        } else if (policy == UsdRenderTokens->adjustApertureWidth) {
            adjust = Width;
        } else if (policy == UsdRenderTokens->expandAperture) {
            adjust = (apertureAspectRatio > viewportAspectRatio) ? Height : Width;
        } else if (policy == UsdRenderTokens->cropAperture) {
            adjust = (apertureAspectRatio > viewportAspectRatio) ? Width : Height;
        }
        // Adjust aperture so that size[0] / size[1] == viewportAspectRatio.
        if (adjust == Width) {
            size[0] = size[1] * viewportAspectRatio;
        } else if (adjust == Height) {
            size[1] = size[0] / viewportAspectRatio;
        }
    }

private:
    HdRprDelegate* m_delegate;

    enum ChangeTracker : uint32_t {
        Clean = 0,
        AllDirty = ~0u,
        DirtyScene = 1 << 0,
        DirtyAOVRegistry = 1 << 1,
        DirtyHdCamera = 1 << 2,
        DirtyViewport = 1 << 3,
        DirtyAOVBindings = 1 << 4,
    };
    uint32_t m_dirtyFlags = ChangeTracker::AllDirty;

    using RprContextPtr = std::unique_ptr<rpr::Context, decltype(&RprContextDeleter)>;
    RprContextPtr m_rprContext{nullptr, RprContextDeleter};
    RprUsdContextMetadata m_rprContextMetadata;
    bool m_isOutputFlipped;

    float m_firstIterationRenderTime = 0.0f;

    std::unique_ptr<rif::Context> m_rifContext;

    std::unique_ptr<rpr::Scene> m_scene;
    std::unique_ptr<rpr::Camera> m_camera;
    std::unique_ptr<RprUsdImageCache> m_imageCache;

    std::shared_ptr<HdRprApiColorAov> m_colorAov;
    std::map<TfToken, std::weak_ptr<HdRprApiAov>> m_aovRegistry;
    std::map<TfToken, std::shared_ptr<HdRprApiAov>> m_internalAovs;
    HdRenderPassAovBindingVector m_aovBindings;
    std::vector<TfToken> m_lpeAovPool;

    struct ContourRenderModeAovs {
        std::shared_ptr<HdRprApiAov> normal;
        std::shared_ptr<HdRprApiAov> objectId;
        std::shared_ptr<HdRprApiAov> materialId;
        std::shared_ptr<HdRprApiAov> uv;
    };
    std::unique_ptr<ContourRenderModeAovs> m_contourAovs;

    struct OutputRenderBuffer {
        HdRenderPassAovBinding const* aovBinding;
        TfToken aovName;
        std::string lpe;

        std::shared_ptr<HdRprApiAov> rprAov;

        bool isMultiSampled;
        void* mappedData;
        size_t mappedDataSize;
    };
    std::vector<OutputRenderBuffer> m_outputRenderBuffers;

    class BatchRenderEventManager {
    public:
        void WaitForResolve(SdfPath const& aovId) {
            if (m_signalingAovId.IsEmpty()) {
                m_signalingAovId = aovId;
            } else if (m_signalingAovId != aovId) {
                // When there is more than one bound aov,
                // we want to avoid blocking resolve for each of them separately.
                // Instead, block only on the first one only.
                return;
            }

            m_isResolveRequested.store(true);
            std::unique_lock<std::mutex> lock(m_renderEventMutex);
            m_renderEventCV.wait(lock, [this]() -> bool { return !m_isRenderInProgress || !m_isResolveRequested; });
        }

        class RenderScopeGuard {
        public:
            RenderScopeGuard(BatchRenderEventManager* rem) : m_rem(rem) {
                m_rem->m_signalingAovId = SdfPath::EmptyPath();
                m_rem->m_isRenderInProgress.store(true);
                m_rem->m_renderEventCV.notify_one();
            }
            ~RenderScopeGuard() {
                m_rem->m_isRenderInProgress.store(false);
                m_rem->m_renderEventCV.notify_one();
            }

        private:
            BatchRenderEventManager* m_rem;
        };
        RenderScopeGuard EnterRenderScope() { return RenderScopeGuard(this); }

        bool IsResolveRequested() const {
            return m_isResolveRequested;
        }

        void OnResolve() {
            m_isResolveRequested.store(false);
            m_renderEventCV.notify_one();
        }

    private:
        std::mutex m_renderEventMutex;
        std::condition_variable m_renderEventCV;
        std::atomic<bool> m_isRenderInProgress{false};
        std::atomic<bool> m_isResolveRequested{false};
        SdfPath m_signalingAovId;
    };
    std::unique_ptr<BatchRenderEventManager> m_batchREM;
    std::atomic<bool> m_isBatch{false};
    bool m_isProgressive;

    struct ResolveData {
        struct AovEntry {
            HdRprApiAov* aov;
            bool isMultiSampled;
        };
        std::vector<AovEntry> rawAovs;
        std::vector<AovEntry> computedAovs;

        template <typename F>
        void ForAllAovs(F&& f) {
            for (auto& aov : rawAovs) { f(aov); }
            for (auto& aov : computedAovs) { f(aov); }
        }
    };
    ResolveData m_resolveData;

    enum {
        kResolveAfterRender,
        kResolveInRenderUpdateCallback,
    } m_resolveMode = kResolveAfterRender;
    bool m_isFirstSample = true;

    GfVec2i m_viewportSize = GfVec2i(0);
    GfMatrix4d m_cameraProjectionMatrix = GfMatrix4d(1.f);
    HdRprCamera const* m_hdCamera = nullptr;
    bool m_isAlphaEnabled;

    std::atomic<int> m_numLights{0};
    HdRprApiEnvironmentLight* m_defaultLightObject = nullptr;

    bool m_isUniformSeed = true;
    uint32_t m_frameCount = 0;

    bool m_isInteractive = false;
    int m_numSamples = 0;
    int m_numSamplesPerIter = 0;
    int m_activePixels = -1;
    int m_maxSamples = 0;
    int m_minSamples = 0;
    float m_varianceThreshold = 0.0f;
    TfToken m_currentRenderQuality;

    using Duration = std::chrono::high_resolution_clock::duration;
    Duration m_frameRenderTotalTime;
    Duration m_frameResolveTotalTime;
    std::chrono::high_resolution_clock::time_point m_startTime = {};
    std::chrono::high_resolution_clock::time_point m_syncStartTime = {};
    Duration m_syncTime;
    Duration m_cacheCreationTime;
    bool m_cacheCreationRequired = false;

    struct RenderUpdateCallbackData {
        HdRprApiImpl* rprApi = nullptr;
        float previousProgress = 0.0f;
    };
    RenderUpdateCallbackData m_rucData;
    bool m_isRenderUpdateCallbackEnabled;

    enum State {
        kStateUninitialized,
        kStateRender,
        kStateRestartRequired,
        kStateInvalid
    };
    State m_state = kStateUninitialized;

    std::atomic<bool> m_isAbortingEnabled;
    std::atomic<bool> m_abortRender;

    std::string m_rprSceneExportPath;
    bool m_rprExportAsSingleFile;
    bool m_rprExportUseImageCache;

    std::string m_cryptomatteOutputPath;
    bool m_cryptomattePreviewLayer;
    struct CryptomatteAov {
        std::shared_ptr<HdRprApiAov> aov[3];
    };
    struct CryptomatteAovs {
        CryptomatteAov mat;
        CryptomatteAov obj;
    };
    std::unique_ptr<CryptomatteAovs> m_cryptomatteAovs;

    rprContextFlushFrameBuffers_func m_rprContextFlushFrameBuffers = nullptr;
#ifdef HDRPR_ENABLE_VULKAN_INTEROP_SUPPORT
    bool m_vulkanInteropBufferReady = false;
#endif // HDRPR_ENABLE_VULKAN_INTEROP_SUPPORT

    GfMatrix4d m_unitSizeTransform = GfMatrix4d(1.0);
};

HdRprApi::HdRprApi(HdRprDelegate* delegate) : m_impl(new HdRprApiImpl(delegate)) {

}

HdRprApi::~HdRprApi() {
    delete m_impl;
}

rpr::Shape* HdRprApi::CreateMesh(VtArray<VtVec3fArray> const& pointSamples, VtIntArray const& pointIndexes, VtArray<VtVec3fArray> const& normalSamples, VtIntArray const& normalIndexes, VtArray<VtVec2fArray> const& uvSamples, VtIntArray const& uvIndexes, VtIntArray const& vpf, TfToken const& polygonWinding) {
    m_impl->InitIfNeeded();
    return m_impl->CreateMesh(pointSamples, pointIndexes, normalSamples, normalIndexes, uvSamples, uvIndexes, vpf, polygonWinding);
}

rpr::Shape* HdRprApi::CreateMesh(VtVec3fArray const& points, VtIntArray const& pointIndexes, VtVec3fArray const& normals, VtIntArray const& normalIndexes, VtVec2fArray const& uvs, VtIntArray const& uvIndexes, VtIntArray const& vpf, TfToken const& polygonWinding) {
    m_impl->InitIfNeeded();
    return m_impl->CreateMesh(points, pointIndexes, normals, normalIndexes, uvs, uvIndexes, vpf, polygonWinding);
}

rpr::Curve* HdRprApi::CreateCurve(VtVec3fArray const& points, VtIntArray const& indices, VtFloatArray const& radiuses, VtVec2fArray const& uvs, VtIntArray const& segmentPerCurve) {
    m_impl->InitIfNeeded();
    return m_impl->CreateCurve(points, indices, radiuses, uvs, segmentPerCurve);
}

rpr::Shape* HdRprApi::CreateMeshInstance(rpr::Shape* prototypeMesh) {
    return m_impl->CreateMeshInstance(prototypeMesh);
}

HdRprApiEnvironmentLight* HdRprApi::CreateEnvironmentLight(GfVec3f color, float intensity, BackgroundOverride const& backgroundOverride) {
    m_impl->InitIfNeeded();
    return m_impl->CreateEnvironmentLight(color, intensity, backgroundOverride);
}

HdRprApiEnvironmentLight* HdRprApi::CreateEnvironmentLight(const std::string& prthTotexture, float intensity, BackgroundOverride const& backgroundOverride) {
    m_impl->InitIfNeeded();
    return m_impl->CreateEnvironmentLight(prthTotexture, intensity, backgroundOverride);
}

void HdRprApi::SetTransform(HdRprApiEnvironmentLight* envLight, GfMatrix4f const& transform) {
    m_impl->SetTransform(envLight->light.get(), transform);
}

void HdRprApi::SetTransform(rpr::SceneObject* object, GfMatrix4f const& transform) {
    m_impl->SetTransform(object, transform);
}

void HdRprApi::SetTransform(rpr::Shape* shape, size_t numSamples, float* timeSamples, GfMatrix4d* transformSamples) {
    m_impl->SetTransform(shape, numSamples, timeSamples, transformSamples);
}

void HdRprApi::SetTransform(HdRprApiVolume* volume, GfMatrix4f const& transform) {
    m_impl->SetTransform(volume, transform);
}

rpr::DirectionalLight* HdRprApi::CreateDirectionalLight() {
    m_impl->InitIfNeeded();
    return m_impl->CreateDirectionalLight();
}

rpr::SpotLight* HdRprApi::CreateSpotLight(float angle, float softness) {
    m_impl->InitIfNeeded();
    return m_impl->CreateSpotLight(angle, softness);
}

rpr::PointLight* HdRprApi::CreatePointLight() {
    m_impl->InitIfNeeded();
    return m_impl->CreatePointLight();
}

rpr::DiskLight* HdRprApi::CreateDiskLight() {
    m_impl->InitIfNeeded();
    return m_impl->CreateDiskLight();
}

rpr::SphereLight* HdRprApi::CreateSphereLight() {
    m_impl->InitIfNeeded();
    return m_impl->CreateSphereLight();
}

rpr::IESLight* HdRprApi::CreateIESLight(std::string const& iesFilepath) {
    m_impl->InitIfNeeded();
    return m_impl->CreateIESLight(iesFilepath);
}

void HdRprApi::SetDirectionalLightAttributes(rpr::DirectionalLight* directionalLight, GfVec3f const& color, float shadowSoftnessAngle) {
    m_impl->SetDirectionalLightAttributes(directionalLight, color, shadowSoftnessAngle);
}

void HdRprApi::SetLightRadius(rpr::SphereLight* light, float radius) {
    m_impl->SetLightRadius(light, radius);
}

void HdRprApi::SetLightRadius(rpr::DiskLight* light, float radius) {
    m_impl->SetLightRadius(light, radius);
}

void HdRprApi::SetLightAngle(rpr::DiskLight* light, float angle) {
    m_impl->SetLightAngle(light, angle);
}

void HdRprApi::SetLightColor(rpr::RadiantLight* light, GfVec3f const& color) {
    m_impl->SetLightColor(light, color);
}

RprUsdMaterial* HdRprApi::CreateGeometryLightMaterial(GfVec3f const& emissionColor) {
    return m_impl->CreateGeometryLightMaterial(emissionColor);
}

void HdRprApi::ReleaseGeometryLightMaterial(RprUsdMaterial* material) {
    return m_impl->ReleaseGeometryLightMaterial(material);
}

HdRprApiVolume* HdRprApi::CreateVolume(
    VtUIntArray const& densityCoords, VtFloatArray const& densityValues, VtVec3fArray const& densityLUT, float densityScale,
    VtUIntArray const& albedoCoords, VtFloatArray const& albedoValues, VtVec3fArray const& albedoLUT, float albedoScale,
    VtUIntArray const& emissionCoords, VtFloatArray const& emissionValues, VtVec3fArray const& emissionLUT, float emissionScale,
    const GfVec3i& gridSize, const GfVec3f& voxelSize, const GfVec3f& gridBBLow) {
    m_impl->InitIfNeeded();
    return m_impl->CreateVolume(
        densityCoords, densityValues, densityLUT, densityScale,
        albedoCoords, albedoValues, albedoLUT, albedoScale,
        emissionCoords, emissionValues, emissionLUT, emissionScale,
        gridSize, voxelSize, gridBBLow);
}

void HdRprApi::SetVolumeVisibility(HdRprApiVolume *volume, uint32_t visibilityMask) {
    m_impl->InitIfNeeded();
    m_impl->SetVolumeVisibility(volume, visibilityMask);
}

RprUsdMaterial* HdRprApi::CreateMaterial(SdfPath const& materialId, HdSceneDelegate* sceneDelegate, HdMaterialNetworkMap const& materialNetwork) {
    m_impl->InitIfNeeded();
    return m_impl->CreateMaterial(materialId, sceneDelegate, materialNetwork);
}

RprUsdMaterial* HdRprApi::CreatePointsMaterial(VtVec3fArray const& colors) {
    m_impl->InitIfNeeded();
    return m_impl->CreatePointsMaterial(colors);
}

RprUsdMaterial* HdRprApi::CreateDiffuseMaterial(GfVec3f const& color) {
    m_impl->InitIfNeeded();

    return m_impl->CreateRawMaterial(RPR_MATERIAL_NODE_UBERV2, {
        {RPR_MATERIAL_INPUT_UBER_DIFFUSE_COLOR, ToVec4(color, 1.0f)}
    });
}

RprUsdMaterial* HdRprApi::CreatePrimvarColorLookupMaterial(){
    m_impl->InitIfNeeded();
    return m_impl->CreatePrimvarColorLookupMaterial();
}

void HdRprApi::SetMeshRefineLevel(rpr::Shape* mesh, int level, const float creaseWeight) {
    m_impl->SetMeshRefineLevel(mesh, level, creaseWeight);
}

void HdRprApi::SetMeshVertexInterpolationRule(rpr::Shape* mesh, TfToken boundaryInterpolation) {
    m_impl->SetMeshVertexInterpolationRule(mesh, boundaryInterpolation);
}

void HdRprApi::SetMeshMaterial(rpr::Shape* mesh, RprUsdMaterial const* material, bool displacementEnabled) {
    m_impl->SetMeshMaterial(mesh, material, displacementEnabled);
}

void HdRprApi::SetMeshVisibility(rpr::Shape* mesh, uint32_t visibilityMask) {
    m_impl->SetMeshVisibility(mesh, visibilityMask);
}

void HdRprApi::SetMeshId(rpr::Shape* mesh, uint32_t id) {
    m_impl->SetMeshId(mesh, id);
}

void HdRprApi::SetMeshIgnoreContour(rpr::Shape* mesh, bool ignoreContour) {
    m_impl->SetMeshIgnoreContour(mesh, ignoreContour);
}

bool HdRprApi::SetMeshVertexColor(rpr::Shape* mesh, VtArray<VtVec3fArray> const& primvarSamples, HdInterpolation interpolation) {
    return m_impl->SetMeshVertexColor(mesh, primvarSamples, interpolation);
}

void HdRprApi::SetCurveMaterial(rpr::Curve* curve, RprUsdMaterial const* material) {
    m_impl->SetCurveMaterial(curve, material);
}

void HdRprApi::SetCurveVisibility(rpr::Curve* curve, uint32_t visibilityMask) {
    m_impl->SetCurveVisibility(curve, visibilityMask);
}

void HdRprApi::Release(HdRprApiEnvironmentLight* envLight) {
    m_impl->Release(envLight);
}

void HdRprApi::Release(RprUsdMaterial* material) {
    m_impl->Release(material);
}

void HdRprApi::Release(HdRprApiVolume* volume) {
    m_impl->Release(volume);
}

void HdRprApi::Release(rpr::Light* light) {
    m_impl->Release(light);
}

void HdRprApi::Release(rpr::Shape* shape) {
    m_impl->Release(shape);
}

void HdRprApi::Release(rpr::Curve* curve) {
    m_impl->Release(curve);
}

void HdRprApi::SetName(rpr::ContextObject* object, const char* name) {
    m_impl->SetName(object, name);
}

void HdRprApi::SetName(RprUsdMaterial* object, const char* name) {
    m_impl->SetName(object, name);
}

void HdRprApi::SetName(HdRprApiEnvironmentLight* object, const char* name) {
    m_impl->SetName(object, name);
}

void HdRprApi::SetCamera(HdCamera const* camera) {
    m_impl->SetCamera(camera);
}

HdCamera const* HdRprApi::GetCamera() const {
    return m_impl->GetCamera();
}

GfMatrix4d HdRprApi::GetCameraViewMatrix() const {
    return m_impl->GetCameraViewMatrix();
}

const GfMatrix4d& HdRprApi::GetCameraProjectionMatrix() const {
    return m_impl->GetCameraProjectionMatrix();
}

GfVec2i HdRprApi::GetViewportSize() const {
    return m_impl->GetViewportSize();
}

void HdRprApi::SetViewportSize(GfVec2i const& size) {
    m_impl->SetViewportSize(size);
}

void HdRprApi::SetAovBindings(HdRenderPassAovBindingVector const& aovBindings) {
    m_impl->InitIfNeeded();
    m_impl->SetAovBindings(aovBindings);
}

HdRenderPassAovBindingVector HdRprApi::GetAovBindings() const {
    return m_impl->GetAovBindings();
}

void HdRprApi::CommitResources() {
    m_impl->CommitResources();
}

void HdRprApi::Resolve(SdfPath const& aovId) {
    m_impl->Resolve(aovId);
}

void HdRprApi::Render(HdRprRenderThread* renderThread) {
    m_impl->Render(renderThread);
}

void HdRprApi::AbortRender() {
    m_impl->AbortRender();
}

bool HdRprApi::IsChanged() const {
    return m_impl->IsChanged();
}

HdRprApi::RenderStats HdRprApi::GetRenderStats() const {
    return m_impl->GetRenderStats();
}

bool HdRprApi::IsGlInteropEnabled() const {
    return m_impl->IsGlInteropEnabled();
}

bool HdRprApi::IsVulkanInteropEnabled() const {
    return m_impl->IsVulkanInteropEnabled();
}

bool HdRprApi::IsArbitraryShapedLightSupported() const {
    m_impl->InitIfNeeded();
    return m_impl->IsArbitraryShapedLightSupported();
}

bool HdRprApi::IsSphereAndDiskLightSupported() const {
    m_impl->InitIfNeeded();
    return m_impl->IsSphereAndDiskLightSupported();
}

TfToken const& HdRprApi::GetCurrentRenderQuality() const {
    return m_impl->GetCurrentRenderQuality();
}

rpr::FrameBuffer* HdRprApi::GetRawColorFramebuffer() {
    return m_impl->GetRawColorFramebuffer();
}

rpr::FrameBuffer* HdRprApi::GetPrimIdFramebuffer() {
    return m_impl->GetPrimIdFramebuffer();
}

void HdRprApi::SetInteropInfo(void* interopInfo) {
    m_impl->SetInteropInfo(interopInfo);

    // Temporary should be force inited here, because otherwise has issues with GPU synchronization
    m_impl->InitIfNeeded();
}

std::vector<std::string> HdRprApi::GetGpuUsedNames() const {
    return m_impl->GetGpuUsedNames();
}

int HdRprApi::GetCpuThreadCountUsed() const {
    return m_impl->GetCpuThreadCountUsed();
}

float HdRprApi::GetFirstIterationRenerTime() const {
    return m_impl->GetFirstIterationRenerTime();
}

rpr::EnvironmentLight* GetLightObject(HdRprApiEnvironmentLight* envLight) {
    return envLight->light.get();
}

#ifdef HDRPR_ENABLE_VULKAN_INTEROP_SUPPORT
bool HdRprApi::GetInteropSemaphore(VkSemaphore& rInteropSemaphore, uint32_t& rInteropSemaphoreIndex) {
    return m_impl->GetInteropSemaphore(rInteropSemaphore, rInteropSemaphoreIndex);
}
#endif // HDRPR_ENABLE_VULKAN_INTEROP_SUPPORT

void HdRprApi::Restart()
{
    m_impl->Restart();
}

PXR_NAMESPACE_CLOSE_SCOPE<|MERGE_RESOLUTION|>--- conflicted
+++ resolved
@@ -2123,13 +2123,8 @@
                 RPR_ERROR_CHECK(m_rprContext->SetParameter(RPR_CONTEXT_DISPLAY_GAMMA, preferences.GetCoreDisplayGamma()), "Failed to set display gamma");
             }
             
-<<<<<<< HEAD
-            if (preferences.IsDirty(HdRprConfig::DirtyDenoise) || preferences.IsDirty(HdRprConfig::DirtyViewportSettings)) {
-                if ((preferences.GetHybridDenoising() != HdRprHybridDenoisingTokens->None) && preferences.GetViewportUpscaling()) {
-=======
             if (preferences.IsDirty(HdRprConfig::DirtyHybrid) || force) {
                 if (preferences.GetHybridDenoising() != HdRprHybridDenoisingTokens->None) {
->>>>>>> a850ae28
                     RPR_ERROR_CHECK(m_rprContext->SetParameter(rpr::ContextInfo(RPR_CONTEXT_UPSCALER), RPR_UPSCALER_FSR2), "Failed to set upscaler");
                     rpr_uint upscaleQuality = RPR_FSR2_QUALITY_MODE_ULTRA_PERFORMANCE;
                     TfToken qualityToken = preferences.GetHybridUpscalingQuality();
