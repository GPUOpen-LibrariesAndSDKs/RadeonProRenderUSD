/************************************************************************
Copyright 2020 Advanced Micro Devices, Inc
Licensed under the Apache License, Version 2.0 (the "License");
you may not use this file except in compliance with the License.
You may obtain a copy of the License at
    http://www.apache.org/licenses/LICENSE-2.0
Unless required by applicable law or agreed to in writing, software
distributed under the License is distributed on an "AS IS" BASIS,
WITHOUT WARRANTIES OR CONDITIONS OF ANY KIND, either express or implied.
See the License for the specific language governing permissions and
limitations under the License.
************************************************************************/

#include <json.hpp>
using json = nlohmann::json;

#include "rprApi.h"
#include "rprApiAov.h"
#include "aovDescriptor.h"

#include "rifcpp/rifFilter.h"
#include "rifcpp/rifImage.h"
#include "rifcpp/rifError.h"

#include "config.h"
#include "camera.h"
#include "debugCodes.h"
#include "renderDelegate.h"
#include "renderBuffer.h"
#include "renderParam.h"

#include "pxr/imaging/rprUsd/util.h"
#include "pxr/imaging/rprUsd/config.h"
#include "pxr/imaging/rprUsd/error.h"
#include "pxr/imaging/rprUsd/helpers.h"
#include "pxr/imaging/rprUsd/coreImage.h"
#include "pxr/imaging/rprUsd/imageCache.h"
#include "pxr/imaging/rprUsd/material.h"
#include "pxr/imaging/rprUsd/materialRegistry.h"
#include "pxr/imaging/rprUsd/contextMetadata.h"
#include "pxr/imaging/rprUsd/contextHelpers.h"

#include "pxr/base/gf/math.h"
#include "pxr/base/gf/vec2f.h"
#include "pxr/base/gf/rotation.h"
#include "pxr/base/arch/fileSystem.h"
#include "pxr/base/plug/plugin.h"
#include "pxr/base/plug/thisPlugin.h"
#include "pxr/imaging/pxOsd/tokens.h"
#include "pxr/usd/usdRender/tokens.h"
#include "pxr/usd/usdGeom/tokens.h"
#include "pxr/base/tf/envSetting.h"
#include "pxr/base/tf/fileUtils.h"
#include "pxr/base/tf/getenv.h"
#include "pxr/base/work/loops.h"

#include "notify/message.h"

#include <RadeonProRender_Baikal.h>
#include <RprLoadStore.h>

#ifdef RPR_EXR_EXPORT_ENABLED
#include <MurmurHash3.h>
#include <ImfOutputFile.h>
#include <ImfChannelList.h>
#include <ImfStringAttribute.h>
#endif // RPR_EXR_EXPORT_ENABLED

#ifdef BUILD_AS_HOUDINI_PLUGIN
#include <HOM/HOM_Module.h>
#endif // BUILD_AS_HOUDINI_PLUGIN

#include <fstream>
#include <chrono>
#include <vector>
#include <mutex>

PXR_NAMESPACE_OPEN_SCOPE

TF_DEFINE_ENV_SETTING(HDRPR_RENDER_QUALITY_OVERRIDE, "",
    "Set this to override render quality coming from the render settings");

namespace {

TF_DEFINE_PRIVATE_TOKENS(_tokens,
    (batch)
    (renderMode)
    (progressive)
);

TfToken GetRenderQuality(HdRprConfig const& config) {
    std::string renderQualityOverride = TfGetEnvSetting(HDRPR_RENDER_QUALITY_OVERRIDE);

    auto& tokens = HdRprRenderQualityTokens->allTokens;
    if (std::find(tokens.begin(), tokens.end(), renderQualityOverride) != tokens.end()) {
        return TfToken(renderQualityOverride);
    }

    return config.GetRenderQuality();
}

using LockGuard = std::lock_guard<std::mutex>;

template <typename T>
struct RenderSetting {
    T value;
    bool isDirty;
};

GfVec4f ToVec4(GfVec3f const& vec, float w) {
    return GfVec4f(vec[0], vec[1], vec[2], w);
}

bool CreateIntermediateDirectories(std::string const& filePath) {
    auto dir = TfGetPathName(filePath);
    if (!dir.empty()) {
        return TfMakeDirs(dir, -1, true);
    }
    return true;
}

template <typename T>
void UnalignedRead(void const* src, size_t* offset, T* dst) {
    std::memcpy(dst, (uint8_t const*)src + *offset, sizeof(T));
    *offset += sizeof(T);
}

GfVec4f ColorizeId(uint32_t id) {
    return {
        (float)(id & 0xFF) / 0xFF,
        (float)((id & 0xFF00) >> 8) / 0xFF,
        (float)((id & 0xFF0000) >> 16) / 0xFF,
        1.0f
    };
}

template <typename T>
std::unique_ptr<T[]> MergeSamples(VtArray<VtArray<T>>* samples, size_t requiredNumSamples, rpr_float const** rprData, size_t* rprDataSize) {
    if (samples->empty()) {
        *rprData = nullptr;
        *rprDataSize = 0;
        return nullptr;
    }

    if (samples->size() != requiredNumSamples) {
        samples->resize(requiredNumSamples, [backElem=samples->back()](auto begin, auto end) {
            for (auto it = begin; it != end; ++it) {
                *it = backElem;
            }
        });
    }

    const size_t numSampleValues = samples->cdata()[0].size();
    auto mergedSamples = std::make_unique<T[]>(requiredNumSamples * numSampleValues);

    for (size_t i = 0; i < requiredNumSamples; ++i) {
        size_t offset = i * numSampleValues;
        VtArray<T> const& values = samples->cdata()[i];
        std::copy(values.cbegin(), values.cend(), mergedSamples.get() + offset);

        if (values.size() != numSampleValues) {
            TF_RUNTIME_ERROR("Non-uniform size between samples: %zu vs %zu", samples->size(), numSampleValues);
            *rprData = nullptr;
            *rprDataSize = 0;
            return nullptr;
        }
    }

    *rprData = (rpr_float const*)mergedSamples.get();
    *rprDataSize = requiredNumSamples * numSampleValues;

    return mergedSamples;
}

} // namespace anonymous

TfToken GetRprLpeAovName(rpr::Aov aov) {
    switch (aov) {
        case RPR_AOV_LPE_0:
            return HdRprAovTokens->lpe0;
        case RPR_AOV_LPE_1:
            return HdRprAovTokens->lpe1;
        case RPR_AOV_LPE_2:
            return HdRprAovTokens->lpe2;
        case RPR_AOV_LPE_3:
            return HdRprAovTokens->lpe3;
        case RPR_AOV_LPE_4:
            return HdRprAovTokens->lpe4;
        case RPR_AOV_LPE_5:
            return HdRprAovTokens->lpe5;
        case RPR_AOV_LPE_6:
            return HdRprAovTokens->lpe6;
        case RPR_AOV_LPE_7:
            return HdRprAovTokens->lpe7;
        case RPR_AOV_LPE_8:
            return HdRprAovTokens->lpe8;
        default:
            return TfToken();
    }
}

HdFormat ConvertUsdRenderVarDataType(TfToken const& format) {
    static std::map<TfToken, HdFormat> s_mapping = []() {
        std::map<TfToken, HdFormat> ret;

        auto addMappingEntry = [&ret](std::string name, HdFormat format) {
            ret[TfToken(name, TfToken::Immortal)] = format;
        };

        addMappingEntry("int", HdFormatInt32);
        addMappingEntry("half", HdFormatFloat16);
        addMappingEntry("half3", HdFormatFloat16Vec3);
        addMappingEntry("half4", HdFormatFloat16Vec4);
        addMappingEntry("float", HdFormatFloat32);
        addMappingEntry("float3", HdFormatFloat32Vec3);
        addMappingEntry("float4", HdFormatFloat32Vec4);
        addMappingEntry("point3f", HdFormatFloat32Vec3);
        addMappingEntry("vector3f", HdFormatFloat32Vec3);
        addMappingEntry("normal3f", HdFormatFloat32Vec3);
        addMappingEntry("color2f", HdFormatFloat32Vec2);
        addMappingEntry("color3f", HdFormatFloat32Vec3);
        addMappingEntry("color4f", HdFormatFloat32Vec4);
        addMappingEntry("float2", HdFormatFloat32Vec2);
        addMappingEntry("float16", HdFormatFloat16);
        addMappingEntry("color2h", HdFormatFloat16Vec2);
        addMappingEntry("color3h", HdFormatFloat16Vec3);
        addMappingEntry("color4h", HdFormatFloat16Vec4);
        addMappingEntry("half2", HdFormatFloat16Vec2);
        addMappingEntry("u8", HdFormatUNorm8);
        addMappingEntry("uint8", HdFormatUNorm8);
        addMappingEntry("color2u8", HdFormatUNorm8Vec2);
        addMappingEntry("color3u8", HdFormatUNorm8Vec3);
        addMappingEntry("color4u8", HdFormatUNorm8Vec4);

        return ret;
    }();
    static std::string s_supportedFormats = []() {
        std::string ret;
        auto it = s_mapping.begin();
        for (size_t i = 0; i < s_mapping.size(); ++i, ++it) {
            ret += it->first.GetString();
            if (i + 1 != s_mapping.size()) {
                ret += ", ";
            }
        }
        return ret;
    }();

    auto it = s_mapping.find(format);
    if (it == s_mapping.end()) {
        TF_RUNTIME_ERROR("Unsupported UsdRenderVar format. Supported formats: %s", s_supportedFormats.c_str());
        return HdFormatInvalid;
    }
    return it->second;
}

class HdRprApiRawMaterial : public RprUsdMaterial {
public:
    static HdRprApiRawMaterial* Create(
        rpr::Context* rprContext,
        rpr::MaterialNodeType nodeType,
        std::vector<std::pair<rpr::MaterialNodeInput, GfVec4f>> const& inputs) {

        rpr::Status status;
        auto rprNode = rprContext->CreateMaterialNode(nodeType, &status);
        if (!rprNode) {
            RPR_ERROR_CHECK(status, "Failed to create material node", rprContext);
            return nullptr;
        }

        for (auto& input : inputs) {
            auto& c = input.second;
            if (RPR_ERROR_CHECK(rprNode->SetInput(input.first, c[0], c[1], c[2], c[3]), "Failed to set material input")) {
                delete rprNode;
                return nullptr;
            }
        };

        return new HdRprApiRawMaterial(rprNode);
    }

    ~HdRprApiRawMaterial() final = default;

private:
    HdRprApiRawMaterial(rpr::MaterialNode* surfaceNode)
        : m_retainedSurfaceNode(surfaceNode) {
        m_surfaceNode = surfaceNode;
    }

private:
    std::unique_ptr<rpr::MaterialNode> m_retainedSurfaceNode;
};

struct HdRprApiVolume {
    std::unique_ptr<rpr::HeteroVolume> heteroVolume;
    std::unique_ptr<rpr::Grid> albedoGrid;
    std::unique_ptr<rpr::Grid> densityGrid;
    std::unique_ptr<rpr::Grid> emissionGrid;
    std::unique_ptr<rpr::Shape> cubeMesh;
    std::unique_ptr<HdRprApiRawMaterial> cubeMeshMaterial;
    GfMatrix4f voxelsTransform;
};

struct HdRprApiEnvironmentLight {
    std::unique_ptr<rpr::EnvironmentLight> light;
    std::unique_ptr<RprUsdCoreImage> image;

    std::unique_ptr<rpr::EnvironmentLight> backgroundOverrideLight;
    std::unique_ptr<RprUsdCoreImage> backgroundOverrideImage;

    enum {
        kDetached,
        kAttachedAsLight,
        kAttachedAsEnvLight
    } state = kDetached;
};

class HdRprApiImpl {
public:
    HdRprApiImpl(HdRprDelegate* delegate)
        : m_delegate(delegate) {
        // Postpone initialization as further as possible to allow Hydra user to set custom render settings before creating a context
        //InitIfNeeded();
    }

    ~HdRprApiImpl() {
        RemoveDefaultLight();
    }

    void InitIfNeeded() {
        if (m_state != kStateUninitialized) {
            return;
        }

        static std::mutex s_rprInitMutex;
        LockGuard lock(s_rprInitMutex);

        if (m_state != kStateUninitialized) {
            return;
        }

        try {
            InitRpr();
            InitRif();
            InitAovs();

            {
                HdRprConfig* config;
                auto configInstanceLock = HdRprConfig::GetInstance(&config);
                UpdateSettings(*config, true);
            }

            InitScene();
            InitCamera();

            m_state = kStateRender;
        } catch (RprUsdError& e) {
            TF_RUNTIME_ERROR("%s", e.what());
            m_state = kStateInvalid;
        }
    }

    rpr::Shape* CreateMesh(VtVec3fArray const& points, VtIntArray const& pointIndices,
                           VtVec3fArray const& normals, VtIntArray const& normalIndices,
                           VtVec2fArray const& uvs, VtIntArray const& uvIndices,
                           VtIntArray const& vpf, TfToken const& polygonWinding = HdTokens->rightHanded) {
        VtArray<VtVec3fArray> pointSamples;
        VtArray<VtVec3fArray> normalSamples;
        VtArray<VtVec2fArray> uvSamples;

        if (!points.empty()) pointSamples.push_back(points);
        if (!normals.empty()) normalSamples.push_back(normals);
        if (!uvs.empty()) uvSamples.push_back(uvs);

        return CreateMesh(pointSamples, pointIndices, normalSamples, normalIndices, uvSamples, uvIndices, vpf, polygonWinding);
    }

    rpr::Shape* CreateMesh(VtArray<VtVec3fArray> pointSamples, VtIntArray const& pointIndices,
                           VtArray<VtVec3fArray> normalSamples, VtIntArray const& normalIndices,
                           VtArray<VtVec2fArray> uvSamples, VtIntArray const& uvIndices,
                           VtIntArray const& vpf, TfToken const& polygonWinding) {
        if (!m_rprContext) {
            return nullptr;
        }

        VtIntArray newIndices, newVpf;
        SplitPolygons(pointIndices, vpf, newIndices, newVpf);
        ConvertIndices(&newIndices, newVpf, polygonWinding);

        VtIntArray newNormalIndices;
        if (normalSamples.empty()) {
            if (m_rprContextMetadata.pluginType == kPluginHybrid) {
                // XXX (Hybrid): we need to generate geometry normals by ourself
                VtVec3fArray normals;
                normals.reserve(newVpf.size());
                newNormalIndices.clear();
                newNormalIndices.reserve(newIndices.size());

                auto& points = pointSamples[0];

                size_t indicesOffset = 0u;
                for (auto numVerticesPerFace : newVpf) {
                    for (int i = 0; i < numVerticesPerFace; ++i) {
                        newNormalIndices.push_back(normals.size());
                    }

                    auto indices = &newIndices[indicesOffset];
                    indicesOffset += numVerticesPerFace;

                    auto p0 = points[indices[0]];
                    auto p1 = points[indices[1]];
                    auto p2 = points[indices[2]];

                    auto e0 = p0 - p1;
                    auto e1 = p2 - p1;

                    auto normal = GfCross(e1, e0);
                    GfNormalize(&normal);
                    normals.push_back(normal);
                }

                normalSamples.push_back(normals);
            }
        } else {
            if (!normalIndices.empty()) {
                SplitPolygons(normalIndices, vpf, newNormalIndices);
                ConvertIndices(&newNormalIndices, newVpf, polygonWinding);
            } else {
                newNormalIndices = newIndices;
            }
        }

        VtIntArray newUvIndices;
        if (uvSamples.empty()) {
            if (m_rprContextMetadata.pluginType == kPluginHybrid) {
                newUvIndices = newIndices;
                VtVec2fArray uvs(pointSamples[0].size(), GfVec2f(0.0f));
                uvSamples.push_back(uvs);
            }
        } else {
            if (!uvIndices.empty()) {
                SplitPolygons(uvIndices, vpf, newUvIndices);
                ConvertIndices(&newUvIndices, newVpf, polygonWinding);
            } else {
                newUvIndices = newIndices;
            }
        }

        auto normalIndicesData = !newNormalIndices.empty() ? newNormalIndices.data() : newIndices.data();
        if (normalSamples.empty()) {
            normalIndicesData = nullptr;
        }

        auto uvIndicesData = !newUvIndices.empty() ? newUvIndices.data() : uvIndices.data();
        if (uvSamples.empty()) {
            uvIndicesData = nullptr;
        }

        rpr_float const* pointsData = nullptr;
        rpr_float const* normalsData = nullptr;
        rpr_float const* uvsData = nullptr;
        size_t numPoints = 0;
        size_t numNormals = 0;
        size_t numUvs = 0;

        std::vector<rpr_mesh_info> meshProperties(1, rpr_mesh_info(0));

        std::unique_ptr<GfVec3f[]> mergedPoints;
        std::unique_ptr<GfVec3f[]> mergedNormals;
        std::unique_ptr<GfVec2f[]> mergedUvs;

        size_t numMeshSamples = std::max(std::max(pointSamples.size(), normalSamples.size()), uvSamples.size());

        // XXX (RPR): Only Northstar supports deformation motion blur. Use only the first sample for all other plugins.
        if (m_rprContextMetadata.pluginType != kPluginNorthstar) {
            numMeshSamples = 1;
        }

        if (numMeshSamples > 1) {
            meshProperties[0] = (rpr_mesh_info)RPR_MESH_MOTION_DIMENSION;
            meshProperties[1] = (rpr_mesh_info)numMeshSamples;
            meshProperties[2] = (rpr_mesh_info)0;

            mergedPoints = MergeSamples(&pointSamples, numMeshSamples, &pointsData, &numPoints);
            mergedNormals = MergeSamples(&normalSamples, numMeshSamples, &normalsData, &numNormals);
            mergedUvs = MergeSamples(&uvSamples, numMeshSamples, &uvsData, &numUvs);

        } else {
            if (pointSamples.empty()) {
                return nullptr;
            }
            pointsData = (rpr_float const*)pointSamples[0].cdata();
            numPoints = pointSamples[0].size();

            if (!normalSamples.empty()) {
                normalsData = (rpr_float const*)normalSamples[0].data();
                numNormals = normalSamples[0].size();
            }
            
            if (!uvSamples.empty()) {
                uvsData = (rpr_float const*)uvSamples[0].data();
                numUvs = uvSamples[0].size();
            }
        }

        rpr_int texCoordStride = sizeof(GfVec2f);
        rpr_int texCoordIdxStride = sizeof(rpr_int);

        LockGuard rprLock(m_rprContext->GetMutex());

        rpr::Status status;
        auto mesh = m_rprContext->CreateShape(
            pointsData, numPoints, sizeof(GfVec3f),
            normalsData, numNormals, sizeof(GfVec3f),
            nullptr, 0, 0,
            1, &uvsData, &numUvs, &texCoordStride,
            newIndices.data(), sizeof(rpr_int),
            normalIndicesData, sizeof(rpr_int),
            &uvIndicesData, &texCoordIdxStride,
            newVpf.data(), newVpf.size(), meshProperties.data(), &status);
        if (!mesh) {
            RPR_ERROR_CHECK(status, "Failed to create mesh");
            return nullptr;
        }

        if (RPR_ERROR_CHECK(m_scene->Attach(mesh), "Failed to attach mesh to scene")) {
            delete mesh;
            return nullptr;
        }
        m_dirtyFlags |= ChangeTracker::DirtyScene;
        return mesh;
    }

    rpr::Shape* CreateMeshInstance(rpr::Shape* prototype) {
        if (!m_rprContext) {
            return nullptr;
        }

        LockGuard rprLock(m_rprContext->GetMutex());

        rpr::Status status;
        auto mesh = m_rprContext->CreateShapeInstance(prototype, &status);
        if (!mesh) {
            RPR_ERROR_CHECK(status, "Failed to create mesh instance");
            return nullptr;
        }

        if (RPR_ERROR_CHECK(m_scene->Attach(mesh), "Failed to attach mesh to scene")) {
            delete mesh;
            return nullptr;
        }
        m_dirtyFlags |= ChangeTracker::DirtyScene;
        return mesh;
    }

    void SetMeshRefineLevel(rpr::Shape* mesh, const int level) {
        if (!m_rprContext) {
            return;
        }

        if (m_rprContextMetadata.pluginType == kPluginHybrid) {
            // Not supported
            return;
        }

        LockGuard rprLock(m_rprContext->GetMutex());

        bool dirty = true;

        size_t dummy;
        int oldLevel;
        if (!RPR_ERROR_CHECK(mesh->GetInfo(RPR_SHAPE_SUBDIVISION_FACTOR, sizeof(oldLevel), &oldLevel, &dummy), "Failed to query mesh subdivision factor")) {
            dirty = level != oldLevel;
        }

        if (dirty) {
            if (RPR_ERROR_CHECK(mesh->SetSubdivisionFactor(level), "Failed to set mesh subdividion level")) return;
            m_dirtyFlags |= ChangeTracker::DirtyScene;
        }
    }

    void SetMeshVertexInterpolationRule(rpr::Shape* mesh, TfToken const& boundaryInterpolation) {
        if (!m_rprContext) {
            return;
        }

        if (m_rprContextMetadata.pluginType == kPluginHybrid) {
            // Not supported
            return;
        }

        rpr_subdiv_boundary_interfop_type newInterfopType = boundaryInterpolation == PxOsdOpenSubdivTokens->edgeAndCorner ?
            RPR_SUBDIV_BOUNDARY_INTERFOP_TYPE_EDGE_AND_CORNER :
            RPR_SUBDIV_BOUNDARY_INTERFOP_TYPE_EDGE_ONLY;

        LockGuard rprLock(m_rprContext->GetMutex());

        bool dirty = true;

        size_t dummy;
        rpr_subdiv_boundary_interfop_type interfopType;
        if (!RPR_ERROR_CHECK(mesh->GetInfo(RPR_SHAPE_SUBDIVISION_BOUNDARYINTEROP, sizeof(interfopType), &interfopType, &dummy), "Failed to query mesh subdivision interfopType")) {
            dirty = newInterfopType != interfopType;
        }

        if (dirty) {
            if (RPR_ERROR_CHECK(mesh->SetSubdivisionBoundaryInterop(newInterfopType), "Fail set mesh subdividion boundary")) return;
            m_dirtyFlags |= ChangeTracker::DirtyScene;
        }
    }

    void SetMeshMaterial(rpr::Shape* mesh, RprUsdMaterial const* material, bool displacementEnabled) {
        LockGuard rprLock(m_rprContext->GetMutex());
        if (material) {
            material->AttachTo(mesh, displacementEnabled);
        } else {
            RprUsdMaterial::DetachFrom(mesh);
        }
        m_dirtyFlags |= ChangeTracker::DirtyScene;
    }

    void SetCurveMaterial(rpr::Curve* curve, RprUsdMaterial const* material) {
        LockGuard rprLock(m_rprContext->GetMutex());
        if (material) {
            material->AttachTo(curve);
        } else {
            RprUsdMaterial::DetachFrom(curve);
        }
        m_dirtyFlags |= ChangeTracker::DirtyScene;
    }

    void SetCurveVisibility(rpr::Curve* curve, uint32_t visibilityMask) {
        LockGuard rprLock(m_rprContext->GetMutex());
        if (m_rprContextMetadata.pluginType == kPluginHybrid) {
            // XXX (Hybrid): rprCurveSetVisibility not supported, emulate visibility using attach/detach
            if (visibilityMask) {
                m_scene->Attach(curve);
            } else {
                m_scene->Detach(curve);
            }
            m_dirtyFlags |= ChangeTracker::DirtyScene;
        } else {
            RPR_ERROR_CHECK(curve->SetVisibilityFlag(RPR_CURVE_VISIBILITY_PRIMARY_ONLY_FLAG, visibilityMask & kVisiblePrimary), "Failed to set curve primary visibility");
            RPR_ERROR_CHECK(curve->SetVisibilityFlag(RPR_CURVE_VISIBILITY_SHADOW, visibilityMask & kVisibleShadow), "Failed to set curve shadow visibility");
            RPR_ERROR_CHECK(curve->SetVisibilityFlag(RPR_CURVE_VISIBILITY_REFLECTION, visibilityMask & kVisibleReflection), "Failed to set curve reflection visibility");
            RPR_ERROR_CHECK(curve->SetVisibilityFlag(RPR_CURVE_VISIBILITY_REFRACTION, visibilityMask & kVisibleRefraction), "Failed to set curve refraction visibility");
            RPR_ERROR_CHECK(curve->SetVisibilityFlag(RPR_CURVE_VISIBILITY_TRANSPARENT, visibilityMask & kVisibleTransparent), "Failed to set curve transparent visibility");
            RPR_ERROR_CHECK(curve->SetVisibilityFlag(RPR_CURVE_VISIBILITY_DIFFUSE, visibilityMask & kVisibleDiffuse), "Failed to set curve diffuse visibility");
            RPR_ERROR_CHECK(curve->SetVisibilityFlag(RPR_CURVE_VISIBILITY_GLOSSY_REFLECTION, visibilityMask & kVisibleGlossyReflection), "Failed to set curve glossyReflection visibility");
            RPR_ERROR_CHECK(curve->SetVisibilityFlag(RPR_CURVE_VISIBILITY_GLOSSY_REFRACTION, visibilityMask & kVisibleGlossyRefraction), "Failed to set curve glossyRefraction visibility");
            RPR_ERROR_CHECK(curve->SetVisibilityFlag(RPR_CURVE_VISIBILITY_LIGHT, visibilityMask & kVisibleLight), "Failed to set curve light visibility");
            m_dirtyFlags |= ChangeTracker::DirtyScene;
        }
    }

    void Release(rpr::Curve* curve) {
        if (curve) {
            LockGuard rprLock(m_rprContext->GetMutex());

            if (!RPR_ERROR_CHECK(m_scene->Detach(curve), "Failed to detach curve from scene")) {
                m_dirtyFlags |= ChangeTracker::DirtyScene;
            };
            delete curve;
        }
    }

    void Release(rpr::Shape* shape) {
        if (shape) {
            LockGuard rprLock(m_rprContext->GetMutex());

            if (!RPR_ERROR_CHECK(m_scene->Detach(shape), "Failed to detach mesh from scene")) {
                m_dirtyFlags |= ChangeTracker::DirtyScene;
            };
            delete shape;
        }
    }

    void SetMeshVisibility(rpr::Shape* mesh, uint32_t visibilityMask) {
        LockGuard rprLock(m_rprContext->GetMutex());
        if (m_rprContextMetadata.pluginType == kPluginHybrid) {
            // XXX (Hybrid): rprShapeSetVisibility not supported, emulate visibility using attach/detach
            if (visibilityMask) {
                m_scene->Attach(mesh);
            } else {
                m_scene->Detach(mesh);
            }
            m_dirtyFlags |= ChangeTracker::DirtyScene;
        } else {
            RPR_ERROR_CHECK(mesh->SetVisibilityFlag(RPR_SHAPE_VISIBILITY_PRIMARY_ONLY_FLAG, visibilityMask & kVisiblePrimary), "Failed to set mesh primary visibility");
            RPR_ERROR_CHECK(mesh->SetVisibilityFlag(RPR_SHAPE_VISIBILITY_SHADOW, visibilityMask & kVisibleShadow), "Failed to set mesh shadow visibility");
            RPR_ERROR_CHECK(mesh->SetVisibilityFlag(RPR_SHAPE_VISIBILITY_REFLECTION, visibilityMask & kVisibleReflection), "Failed to set mesh reflection visibility");
            RPR_ERROR_CHECK(mesh->SetVisibilityFlag(RPR_SHAPE_VISIBILITY_REFRACTION, visibilityMask & kVisibleRefraction), "Failed to set mesh refraction visibility");
            RPR_ERROR_CHECK(mesh->SetVisibilityFlag(RPR_SHAPE_VISIBILITY_TRANSPARENT, visibilityMask & kVisibleTransparent), "Failed to set mesh transparent visibility");
            RPR_ERROR_CHECK(mesh->SetVisibilityFlag(RPR_SHAPE_VISIBILITY_DIFFUSE, visibilityMask & kVisibleDiffuse), "Failed to set mesh diffuse visibility");
            RPR_ERROR_CHECK(mesh->SetVisibilityFlag(RPR_SHAPE_VISIBILITY_GLOSSY_REFLECTION, visibilityMask & kVisibleGlossyReflection), "Failed to set mesh glossyReflection visibility");
            RPR_ERROR_CHECK(mesh->SetVisibilityFlag(RPR_SHAPE_VISIBILITY_GLOSSY_REFRACTION, visibilityMask & kVisibleGlossyRefraction), "Failed to set mesh glossyRefraction visibility");
            RPR_ERROR_CHECK(mesh->SetVisibilityFlag(RPR_SHAPE_VISIBILITY_LIGHT, visibilityMask & kVisibleLight), "Failed to set mesh light visibility");

            m_dirtyFlags |= ChangeTracker::DirtyScene;
        }
    }

    void SetMeshId(rpr::Shape* mesh, uint32_t id) {
        LockGuard rprLock(m_rprContext->GetMutex());
        RPR_ERROR_CHECK(mesh->SetObjectID(id), "Failed to set mesh id");
    }

    void SetMeshIgnoreContour(rpr::Shape* mesh, bool ignoreContour) {
        if (m_rprContextMetadata.pluginType == kPluginNorthstar) {
            LockGuard rprLock(m_rprContext->GetMutex());
            // TODO: update C++ wrapper
            RPR_ERROR_CHECK(rprShapeSetContourIgnore(rpr::GetRprObject(mesh), ignoreContour), "Failed to set shape contour ignore");

            m_dirtyFlags |= ChangeTracker::DirtyScene;
        }
    }

    rpr::Curve* CreateCurve(VtVec3fArray const& points, VtIntArray const& indices, VtFloatArray const& radiuses, VtVec2fArray const& uvs, VtIntArray const& segmentPerCurve) {
        if (!m_rprContext) {
            return nullptr;
        }

        auto curveCount = segmentPerCurve.size();
        bool isCurveTapered = radiuses.size() != curveCount;

        const size_t kRprCurveSegmentSize = 4;
        if (segmentPerCurve.empty() || points.empty() || indices.empty() ||
            indices.size() % kRprCurveSegmentSize != 0 ||
            (isCurveTapered && radiuses.size() != (indices.size() / kRprCurveSegmentSize) * 2) ||
            (!uvs.empty() && uvs.size() != curveCount)) {
            TF_RUNTIME_ERROR("Failed to create RPR curve: invalid parameters");
            return nullptr;
        }

        uint32_t creationFlags = rpr::kCurveCreationFlagsNone;
        if (isCurveTapered) {
            creationFlags |= rpr::kCurveCreationFlagTapered;
        }

        LockGuard rprLock(m_rprContext->GetMutex());

        rpr::Status status;
        auto curve = m_rprContext->CreateCurve(
            points.size(), (float const*)points.data(), sizeof(GfVec3f),
            indices.size(), curveCount, (rpr_uint const*)indices.data(),
            radiuses.data(), (float const*)uvs.data(), segmentPerCurve.data(), rpr::CurveCreationFlags(creationFlags), &status);
        if (!curve) {
            RPR_ERROR_CHECK(status, "Failed to create curve");
            return nullptr;
        }

        if (RPR_ERROR_CHECK(m_scene->Attach(curve), "Failed to attach curve to scene")) {
            delete curve;
            return nullptr;
        }
        m_dirtyFlags |= ChangeTracker::DirtyScene;
        return curve;
    }

    template <typename T>
    T* CreateLight(std::function<T*(rpr::Status*)> creator) {
        if (!m_rprContext) {
            return nullptr;
        }

        LockGuard rprLock(m_rprContext->GetMutex());

        rpr::Status status;
        auto light = creator(&status);
        if (!light) {
            RPR_ERROR_CHECK(status, "Failed to create light", m_rprContext.get());
            return nullptr;
        }

        if (RPR_ERROR_CHECK(m_scene->Attach(light), "Failed to attach directional light to scene", m_rprContext.get())) {
            delete light;
            return nullptr;
        }

        m_dirtyFlags |= ChangeTracker::DirtyScene;
        m_numLights++;
        return light;
    }

    rpr::DirectionalLight* CreateDirectionalLight() {
        return CreateLight<rpr::DirectionalLight>([this](rpr::Status* status) {
            return m_rprContext->CreateDirectionalLight(status);
        });
    }

    rpr::SpotLight* CreateSpotLight(float angle, float softness) {
        return CreateLight<rpr::SpotLight>([this, angle, softness](rpr::Status* status) {
            auto light = m_rprContext->CreateSpotLight(status);
            if (light) {
                float outerAngle = GfDegreesToRadians(angle);
                float innerAngle = outerAngle * (1.0f - softness);
                RPR_ERROR_CHECK(light->SetConeShape(innerAngle, outerAngle), "Failed to set spot light cone shape");
            }
            return light;
        });
    }

    rpr::PointLight* CreatePointLight() {
        return CreateLight<rpr::PointLight>([this](rpr::Status* status) {
            return m_rprContext->CreatePointLight(status);
        });
    }

    rpr::DiskLight* CreateDiskLight() {
        return CreateLight<rpr::DiskLight>([this](rpr::Status* status) {
            return m_rprContext->CreateDiskLight(status);
        });
    }

    rpr::SphereLight* CreateSphereLight() {
        return CreateLight<rpr::SphereLight>([this](rpr::Status* status) {
            return m_rprContext->CreateSphereLight(status);
        });
    }

    rpr::IESLight* CreateIESLight(std::string const& iesFilepath) {
        return CreateLight<rpr::IESLight>([this, &iesFilepath](rpr::Status* status) {
            auto light = m_rprContext->CreateIESLight(status);
            if (light) {
                // TODO: consider exposing it as light primitive primvar
                constexpr int kIESImageResolution = 256;

                *status = light->SetImageFromFile(iesFilepath.c_str(), kIESImageResolution, kIESImageResolution);
                if (RPR_ERROR_CHECK(*status, "Failed to set IES data")) {
                    delete light;
                    light = nullptr;
                }
            }
            return light;
        });
    }

    void SetDirectionalLightAttributes(rpr::DirectionalLight* light, GfVec3f const& color, float shadowSoftnessAngle) {
        LockGuard rprLock(m_rprContext->GetMutex());

        RPR_ERROR_CHECK(light->SetRadiantPower(color[0], color[1], color[2]), "Failed to set directional light color");
        RPR_ERROR_CHECK(light->SetShadowSoftnessAngle(GfClamp(shadowSoftnessAngle, 0.0f, float(M_PI_4))), "Failed to set directional light color");
    }

    template <typename Light>
    void SetLightRadius(Light* light, float radius) {
        LockGuard rprLock(m_rprContext->GetMutex());

        RPR_ERROR_CHECK(light->SetRadius(radius), "Failed to set light radius");
    }

    void SetLightAngle(rpr::DiskLight* light, float angle) {
        LockGuard rprLock(m_rprContext->GetMutex());

        RPR_ERROR_CHECK(light->SetAngle(angle), "Failed to set light angle");
    }

    void SetLightColor(rpr::RadiantLight* light, GfVec3f const& color) {
        LockGuard rprLock(m_rprContext->GetMutex());

        RPR_ERROR_CHECK(light->SetRadiantPower(color[0], color[1], color[2]), "Failed to set light color");
    }

    void Release(rpr::Light* light) {
        if (light) {
            LockGuard rprLock(m_rprContext->GetMutex());

            if (!RPR_ERROR_CHECK(m_scene->Detach(light), "Failed to detach light from scene")) {
                m_dirtyFlags |= ChangeTracker::DirtyScene;
            }
            delete light;
            m_numLights--;
        }
    }

    RprUsdMaterial* CreateGeometryLightMaterial(GfVec3f const& emissionColor) {
        LockGuard rprLock(m_rprContext->GetMutex());

        auto material = HdRprApiRawMaterial::Create(m_rprContext.get(), RPR_MATERIAL_NODE_EMISSIVE, {
            {RPR_MATERIAL_INPUT_COLOR, ToVec4(emissionColor, 1.0f)}
        });
        if (material) m_numLights++;
        return material;
    }

    void ReleaseGeometryLightMaterial(RprUsdMaterial* material) {
        if (material) {
            m_numLights--;
            Release(material);
        }
    }

    HdRprApiEnvironmentLight* CreateEnvironmentLight(std::unique_ptr<RprUsdCoreImage>&& image, float intensity, VtValue const& backgroundOverride) {
        // XXX (RPR): default environment light should be removed before creating a new one - RPR limitation
        RemoveDefaultLight();

        auto envLight = new HdRprApiEnvironmentLight;

        rpr::Status status;
        envLight->light.reset(m_rprContext->CreateEnvironmentLight(&status));
        envLight->image = std::move(image);

        if (!envLight ||
            RPR_ERROR_CHECK(envLight->light->SetImage(envLight->image->GetRootImage()), "Failed to set env light image", m_rprContext.get()) ||
            RPR_ERROR_CHECK(envLight->light->SetIntensityScale(intensity), "Failed to set env light intensity", m_rprContext.get())) {
            RPR_ERROR_CHECK(status, "Failed to create environment light");
            delete envLight;
            return nullptr;
        }

        if (m_rprContextMetadata.pluginType == kPluginHybrid) {
            if ((status = m_scene->SetEnvironmentLight(envLight->light.get())) == RPR_SUCCESS) {
                envLight->state = HdRprApiEnvironmentLight::kAttachedAsEnvLight;
            }
        } else {
            if ((status = m_scene->Attach(envLight->light.get())) == RPR_SUCCESS) {
                envLight->state = HdRprApiEnvironmentLight::kAttachedAsLight;
            }
        }
        if (status != RPR_SUCCESS) {
            RPR_ERROR_CHECK(status, "Failed to attach environment light", m_rprContext.get());
            delete envLight;
            return nullptr;
        }

        if (backgroundOverride.IsHolding<GfVec3f>()) {
            GfVec3f const& backgroundOverrideColor = backgroundOverride.UncheckedGet<GfVec3f>();
            envLight->backgroundOverrideLight.reset(m_rprContext->CreateEnvironmentLight(&status));
            envLight->backgroundOverrideImage = CreateConstantColorImage(backgroundOverrideColor.data());

            if (!envLight->backgroundOverrideLight ||
                !envLight->backgroundOverrideImage ||
                RPR_ERROR_CHECK(envLight->backgroundOverrideLight->SetImage(envLight->backgroundOverrideImage->GetRootImage()), "Failed to set background override env light image", m_rprContext.get()) ||
                RPR_ERROR_CHECK(envLight->light->SetEnvironmentLightOverride(RPR_ENVIRONMENT_LIGHT_OVERRIDE_BACKGROUND, envLight->backgroundOverrideLight.get()), "Failed to set env light background override")) {
                envLight->backgroundOverrideLight = nullptr;
                envLight->backgroundOverrideImage = nullptr;
            }
        }

        m_dirtyFlags |= ChangeTracker::DirtyScene;
        m_numLights++;
        return envLight;
    }

    void ReleaseImpl(HdRprApiEnvironmentLight* envLight) {
        if (envLight) {
            rpr::Status status;
            if (envLight->state == HdRprApiEnvironmentLight::kAttachedAsEnvLight) {
                status = m_scene->SetEnvironmentLight(nullptr);
            } else {
                status = m_scene->Detach(envLight->light.get());
            }

            if (!RPR_ERROR_CHECK(status, "Failed to detach environment light")) {
                m_dirtyFlags |= ChangeTracker::DirtyScene;
            }
            delete envLight;
            m_numLights--;
        }
    }

    void Release(HdRprApiEnvironmentLight* envLight) {
        if (envLight) {
            LockGuard rprLock(m_rprContext->GetMutex());
            ReleaseImpl(envLight);
        }
    }

    HdRprApiEnvironmentLight* CreateEnvironmentLight(const std::string& path, float intensity, VtValue const& backgroundOverride) {
        if (!m_rprContext || path.empty()) {
            return nullptr;
        }

        LockGuard rprLock(m_rprContext->GetMutex());

        auto image = std::unique_ptr<RprUsdCoreImage>(RprUsdCoreImage::Create(m_rprContext.get(), path, 0));
        if (!image) {
            return nullptr;
        }

        return CreateEnvironmentLight(std::move(image), intensity, backgroundOverride);
    }

    HdRprApiEnvironmentLight* CreateEnvironmentLight(GfVec3f color, float intensity, VtValue const& backgroundOverride) {
        if (!m_rprContext) {
            return nullptr;
        }

        LockGuard rprLock(m_rprContext->GetMutex());

        auto backgroundImage = CreateConstantColorImage(color.data());
        if (!backgroundImage) {
            return nullptr;
        }

        return CreateEnvironmentLight(std::move(backgroundImage), intensity, backgroundOverride);
    }

    void SetTransform(rpr::SceneObject* object, GfMatrix4f const& transform) {
        LockGuard rprLock(m_rprContext->GetMutex());
        if (!RPR_ERROR_CHECK(object->SetTransform(transform.GetArray(), false), "Fail set object transform")) {
            m_dirtyFlags |= ChangeTracker::DirtyScene;
        }
    }

    void DecomposeTransform(GfMatrix4d const& transform, GfVec3f& scale, GfQuatf& orient, GfVec3f& translate) {
        translate = GfVec3f(transform.ExtractTranslation());

        GfVec3f col[3], skew;

        // Now get scale and shear.
        for (int i = 0; i < 3; ++i) {
            for (int j = 0; j < 3; ++j) {
                col[i][j] = transform[i][j];
            }
        }

        scale[0] = col[0].GetLength();
        col[0] /= scale[0];

        skew[2] = GfDot(col[0], col[1]);
        // Make Y col orthogonal to X col
        col[1] = col[1] - skew[2] * col[0];

        scale[1] = col[1].GetLength();
        col[1] /= scale[1];
        skew[2] /= scale[1];

        // Compute XZ and YZ shears, orthogonalize Z col
        skew[1] = GfDot(col[0], col[2]);
        col[2] = col[2] - skew[1] * col[0];
        skew[0] = GfDot(col[1], col[2]);
        col[2] = col[2] - skew[0] * col[1];

        scale[2] = col[2].GetLength();
        col[2] /= scale[2];
        skew[1] /= scale[2];
        skew[0] /= scale[2];

        // At this point, the matrix is orthonormal.
        // Check for a coordinate system flip. If the determinant
        // is -1, then negate the matrix and the scaling factors.
        if (GfDot(col[0], GfCross(col[1], col[2])) < 0.0f) {
            for (int i = 0; i < 3; i++) {
                scale[i] *= -1.0f;
                col[i] *= -1.0f;
            }
        }

        float trace = col[0][0] + col[1][1] + col[2][2];
        if (trace > 0.0f) {
            float root = std::sqrt(trace + 1.0f);
            orient.SetReal(0.5f * root);
            root = 0.5f / root;
            orient.SetImaginary(
                root * (col[1][2] - col[2][1]),
                root * (col[2][0] - col[0][2]),
                root * (col[0][1] - col[1][0]));
        } else {
            static int next[3] = {1, 2, 0};
            int i, j, k = 0;
            i = 0;
            if (col[1][1] > col[0][0]) i = 1;
            if (col[2][2] > col[i][i]) i = 2;
            j = next[i];
            k = next[j];

            float root = std::sqrt(col[i][i] - col[j][j] - col[k][k] + 1.0f);

            GfVec3f im;
            im[i] = 0.5f * root;
            root = 0.5f / root;
            im[j] = root * (col[i][j] + col[j][i]);
            im[k] = root * (col[i][k] + col[k][i]);
            orient.SetImaginary(im);
            orient.SetReal(root * (col[j][k] - col[k][j]));
        }
    }

    void GetMotion(GfMatrix4d const& startTransform, GfMatrix4d const& endTransform,
                   GfVec3f* linearMotion, GfVec3f* scaleMotion, GfVec3f* rotateAxis, float* rotateAngle) {
        GfVec3f startScale, startTranslate; GfQuatf startRotation;
        GfVec3f endScale, endTranslate; GfQuatf endRotation;
        DecomposeTransform(startTransform, startScale, startRotation, startTranslate);
        DecomposeTransform(endTransform, endScale, endRotation, endTranslate);

        *linearMotion = endTranslate - startTranslate;
        *scaleMotion = endScale - startScale;
        *rotateAxis = GfVec3f(1, 0, 0);
        *rotateAngle = 0.0f;

        auto rotateMotion = endRotation * startRotation.GetInverse();
        auto imLen = rotateMotion.GetImaginary().GetLength();
        if (imLen > std::numeric_limits<float>::epsilon()) {
            *rotateAxis = rotateMotion.GetImaginary() / imLen;
            *rotateAngle = 2.0f * std::atan2(imLen, rotateMotion.GetReal());
        }

        if (*rotateAngle > M_PI) {
            *rotateAngle -= 2 * M_PI;
        }
    }

    void SetTransform(rpr::Shape* shape, size_t numSamples, float* timeSamples, GfMatrix4d* transformSamples) {
        // TODO: Implement C++ wrapper methods
        auto rprShapeHandle = rpr::GetRprObject(shape);

        if (numSamples == 1) {
            RPR_ERROR_CHECK(rprShapeSetMotionTransformCount(rprShapeHandle, 0), "Failed to set shape motion transform count");

            return SetTransform(shape, GfMatrix4f(transformSamples[0]));
        }

        // XXX (RPR): for the moment, RPR supports only 1 motion matrix
        auto& startTransform = transformSamples[0];
        auto& endTransform = transformSamples[numSamples - 1];

        auto rprStartTransform = GfMatrix4f(startTransform);

        if (m_rprContextMetadata.pluginType == kPluginNorthstar) {
            LockGuard rprLock(m_rprContext->GetMutex());
            RPR_ERROR_CHECK(shape->SetTransform(rprStartTransform.GetArray(), false), "Fail set shape transform");

            auto rprEndTransform = GfMatrix4f(endTransform);
            RPR_ERROR_CHECK(rprShapeSetMotionTransformCount(rprShapeHandle, 1), "Failed to set shape motion transform count");
            RPR_ERROR_CHECK(rprShapeSetMotionTransform(rprShapeHandle, false, rprEndTransform.GetArray(), 1), "Failed to set shape motion transform count");
        } else {
            GfVec3f linearMotion, scaleMotion, rotateAxis;
            float rotateAngle;
            GetMotion(startTransform, endTransform, &linearMotion, &scaleMotion, &rotateAxis, &rotateAngle);

            LockGuard rprLock(m_rprContext->GetMutex());

            RPR_ERROR_CHECK(shape->SetTransform(rprStartTransform.GetArray(), false), "Fail set shape transform");
            RPR_ERROR_CHECK(shape->SetLinearMotion(linearMotion[0], linearMotion[1], linearMotion[2]), "Fail to set shape linear motion");
            RPR_ERROR_CHECK(shape->SetScaleMotion(scaleMotion[0], scaleMotion[1], scaleMotion[2]), "Fail to set shape scale motion");
            RPR_ERROR_CHECK(shape->SetAngularMotion(rotateAxis[0], rotateAxis[1], rotateAxis[2], rotateAngle), "Fail to set shape angular motion");
        }
        m_dirtyFlags |= ChangeTracker::DirtyScene;
    }

    RprUsdMaterial* CreateMaterial(SdfPath const& materialId, HdSceneDelegate* sceneDelegate, HdMaterialNetworkMap const& materialNetwork) {
        if (!m_rprContext) {
            return nullptr;
        }

        LockGuard rprLock(m_rprContext->GetMutex());
        return RprUsdMaterialRegistry::GetInstance().CreateMaterial(materialId, sceneDelegate, materialNetwork, m_rprContext.get(), m_imageCache.get());
    }

    RprUsdMaterial* CreatePointsMaterial(VtVec3fArray const& colors) {
        if (!m_rprContext) {
            return nullptr;
        }

        LockGuard rprLock(m_rprContext->GetMutex());

        class HdRprApiPointsMaterial : public RprUsdMaterial {
        public:
            HdRprApiPointsMaterial(VtVec3fArray const& colors, rpr::Context* context) {
                rpr::Status status;

                rpr::BufferDesc bufferDesc;
                bufferDesc.nb_element = colors.size();
                bufferDesc.element_type = RPR_BUFFER_ELEMENT_TYPE_FLOAT32;
                bufferDesc.element_channel_size = 3;

                m_colorsBuffer.reset(context->CreateBuffer(bufferDesc, colors.data(), &status));
                if (!m_colorsBuffer) {
                    RPR_ERROR_CHECK_THROW(status, "Failed to create colors buffer");
                }

                m_objectIdLookupNode.reset(context->CreateMaterialNode(RPR_MATERIAL_NODE_INPUT_LOOKUP, &status));
                if (!m_objectIdLookupNode) {
                    RPR_ERROR_CHECK_THROW(status, "Failed to create objectId lookup node");
                }

                status = m_objectIdLookupNode->SetInput(RPR_MATERIAL_INPUT_VALUE, RPR_MATERIAL_NODE_LOOKUP_OBJECT_ID);
                if (status != RPR_SUCCESS) {
                    RPR_ERROR_CHECK_THROW(status, "Failed to set lookup node input value");
                }

                m_bufferSamplerNode.reset(context->CreateMaterialNode(RPR_MATERIAL_NODE_BUFFER_SAMPLER, &status));
                if (!m_bufferSamplerNode) {
                    RPR_ERROR_CHECK_THROW(status, "Failed to create buffer sampler node");
                }
                RPR_ERROR_CHECK_THROW(m_bufferSamplerNode->SetInput(RPR_MATERIAL_INPUT_DATA, m_colorsBuffer.get()), "Failed to set buffer sampler node input data");
                RPR_ERROR_CHECK_THROW(m_bufferSamplerNode->SetInput(RPR_MATERIAL_INPUT_UV, m_objectIdLookupNode.get()), "Failed to set buffer sampler node input uv");

                m_uberNode.reset(context->CreateMaterialNode(RPR_MATERIAL_NODE_UBERV2, &status));
                if (!m_uberNode) {
                    RPR_ERROR_CHECK_THROW(status, "Failed to create uber node");
                }
                RPR_ERROR_CHECK_THROW(m_uberNode->SetInput(RPR_MATERIAL_INPUT_UBER_DIFFUSE_COLOR, m_bufferSamplerNode.get()), "Failed to set root material diffuse color");

                m_surfaceNode = m_uberNode.get();
            }

            ~HdRprApiPointsMaterial() final = default;

        private:
            std::unique_ptr<rpr::Buffer> m_colorsBuffer;
            std::unique_ptr<rpr::MaterialNode> m_objectIdLookupNode;
            std::unique_ptr<rpr::MaterialNode> m_bufferSamplerNode;
            std::unique_ptr<rpr::MaterialNode> m_uberNode;
        };

        try {
            return new HdRprApiPointsMaterial(colors, m_rprContext.get());
        } catch (RprUsdError& e) {
            TF_RUNTIME_ERROR("Failed to create points material: %s", e.what());
            return nullptr;
        }
    }

    RprUsdMaterial* CreateRawMaterial(
        rpr::MaterialNodeType nodeType,
        std::vector<std::pair<rpr::MaterialNodeInput, GfVec4f>> const& inputs) {
        if (!m_rprContext) {
            return nullptr;
        }

        LockGuard rprLock(m_rprContext->GetMutex());
        return HdRprApiRawMaterial::Create(m_rprContext.get(), nodeType, inputs);
    }

    void Release(RprUsdMaterial* material) {
        if (material) {
            LockGuard rprLock(m_rprContext->GetMutex());
            delete material;
        }
    }

    HdRprApiVolume* CreateVolume(VtUIntArray const& densityCoords, VtFloatArray const& densityValues, VtVec3fArray const& densityLUT, float densityScale,
                                 VtUIntArray const& albedoCoords, VtFloatArray const& albedoValues, VtVec3fArray const& albedoLUT, float albedoScale,
                                 VtUIntArray const& emissionCoords, VtFloatArray const& emissionValues, VtVec3fArray const& emissionLUT, float emissionScale,
                                 const GfVec3i& gridSize, const GfVec3f& voxelSize, const GfVec3f& gridBBLow) {
        if (!m_rprContext) {
            return nullptr;
        }

        auto cubeMesh = CreateCubeMesh(1.0f, 1.0f, 1.0f);
        if (!cubeMesh) {
            return nullptr;
        }

        LockGuard rprLock(m_rprContext->GetMutex());

        auto rprApiVolume = new HdRprApiVolume;

        rprApiVolume->cubeMeshMaterial.reset(HdRprApiRawMaterial::Create(m_rprContext.get(), RPR_MATERIAL_NODE_TRANSPARENT, {
            {RPR_MATERIAL_INPUT_COLOR, GfVec4f(1.0f)}
        }));
        rprApiVolume->cubeMesh.reset(cubeMesh);

        rpr::Status densityGridStatus;
        rprApiVolume->densityGrid.reset(m_rprContext->CreateGrid(gridSize[0], gridSize[1], gridSize[2],
            &densityCoords[0], densityCoords.size() / 3, RPR_GRID_INDICES_TOPOLOGY_XYZ_U32,
            &densityValues[0], densityValues.size() * sizeof(densityValues[0]), 0, &densityGridStatus));

        rpr::Status albedoGridStatus;
        rprApiVolume->albedoGrid.reset(m_rprContext->CreateGrid(gridSize[0], gridSize[1], gridSize[2],
            &albedoCoords[0], albedoCoords.size() / 3, RPR_GRID_INDICES_TOPOLOGY_XYZ_U32,
            &albedoValues[0], albedoValues.size() * sizeof(albedoValues[0]), 0, &albedoGridStatus));

        rpr::Status emissionGridStatus;
        rprApiVolume->emissionGrid.reset(m_rprContext->CreateGrid(gridSize[0], gridSize[1], gridSize[2],
            &emissionCoords[0], emissionCoords.size() / 3, RPR_GRID_INDICES_TOPOLOGY_XYZ_U32,
            &emissionValues[0], emissionValues.size() * sizeof(emissionValues[0]), 0, &emissionGridStatus));

        rpr::Status status;
        rprApiVolume->heteroVolume.reset(m_rprContext->CreateHeteroVolume(&status));

        if (!rprApiVolume->densityGrid || !rprApiVolume->albedoGrid || !rprApiVolume->emissionGrid ||
            !rprApiVolume->cubeMeshMaterial || !rprApiVolume->cubeMesh ||
            !rprApiVolume->heteroVolume ||

            RPR_ERROR_CHECK(rprApiVolume->heteroVolume->SetDensityGrid(rprApiVolume->densityGrid.get()), "Failed to set density hetero volume grid") ||
            RPR_ERROR_CHECK(rprApiVolume->heteroVolume->SetDensityLookup((float*)densityLUT.data(), densityLUT.size()), "Failed to set density volume lookup values") ||
            RPR_ERROR_CHECK(rprApiVolume->heteroVolume->SetDensityScale(densityScale), "Failed to set volume's density scale") ||

            RPR_ERROR_CHECK(rprApiVolume->heteroVolume->SetAlbedoGrid(rprApiVolume->albedoGrid.get()), "Failed to set albedo hetero volume grid") ||
            RPR_ERROR_CHECK(rprApiVolume->heteroVolume->SetAlbedoLookup((float*)albedoLUT.data(), albedoLUT.size()), "Failed to set albedo volume lookup values") ||
            RPR_ERROR_CHECK(rprApiVolume->heteroVolume->SetAlbedoScale(albedoScale), "Failed to set volume's albedo scale") ||

            RPR_ERROR_CHECK(rprApiVolume->heteroVolume->SetEmissionGrid(rprApiVolume->emissionGrid.get()), "Failed to set emission hetero volume grid") ||
            RPR_ERROR_CHECK(rprApiVolume->heteroVolume->SetEmissionLookup((float*)emissionLUT.data(), emissionLUT.size()), "Failed to set emission volume lookup values") ||
            RPR_ERROR_CHECK(rprApiVolume->heteroVolume->SetEmissionScale(emissionScale), "Failed to set volume's emission scale") ||

            RPR_ERROR_CHECK(rprApiVolume->cubeMesh->SetHeteroVolume(rprApiVolume->heteroVolume.get()), "Failed to set hetero volume to mesh") ||
            RPR_ERROR_CHECK(m_scene->Attach(rprApiVolume->heteroVolume.get()), "Failed attach hetero volume")) {

            RPR_ERROR_CHECK(densityGridStatus, "Failed to create density grid");
            RPR_ERROR_CHECK(albedoGridStatus, "Failed to create albedo grid");
            RPR_ERROR_CHECK(emissionGridStatus, "Failed to create emission grid");
            RPR_ERROR_CHECK(status, "Failed to create hetero volume");

            m_scene->Detach(rprApiVolume->heteroVolume.get());
            delete rprApiVolume;

            return nullptr;
        }

        rprApiVolume->cubeMeshMaterial->AttachTo(rprApiVolume->cubeMesh.get(), false);

        rprApiVolume->voxelsTransform = GfMatrix4f(1.0f);
        rprApiVolume->voxelsTransform.SetScale(GfCompMult(voxelSize, gridSize));
        rprApiVolume->voxelsTransform.SetTranslateOnly(GfCompMult(voxelSize, GfVec3f(gridSize)) / 2.0f + gridBBLow);

        return rprApiVolume;
    }

    void SetTransform(HdRprApiVolume* volume, GfMatrix4f const& transform) {
        auto t = transform * volume->voxelsTransform;

        LockGuard rprLock(m_rprContext->GetMutex());
        RPR_ERROR_CHECK(volume->cubeMesh->SetTransform(t.data(), false), "Failed to set cubeMesh transform");
        RPR_ERROR_CHECK(volume->heteroVolume->SetTransform(t.data(), false), "Failed to set heteroVolume transform");
        m_dirtyFlags |= ChangeTracker::DirtyScene;
    }

    void Release(HdRprApiVolume* volume) {
        if (volume) {
            LockGuard rprLock(m_rprContext->GetMutex());

            m_scene->Detach(volume->heteroVolume.get());
            delete volume;

            m_dirtyFlags |= ChangeTracker::DirtyScene;
        }
    }

    void SetName(rpr::ContextObject* object, const char* name) {
        LockGuard rprLock(m_rprContext->GetMutex());
        object->SetName(name);
    }

    void SetName(RprUsdMaterial* object, const char* name) {
        LockGuard rprLock(m_rprContext->GetMutex());
        object->SetName(name);
    }

    void SetName(HdRprApiEnvironmentLight* object, const char* name) {
        LockGuard rprLock(m_rprContext->GetMutex());
        object->light->SetName(name);
        object->image->SetName(name);
    }

    void SetCamera(HdCamera const* camera) {
        auto hdRprCamera = dynamic_cast<HdRprCamera const*>(camera);
        if (!hdRprCamera) {
            TF_CODING_ERROR("HdRprApi can work only with HdRprCamera");
            return;
        }

        if (m_hdCamera != hdRprCamera) {
            m_hdCamera = hdRprCamera;
            m_dirtyFlags |= ChangeTracker::DirtyHdCamera;
        }
    }

    HdCamera const* GetCamera() const {
        return m_hdCamera;
    }

    GfMatrix4d GetCameraViewMatrix() const {
        return m_hdCamera ? m_hdCamera->GetViewMatrix() : GfMatrix4d(1.0);
    }

    const GfMatrix4d& GetCameraProjectionMatrix() const {
        return m_cameraProjectionMatrix;
    }

    GfVec2i GetViewportSize() const {
        return m_viewportSize;
    }

    void SetViewportSize(GfVec2i const& size) {
        m_viewportSize = size;
        m_dirtyFlags |= ChangeTracker::DirtyViewport;
    }

    void SetAovBindings(HdRenderPassAovBindingVector const& aovBindings) {
        m_aovBindings = aovBindings;
        m_dirtyFlags |= ChangeTracker::DirtyAOVBindings;

        auto retainedOutputRenderBuffers = std::move(m_outputRenderBuffers);
        auto registerAovBinding = [&retainedOutputRenderBuffers, this](HdRenderPassAovBinding const& aovBinding) -> OutputRenderBuffer* {
            OutputRenderBuffer outRb;
            outRb.aovBinding = &aovBinding;

            HdFormat aovFormat;
            if (!GetAovBindingInfo(aovBinding, &outRb.aovName, &outRb.lpe, &aovFormat)) {
                return nullptr;
            }

            decltype(retainedOutputRenderBuffers.begin()) outputRenderBufferIt;
            if (outRb.lpe.empty()) {
                outputRenderBufferIt = std::find_if(retainedOutputRenderBuffers.begin(), retainedOutputRenderBuffers.end(),
                    [&outRb](OutputRenderBuffer const& buffer) { return buffer.aovName == outRb.aovName; });
            } else {
                outputRenderBufferIt = std::find_if(retainedOutputRenderBuffers.begin(), retainedOutputRenderBuffers.end(),
                    [&outRb](OutputRenderBuffer const& buffer) { return buffer.lpe == outRb.lpe; });
            }

            auto rprRenderBuffer = static_cast<HdRprRenderBuffer*>(aovBinding.renderBuffer);
            if (outputRenderBufferIt == retainedOutputRenderBuffers.end()) {
                if (!outRb.lpe.empty()) {
                    // We can bind limited amount of LPE AOVs with RPR.
                    // lpeAovPool controls available AOV binding slots.
                    if (m_lpeAovPool.empty()) {
                        TF_RUNTIME_ERROR("Cannot create \"%s\" LPE AOV: exceeded the number of LPE AOVs at the same time - %d",
                            outRb.lpe.c_str(), +RPR_AOV_LPE_8 - +RPR_AOV_LPE_0 + 1);
                        return nullptr;
                    }

                    outRb.aovName = m_lpeAovPool.back();
                    m_lpeAovPool.pop_back();
                }

                // Create new RPR AOV
                outRb.rprAov = CreateAov(outRb.aovName, rprRenderBuffer->GetWidth(), rprRenderBuffer->GetHeight(), aovFormat);
            } else if (outputRenderBufferIt->rprAov) {
                // Reuse previously created RPR AOV
                std::swap(outRb.rprAov, outputRenderBufferIt->rprAov);
                // Update underlying format if needed
                outRb.rprAov->Resize(rprRenderBuffer->GetWidth(), rprRenderBuffer->GetHeight(), aovFormat, GetRenderResolutionScale());
            }

            if (!outRb.rprAov) return nullptr;

            if (!outRb.lpe.empty() &&
                RPR_ERROR_CHECK(outRb.rprAov->GetAovFb()->GetRprObject()->SetLPE(outRb.lpe.c_str()), "Failed to set LPE")) {
                return nullptr;
            }

            m_outputRenderBuffers.push_back(std::move(outRb));
            return &m_outputRenderBuffers.back();
        };

        for (auto& aovBinding : m_aovBindings) {
            if (!aovBinding.renderBuffer) {
                continue;
            }

            if (auto outputRb = registerAovBinding(aovBinding)) {
                auto rprRenderBuffer = static_cast<HdRprRenderBuffer*>(aovBinding.renderBuffer);
                outputRb->isMultiSampled = rprRenderBuffer->IsMultiSampled();
                outputRb->mappedData = rprRenderBuffer->GetPointerForWriting();
                outputRb->mappedDataSize = HdDataSizeOfFormat(rprRenderBuffer->GetFormat()) * rprRenderBuffer->GetWidth() * rprRenderBuffer->GetHeight();
            }
        }
    }

    HdRenderPassAovBindingVector const& GetAovBindings() const {
        return m_aovBindings;
    }

    void ResolveFramebuffers() {
        auto startTime = std::chrono::high_resolution_clock::now();

        m_resolveData.ForAllAovs([&](ResolveData::AovEntry& e) {
            if (m_isFirstSample || e.isMultiSampled) {
                e.aov->Resolve();
            }
        });

        if (m_rifContext) {
            m_rifContext->ExecuteCommandQueue();
        }

        for (auto& outRb : m_outputRenderBuffers) {
            if (outRb.mappedData && (m_isFirstSample || outRb.isMultiSampled)) {
                outRb.rprAov->GetData(outRb.mappedData, outRb.mappedDataSize);
            }
        }

        m_isFirstSample = false;

        auto resolveTime = std::chrono::high_resolution_clock::now() - startTime;
        m_frameResolveTotalTime += resolveTime;

        if (m_resolveMode == kResolveInRenderUpdateCallback) {
            // When RUC is enabled, we do resolves in between of rendering on the same thread
            // TODO (optimization): move resolves in a background thread (makes sense for non-interactive, GPU-only rendering)
            //
            m_frameRenderTotalTime -= resolveTime;
        }
    }

    void Update() {
        auto rprRenderParam = static_cast<HdRprRenderParam*>(m_delegate->GetRenderParam());

        // In case there is no Lights in scene - create default
        if (m_numLights == 0) {
            AddDefaultLight();
        } else {
            RemoveDefaultLight();
        }

        bool clearAovs = false;
        RenderSetting<HdRprApiColorAov::TonemapParams> tonemap;
        RenderSetting<HdRprApiColorAov::UpscaleAndDenoiseParams> upscaleAndDenoise;
        RenderSetting<bool> instantaneousShutter;
        RenderSetting<TfToken> aspectRatioPolicy;
        {
            HdRprConfig* config;
            auto configInstanceLock = HdRprConfig::GetInstance(&config);

            upscaleAndDenoise.isDirty = config->IsDirty(HdRprConfig::DirtyUpscaleAndDenoise);
            if (upscaleAndDenoise.isDirty) {
                upscaleAndDenoise.value.enable = config->GetEnableUpscalingAndDenoising();

                m_denoiseMinIter = config->GetDenoiseMinIter();
                m_denoiseIterStep = config->GetDenoiseIterStep();

                TfToken mode = config->GetUpscalerMode();

                if (mode == HdRprUpscalerModeTokens->Good) {
                    upscaleAndDenoise.value.mode = HdRprApiColorAov::UpscaleAndDenoiseParams::UpscalerMode::Good;
                } else if (mode == HdRprUpscalerModeTokens->Best) {
                    upscaleAndDenoise.value.mode = HdRprApiColorAov::UpscaleAndDenoiseParams::UpscalerMode::Best;
                } else if (mode == HdRprUpscalerModeTokens->Fast) {
                    upscaleAndDenoise.value.mode = HdRprApiColorAov::UpscaleAndDenoiseParams::UpscalerMode::Fast;
                }
            }

            tonemap.isDirty = config->IsDirty(HdRprConfig::DirtyTonemapping);
            if (tonemap.isDirty) {
                tonemap.value.enable = config->GetEnableTonemap();
                tonemap.value.exposureTime = config->GetTonemapExposureTime();
                tonemap.value.sensitivity = config->GetTonemapSensitivity();
                tonemap.value.fstop = config->GetTonemapFstop();
                tonemap.value.gamma = config->GetTonemapGamma();
            }

            aspectRatioPolicy.isDirty = config->IsDirty(HdRprConfig::DirtyUsdNativeCamera);
            aspectRatioPolicy.value = config->GetAspectRatioConformPolicy();
            instantaneousShutter.isDirty = config->IsDirty(HdRprConfig::DirtyUsdNativeCamera);
            instantaneousShutter.value = config->GetInstantaneousShutter();

            if (config->IsDirty(HdRprConfig::DirtyRprExport)) {
                m_rprSceneExportPath = config->GetRprExportPath();
                m_rprExportAsSingleFile = config->GetRprExportAsSingleFile();
                m_rprExportUseImageCache = config->GetRprExportUseImageCache();
            }

            if (config->IsDirty(HdRprConfig::DirtyRenderQuality)) {
                m_currentRenderQuality = GetRenderQuality(*config);

                auto newPlugin = GetPluginType(m_currentRenderQuality);
                auto activePlugin = m_rprContextMetadata.pluginType;
                m_state = (newPlugin != activePlugin) ? kStateRestartRequired : kStateRender;
            }

            if (m_state == kStateRender && config->IsDirty(HdRprConfig::DirtyRenderQuality)) {
                TfToken activeRenderQuality;
                if (m_rprContextMetadata.pluginType == kPluginTahoe) {
                    activeRenderQuality = HdRprRenderQualityTokens->Full;
                } else if (m_rprContextMetadata.pluginType == kPluginNorthstar) {
                    activeRenderQuality = HdRprRenderQualityTokens->Northstar;
                } else {
                    rpr_uint currentHybridQuality = RPR_RENDER_QUALITY_HIGH;
                    size_t dummy;
                    RPR_ERROR_CHECK(m_rprContext->GetInfo(rpr::ContextInfo(RPR_CONTEXT_RENDER_QUALITY), sizeof(currentHybridQuality), &currentHybridQuality, &dummy), "Failed to query current render quality");
                    if (currentHybridQuality == RPR_RENDER_QUALITY_LOW) {
                        activeRenderQuality = HdRprRenderQualityTokens->Low;
                    } else if (currentHybridQuality == RPR_RENDER_QUALITY_MEDIUM) {
                        activeRenderQuality = HdRprRenderQualityTokens->Medium;
                    } else {
                        activeRenderQuality = HdRprRenderQualityTokens->High;
                    }
                }

                clearAovs = activeRenderQuality != m_currentRenderQuality;
            }

            UpdateSettings(*config);
            config->ResetDirty();
        }
        UpdateCamera(aspectRatioPolicy, instantaneousShutter);
        UpdateAovs(rprRenderParam, upscaleAndDenoise, tonemap, clearAovs);

        m_dirtyFlags = ChangeTracker::Clean;
        if (m_hdCamera) {
            m_hdCamera->CleanDirtyBits();
        }
    }

    rpr_uint GetRprRenderMode(TfToken const& mode) {
        static std::map<TfToken, rpr_render_mode> s_mapping = {
            {HdRprCoreRenderModeTokens->GlobalIllumination, RPR_RENDER_MODE_GLOBAL_ILLUMINATION},
            {HdRprCoreRenderModeTokens->DirectIllumination, RPR_RENDER_MODE_DIRECT_ILLUMINATION},
            {HdRprCoreRenderModeTokens->Wireframe, RPR_RENDER_MODE_WIREFRAME},
            {HdRprCoreRenderModeTokens->MaterialIndex, RPR_RENDER_MODE_MATERIAL_INDEX},
            {HdRprCoreRenderModeTokens->Position, RPR_RENDER_MODE_POSITION},
            {HdRprCoreRenderModeTokens->Normal, RPR_RENDER_MODE_NORMAL},
            {HdRprCoreRenderModeTokens->Texcoord, RPR_RENDER_MODE_TEXCOORD},
            {HdRprCoreRenderModeTokens->AmbientOcclusion, RPR_RENDER_MODE_AMBIENT_OCCLUSION},
            {HdRprCoreRenderModeTokens->Diffuse, RPR_RENDER_MODE_DIFFUSE},
        };

        auto it = s_mapping.find(mode);
        if (it == s_mapping.end()) return RPR_RENDER_MODE_GLOBAL_ILLUMINATION;
        return it->second;
    }

    void UpdateRenderMode(HdRprConfig const& preferences, bool force) {
        if (!preferences.IsDirty(HdRprConfig::DirtyRenderMode) && !force) {
            return;
        }
        m_dirtyFlags |= ChangeTracker::DirtyScene;

        auto& renderMode = preferences.GetCoreRenderMode();

        if (m_rprContextMetadata.pluginType == kPluginNorthstar) {
            if (renderMode == HdRprCoreRenderModeTokens->Contour) {
                if (!m_contourAovs) {
                    m_contourAovs = std::make_unique<ContourRenderModeAovs>();
                    m_contourAovs->normal = CreateAov(HdAovTokens->normal);
                    m_contourAovs->primId = CreateAov(HdAovTokens->primId);
                    m_contourAovs->materialId = CreateAov(HdRprAovTokens->materialId);
                }

                RPR_ERROR_CHECK(m_rprContext->SetParameter(RPR_CONTEXT_CONTOUR_DEBUG_ENABLED, preferences.GetContourDebug()), "Failed to set contour debug");
                RPR_ERROR_CHECK(m_rprContext->SetParameter(RPR_CONTEXT_CONTOUR_ANTIALIASING, preferences.GetContourAntialiasing()), "Failed to set contour antialiasing");

                RPR_ERROR_CHECK(m_rprContext->SetParameter(RPR_CONTEXT_CONTOUR_USE_NORMAL, int(preferences.GetContourUseNormal())), "Failed to set contour use normal");
                if (preferences.GetContourUseNormal()) {
                    RPR_ERROR_CHECK(m_rprContext->SetParameter(RPR_CONTEXT_CONTOUR_LINEWIDTH_NORMAL, preferences.GetContourLinewidthNormal()), "Failed to set contour normal linewidth");
                    RPR_ERROR_CHECK(m_rprContext->SetParameter(RPR_CONTEXT_CONTOUR_NORMAL_THRESHOLD, preferences.GetContourNormalThreshold()), "Failed to set contour normal threshold");
                }

                RPR_ERROR_CHECK(m_rprContext->SetParameter(RPR_CONTEXT_CONTOUR_USE_OBJECTID, int(preferences.GetContourUsePrimId())), "Failed to set contour use primId");
                if (preferences.GetContourUsePrimId()) {
                    RPR_ERROR_CHECK(m_rprContext->SetParameter(RPR_CONTEXT_CONTOUR_LINEWIDTH_OBJECTID, preferences.GetContourLinewidthPrimId()), "Failed to set contour primId linewidth");
                }

                RPR_ERROR_CHECK(m_rprContext->SetParameter(RPR_CONTEXT_CONTOUR_USE_MATERIALID, int(preferences.GetContourUseMaterialId())), "Failed to set contour use materialId");
                if (preferences.GetContourUseMaterialId()) {
                    RPR_ERROR_CHECK(m_rprContext->SetParameter(RPR_CONTEXT_CONTOUR_LINEWIDTH_MATERIALID, preferences.GetContourLinewidthMaterialId()), "Failed to set contour materialId linewidth");
                }

                RPR_ERROR_CHECK(m_rprContext->SetParameter(RPR_CONTEXT_GPUINTEGRATOR, "gpucontour"), "Failed to set gpuintegrator");
                return;
            } else {
                m_contourAovs = nullptr;
                RPR_ERROR_CHECK(m_rprContext->SetParameter(RPR_CONTEXT_GPUINTEGRATOR, "gpusimple"), "Failed to set gpuintegrator");
            }
        }

        RPR_ERROR_CHECK(m_rprContext->SetParameter(RPR_CONTEXT_RENDER_MODE, GetRprRenderMode(renderMode)), "Failed to set render mode");
        if (renderMode == HdRprCoreRenderModeTokens->AmbientOcclusion) {
            RPR_ERROR_CHECK(m_rprContext->SetParameter(RPR_CONTEXT_AO_RAY_LENGTH, preferences.GetAoRadius()), "Failed to set ambient occlusion radius");
        }
    }

    void UpdateTahoeSettings(HdRprConfig const& preferences, bool force) {
        if (preferences.IsDirty(HdRprConfig::DirtyAdaptiveSampling) || force) {
            m_varianceThreshold = preferences.GetVarianceThreshold();
            m_minSamples = preferences.GetMinAdaptiveSamples();
            RPR_ERROR_CHECK(m_rprContext->SetParameter(RPR_CONTEXT_ADAPTIVE_SAMPLING_THRESHOLD, m_varianceThreshold), "Failed to set as.threshold");
            RPR_ERROR_CHECK(m_rprContext->SetParameter(RPR_CONTEXT_ADAPTIVE_SAMPLING_MIN_SPP, m_minSamples), "Failed to set as.minspp");

            if (IsAdaptiveSamplingEnabled()) {
                if (!m_internalAovs.count(HdRprAovTokens->variance)) {
                    if (auto aov = CreateAov(HdRprAovTokens->variance)) {
                        m_internalAovs.emplace(HdRprAovTokens->variance, std::move(aov));
                    } else {
                        TF_RUNTIME_ERROR("Failed to create variance AOV, adaptive sampling will not work");
                    }
                }
            } else {
                m_internalAovs.erase(HdRprAovTokens->variance);
            }

            m_dirtyFlags |= ChangeTracker::DirtyScene;
        }

        if (preferences.IsDirty(HdRprConfig::DirtyQuality) || force) {
            RPR_ERROR_CHECK(m_rprContext->SetParameter(RPR_CONTEXT_MAX_RECURSION, preferences.GetMaxRayDepth()), "Failed to set max recursion");
            RPR_ERROR_CHECK(m_rprContext->SetParameter(RPR_CONTEXT_MAX_DEPTH_DIFFUSE, preferences.GetMaxRayDepthDiffuse()), "Failed to set max depth diffuse");
            RPR_ERROR_CHECK(m_rprContext->SetParameter(RPR_CONTEXT_MAX_DEPTH_GLOSSY, preferences.GetMaxRayDepthGlossy()), "Failed to set max depth glossy");
            RPR_ERROR_CHECK(m_rprContext->SetParameter(RPR_CONTEXT_MAX_DEPTH_REFRACTION, preferences.GetMaxRayDepthRefraction()), "Failed to set max depth refraction");
            RPR_ERROR_CHECK(m_rprContext->SetParameter(RPR_CONTEXT_MAX_DEPTH_GLOSSY_REFRACTION, preferences.GetMaxRayDepthGlossyRefraction()), "Failed to set max depth glossy refraction");
            RPR_ERROR_CHECK(m_rprContext->SetParameter(RPR_CONTEXT_MAX_DEPTH_SHADOW, preferences.GetMaxRayDepthShadow()), "Failed to set max depth shadow");

            RPR_ERROR_CHECK(m_rprContext->SetParameter(RPR_CONTEXT_RAY_CAST_EPISLON, preferences.GetRaycastEpsilon()), "Failed to set ray cast epsilon");
            auto radianceClamp = preferences.GetEnableRadianceClamping() ? preferences.GetRadianceClamping() : std::numeric_limits<float>::max();
            RPR_ERROR_CHECK(m_rprContext->SetParameter(RPR_CONTEXT_RADIANCE_CLAMP, radianceClamp), "Failed to set radiance clamp");

            m_dirtyFlags |= ChangeTracker::DirtyScene;
        }

        if ((preferences.IsDirty(HdRprConfig::DirtyInteractiveMode) ||
            preferences.IsDirty(HdRprConfig::DirtyInteractiveQuality)) || force) {
            m_isInteractive = preferences.GetInteractiveMode();
            auto maxRayDepth = m_isInteractive ? preferences.GetInteractiveMaxRayDepth() : preferences.GetMaxRayDepth();
            RPR_ERROR_CHECK(m_rprContext->SetParameter(RPR_CONTEXT_MAX_RECURSION, maxRayDepth), "Failed to set max recursion");

            if (m_rprContextMetadata.pluginType == kPluginNorthstar) {
                int downscale = 0;
                if (m_isInteractive) {
                    downscale = preferences.GetInteractiveResolutionDownscale();
                }
                RPR_ERROR_CHECK(m_rprContext->SetParameter(RPR_CONTEXT_PREVIEW, uint32_t(downscale)), "Failed to set preview mode");
            } else {
                bool enableDownscale = m_isInteractive && preferences.GetInteractiveEnableDownscale();
                RPR_ERROR_CHECK(m_rprContext->SetParameter(RPR_CONTEXT_PREVIEW, uint32_t(enableDownscale)), "Failed to set preview mode");
            }

            if (preferences.IsDirty(HdRprConfig::DirtyInteractiveMode) || m_isInteractive) {
                m_dirtyFlags |= ChangeTracker::DirtyScene;
            }
        }

        UpdateRenderMode(preferences, force);

        if (preferences.IsDirty(HdRprConfig::DirtySeed) || force) {
            m_isUniformSeed = preferences.GetUniformSeed();
            m_frameCount = 0;
            m_dirtyFlags |= ChangeTracker::DirtyScene;
        }

        if (m_rprContextMetadata.pluginType == kPluginNorthstar) {
            if (preferences.IsDirty(HdRprConfig::DirtyMotionBlur) || force) {
                RPR_ERROR_CHECK(m_rprContext->SetParameter(RPR_CONTEXT_BEAUTY_MOTION_BLUR, uint32_t(preferences.GetEnableBeautyMotionBlur())), "Failed to set beauty motion blur");
                m_dirtyFlags |= ChangeTracker::DirtyScene;
            }

            if (preferences.IsDirty(HdRprConfig::DirtyOCIO) || force) {
                std::string ocioConfigPath;

                // OpenColorIO doc recommends to use `OCIO` environment variable to
                // globally define path to OCIO config. See the docs for details about the motivation for this.
                // Houdini handles it in the same while leaving possibility to override it through UI.
                // We allow the OCIO config path to be overridden through render settings.
                if (!preferences.GetOcioConfigPath().empty()) {
                    ocioConfigPath = preferences.GetOcioConfigPath();
                } else {
                    ocioConfigPath = TfGetenv("OCIO");
                }

                RPR_ERROR_CHECK(m_rprContext->SetParameter(RPR_CONTEXT_OCIO_CONFIG_PATH, ocioConfigPath.c_str()), "Faled to set OCIO config path");
                RPR_ERROR_CHECK(m_rprContext->SetParameter(RPR_CONTEXT_OCIO_RENDERING_COLOR_SPACE, preferences.GetOcioRenderingColorSpace().c_str()), "Faled to set OCIO rendering color space");
                m_dirtyFlags |= ChangeTracker::DirtyScene;
            }

            if (preferences.IsDirty(HdRprConfig::DirtyCryptomatte) || force) {
#ifdef RPR_EXR_EXPORT_ENABLED
                m_cryptomatteOutputPath = preferences.GetCryptomatteOutputPath();
                m_cryptomattePreviewLayer = preferences.GetCryptomattePreviewLayer();
#else
                if (!preferences.GetCryptomatteOutputPath().empty()) {
                    fprintf(stderr, "Cryptomatte export is not supported: hdRpr compiled without .exr support\n");
                }
#endif // RPR_EXR_EXPORT_ENABLED
            }
        }
    }

    void UpdateHybridSettings(HdRprConfig const& preferences, bool force) {
        if (preferences.IsDirty(HdRprConfig::DirtyRenderQuality) || force) {
            rpr_uint hybridRenderQuality = -1;
            if (m_currentRenderQuality == HdRprRenderQualityTokens->High) {
                hybridRenderQuality = RPR_RENDER_QUALITY_HIGH;
            } else if (m_currentRenderQuality == HdRprRenderQualityTokens->Medium) {
                hybridRenderQuality = RPR_RENDER_QUALITY_MEDIUM;
            } else if (m_currentRenderQuality == HdRprRenderQualityTokens->Low) {
                hybridRenderQuality = RPR_RENDER_QUALITY_LOW;
            }

            if (hybridRenderQuality != -1) {
                RPR_ERROR_CHECK(m_rprContext->SetParameter(rpr::ContextInfo(RPR_CONTEXT_RENDER_QUALITY), hybridRenderQuality), "Fail to set context hybrid render quality");
            }
        }
    }

    void UpdateSettings(HdRprConfig const& preferences, bool force = false) {
        if (preferences.IsDirty(HdRprConfig::DirtySampling) || force) {
            m_maxSamples = preferences.GetMaxSamples();
            if (m_maxSamples < m_numSamples) {
                // Force framebuffers clear to render required number of samples
                m_dirtyFlags |= ChangeTracker::DirtyScene;
            }
        }

        if (m_rprContextMetadata.pluginType == kPluginTahoe ||
            m_rprContextMetadata.pluginType == kPluginNorthstar) {
            UpdateTahoeSettings(preferences, force);
        } else if (m_rprContextMetadata.pluginType == kPluginHybrid) {
            UpdateHybridSettings(preferences, force);
        }

        if (preferences.IsDirty(HdRprConfig::DirtyAlpha) || force ||
            (m_rprContextMetadata.pluginType == kPluginNorthstar && preferences.IsDirty(HdRprConfig::DirtyRenderMode))) {
            m_isAlphaEnabled = preferences.GetEnableAlpha();

            UpdateColorAlpha(m_colorAov.get());
        }

        if (preferences.IsDirty(HdRprConfig::DirtySession) || force) {
            m_isProgressive = preferences.GetProgressive();
            bool isBatch = preferences.GetRenderMode() == HdRprRenderModeTokens->batch;
            if (m_isBatch != isBatch) {
                m_isBatch = isBatch;
                m_batchREM = isBatch ? std::make_unique<BatchRenderEventManager>() : nullptr;
                m_dirtyFlags |= ChangeTracker::DirtyScene;
            }
        }

        if (preferences.IsDirty(HdRprConfig::DirtySession) || preferences.IsDirty(HdRprConfig::DirtyCryptomatte) || force) {
            if (!m_cryptomatteOutputPath.empty() &&
                (m_isBatch || preferences.GetCryptomatteOutputMode() == HdRprCryptomatteOutputModeTokens->Interactive) &&
                m_rprContextMetadata.pluginType == kPluginNorthstar) {
                if (!m_cryptomatteAovs) {
                    auto cryptomatteAovs = std::make_unique<CryptomatteAovs>();
                    cryptomatteAovs->obj.aov[0] = CreateAov(HdRprAovTokens->cryptomatteObj0);
                    cryptomatteAovs->obj.aov[1] = CreateAov(HdRprAovTokens->cryptomatteObj1);
                    cryptomatteAovs->obj.aov[2] = CreateAov(HdRprAovTokens->cryptomatteObj2);
                    cryptomatteAovs->mat.aov[0] = CreateAov(HdRprAovTokens->cryptomatteMat0);
                    cryptomatteAovs->mat.aov[1] = CreateAov(HdRprAovTokens->cryptomatteMat1);
                    cryptomatteAovs->mat.aov[2] = CreateAov(HdRprAovTokens->cryptomatteMat2);
                    for (int i = 0; i < 3; ++i) {
                        if (!cryptomatteAovs->obj.aov[i] ||
                            !cryptomatteAovs->mat.aov[i]) {
                            cryptomatteAovs = nullptr;
                            break;
                        }
                    }
                    m_cryptomatteAovs = std::move(cryptomatteAovs);
                }
            } else {
                m_cryptomatteAovs = nullptr;
            }
        }
    }

    void UpdateCamera(RenderSetting<TfToken> const& aspectRatioPolicy, RenderSetting<bool> const& instantaneousShutter) {
        if (!m_hdCamera || !m_camera) {
            return;
        }

        if (aspectRatioPolicy.isDirty ||
            instantaneousShutter.isDirty) {
            m_dirtyFlags |= ChangeTracker::DirtyHdCamera;
        }

        if ((m_dirtyFlags & ChangeTracker::DirtyViewport) == 0 &&
            !IsCameraChanged()) {
            return;
        }

        GfRange1f clippingRange(0.01f, 100000000.0f);
        m_hdCamera->GetClippingRange(&clippingRange);
        RPR_ERROR_CHECK(m_camera->SetNearPlane(clippingRange.GetMin()), "Failed to set camera near plane");
        RPR_ERROR_CHECK(m_camera->SetFarPlane(clippingRange.GetMax()), "Failed to set camera far plane");

        double shutterOpen = 0.0;
        double shutterClose = 0.0;
        if (!instantaneousShutter.value) {
            m_hdCamera->GetShutterOpen(&shutterOpen);
            m_hdCamera->GetShutterClose(&shutterClose);
        }
        double exposure = std::max(shutterClose - shutterOpen, 0.0);

        // Hydra always sample transforms in such a way that
        // starting transform matches shutterOpen and
        // ending transform matches shutterClose
        RPR_ERROR_CHECK(m_camera->SetExposure(1.0f), "Failed to set camera exposure");

        auto setCameraLookAt = [this](GfMatrix4d const& viewMatrix, GfMatrix4d const& inverseViewMatrix) {
            auto& iwvm = inverseViewMatrix;
            auto& wvm = viewMatrix;
            GfVec3f eye(iwvm[3][0], iwvm[3][1], iwvm[3][2]);
            GfVec3f up(wvm[0][1], wvm[1][1], wvm[2][1]);
            GfVec3f n(wvm[0][2], wvm[1][2], wvm[2][2]);
            GfVec3f at(eye - n);
            RPR_ERROR_CHECK(m_camera->LookAt(eye[0], eye[1], eye[2], at[0], at[1], at[2], up[0], up[1], up[2]), "Failed to set camera Look At");
        };

        if (exposure != 0.0 && m_hdCamera->GetTransformSamples().count > 1) {
            auto& transformSamples = m_hdCamera->GetTransformSamples();

            // XXX (RPR): there is no way to sample all transforms via current RPR API
            auto& startTransform = transformSamples.values.front();
            auto& endTransform = transformSamples.values.back();

            GfVec3f linearMotion, scaleMotion, rotateAxis;
            float rotateAngle;
            GetMotion(startTransform, endTransform, &linearMotion, &scaleMotion, &rotateAxis, &rotateAngle);

            setCameraLookAt(startTransform.GetInverse(), startTransform);
            RPR_ERROR_CHECK(m_camera->SetLinearMotion(linearMotion[0], linearMotion[1], linearMotion[2]), "Failed to set camera linear motion");
            RPR_ERROR_CHECK(m_camera->SetAngularMotion(rotateAxis[0], rotateAxis[1], rotateAxis[2], rotateAngle), "Failed to set camera angular motion");
        } else {
            setCameraLookAt(m_hdCamera->GetViewMatrix(), m_hdCamera->GetViewInverseMatrix());
            RPR_ERROR_CHECK(m_camera->SetLinearMotion(0.0f, 0.0f, 0.0f), "Failed to set camera linear motion");
            RPR_ERROR_CHECK(m_camera->SetAngularMotion(1.0f, 0.0f, 0.0f, 0.0f), "Failed to set camera angular motion");
        }

        auto aspectRatio = double(m_viewportSize[0]) / m_viewportSize[1];
        m_cameraProjectionMatrix = CameraUtilConformedWindow(m_hdCamera->GetProjectionMatrix(), m_hdCamera->GetWindowPolicy(), aspectRatio);

        float sensorWidth;
        float sensorHeight;
        float focalLength;

        GfVec2f apertureSize;
        HdRprCamera::Projection projection;
        if (m_hdCamera->GetFocalLength(&focalLength) &&
            m_hdCamera->GetApertureSize(&apertureSize) &&
            m_hdCamera->GetProjection(&projection)) {
            ApplyAspectRatioPolicy(m_viewportSize, aspectRatioPolicy.value, apertureSize);
            sensorWidth = apertureSize[0];
            sensorHeight = apertureSize[1];
        } else {
            bool isOrthographic = round(m_cameraProjectionMatrix[3][3]) == 1.0;
            if (isOrthographic) {
                projection = HdRprCamera::Orthographic;

                GfVec3f ndcTopLeft(-1.0f, 1.0f, 0.0f);
                GfVec3f nearPlaneTrace = m_cameraProjectionMatrix.GetInverse().Transform(ndcTopLeft);

                sensorWidth = std::abs(nearPlaneTrace[0]) * 2.0;
                sensorHeight = std::abs(nearPlaneTrace[1]) * 2.0;
            } else {
                projection = HdRprCamera::Perspective;

                sensorWidth = 1.0f;
                sensorHeight = 1.0f / aspectRatio;
                focalLength = m_cameraProjectionMatrix[1][1] / (2.0 * aspectRatio);
            }
        }

        if (projection == HdRprCamera::Orthographic) {
            RPR_ERROR_CHECK(m_camera->SetMode(RPR_CAMERA_MODE_ORTHOGRAPHIC), "Failed to set camera mode");
            RPR_ERROR_CHECK(m_camera->SetOrthoWidth(sensorWidth), "Failed to set camera ortho width");
            RPR_ERROR_CHECK(m_camera->SetOrthoHeight(sensorHeight), "Failed to set camera ortho height");
        } else {
            RPR_ERROR_CHECK(m_camera->SetMode(RPR_CAMERA_MODE_PERSPECTIVE), "Failed to set camera mode");

            float focusDistance = 1.0f;
            m_hdCamera->GetFocusDistance(&focusDistance);
            if (focusDistance > 0.0f) {
                RPR_ERROR_CHECK(m_camera->SetFocusDistance(focusDistance), "Failed to set camera focus distance");
            }

            float fstop = 0.0f;
            m_hdCamera->GetFStop(&fstop);
            bool dofEnabled = fstop != 0.0f && fstop != std::numeric_limits<float>::max();

            if (dofEnabled) {
                int apertureBlades = m_hdCamera->GetApertureBlades();
                if (apertureBlades < 4 || apertureBlades > 32) {
                    apertureBlades = 16;
                }
                RPR_ERROR_CHECK(m_camera->SetApertureBlades(apertureBlades), "Failed to set camera aperture blades");
            } else {
                fstop = std::numeric_limits<float>::max();
            }
            RPR_ERROR_CHECK(m_camera->SetFStop(fstop), "Failed to set camera FStop");

            // Convert to millimeters
            focalLength *= 1e3f;
            sensorWidth *= 1e3f;
            sensorHeight *= 1e3f;

            RPR_ERROR_CHECK(m_camera->SetFocalLength(focalLength), "Fail to set camera focal length");
            RPR_ERROR_CHECK(m_camera->SetSensorSize(sensorWidth, sensorHeight), "Failed to set camera sensor size");
        }
    }

    VtValue GetAovSetting(TfToken const& settingName, HdRenderPassAovBinding const& aovBinding) {
        auto settingsIt = aovBinding.aovSettings.find(settingName);
        if (settingsIt == aovBinding.aovSettings.end()) {
            return VtValue();
        }
        return settingsIt->second;
    }

    bool GetAovBindingInfo(HdRenderPassAovBinding const& aovBinding, TfToken* aovName, std::string* lpe, HdFormat* format) {
        // Check for UsdRenderVar: take aovName from `sourceName`, format from `dataType`
        auto sourceType = GetAovSetting(UsdRenderTokens->sourceType, aovBinding);
        if (sourceType == UsdRenderTokens->raw) {
            auto name = TfToken(GetAovSetting(UsdRenderTokens->sourceName, aovBinding).Get<std::string>());
            auto& aovDesc = HdRprAovRegistry::GetInstance().GetAovDesc(name);
            if (aovDesc.id != kAovNone && aovDesc.format != HdFormatInvalid) {
                *aovName = name;
                *format = ConvertUsdRenderVarDataType(GetAovSetting(UsdRenderTokens->dataType, aovBinding).Get<TfToken>());
                return *format != HdFormatInvalid;
            } else {
                TF_RUNTIME_ERROR("Unsupported UsdRenderVar sourceName: %s", name.GetText());
            }
        } else if (sourceType == UsdRenderTokens->lpe) {
            auto sourceName = GetAovSetting(UsdRenderTokens->sourceName, aovBinding).Get<std::string>();
            if (sourceName.empty()) {
                return false;
            }

            *format = ConvertUsdRenderVarDataType(GetAovSetting(UsdRenderTokens->dataType, aovBinding).Get<TfToken>());

            if (sourceName == "C.*") {
                // We can use RPR_AOV_COLOR here instead of reserving one of the available LPE AOV slots
                *aovName = HdAovTokens->color;
            } else {
                if (m_rprContextMetadata.pluginType != kPluginNorthstar) {
                    TF_RUNTIME_ERROR("LPE AOV is supported in Northstar only");
                    return false;
                }

                *lpe = sourceName;
            }

            return *format != HdFormatInvalid;
        }

        // Default AOV: aovName from `aovBinding.aovName`, format is controlled by HdRenderBuffer
        auto& aovDesc = HdRprAovRegistry::GetInstance().GetAovDesc(aovBinding.aovName);
        if (aovDesc.id != kAovNone && aovDesc.format != HdFormatInvalid) {
            *aovName = aovBinding.aovName;
            *format = static_cast<HdRprRenderBuffer*>(aovBinding.renderBuffer)->GetFormat();
            return true;
        }

        return false;
    }

    void UpdateAovs(HdRprRenderParam* rprRenderParam, 
                    RenderSetting<HdRprApiColorAov::UpscaleAndDenoiseParams> upscaleAndDenoise,
                    RenderSetting<HdRprApiColorAov::TonemapParams> tonemap,
                    bool clearAovs
    ) {
        if (upscaleAndDenoise.isDirty) {
            UpdateUpscalingAndDenoising(upscaleAndDenoise);
        }

        if (tonemap.isDirty) {
            m_colorAov->SetTonemap(tonemap.value);
        }

        if (m_dirtyFlags & (ChangeTracker::DirtyAOVBindings | ChangeTracker::DirtyAOVRegistry)) {
            m_resolveData.rawAovs.clear();
            m_resolveData.computedAovs.clear();
            for (auto it = m_aovRegistry.begin(); it != m_aovRegistry.end();) {
                if (auto aov = it->second.lock()) {
                    bool isMultiSampled = aov->GetDesc().multiSampled;

                    // An opinion of a user overrides an AOV descriptor opinion
                    if (auto outputRb = GetOutputRenderBuffer(it->first)) {
                        isMultiSampled = outputRb->isMultiSampled;
                    }

                    if (aov->GetDesc().computed) {
                        m_resolveData.computedAovs.push_back({aov.get(), isMultiSampled});
                    } else {
                        m_resolveData.rawAovs.push_back({aov.get(), isMultiSampled});
                    }
                    ++it;
                } else {
                    it = m_aovRegistry.erase(it);
                }
            }
        }

        if (m_dirtyFlags & ChangeTracker::DirtyViewport) {
            m_resolveData.ForAllAovs([this](ResolveData::AovEntry const& e) {
                e.aov->Resize(m_viewportSize[0], m_viewportSize[1], e.aov->GetFormat(), GetRenderResolutionScale());
            });

            // If AOV bindings are dirty then we already committed HdRprRenderBuffers, see SetAovBindings
            if ((m_dirtyFlags & ChangeTracker::DirtyAOVBindings) == 0) {
                for (auto& outputRb : m_outputRenderBuffers) {
                    auto rprRenderBuffer = static_cast<HdRprRenderBuffer*>(outputRb.aovBinding->renderBuffer);
                    outputRb.mappedData = rprRenderBuffer->GetPointerForWriting();
                    outputRb.mappedDataSize = HdDataSizeOfFormat(rprRenderBuffer->GetFormat()) * rprRenderBuffer->GetWidth() * rprRenderBuffer->GetHeight();
                }
            }
        }

        if (m_dirtyFlags & ChangeTracker::DirtyScene ||
            m_dirtyFlags & ChangeTracker::DirtyAOVRegistry ||
            m_dirtyFlags & ChangeTracker::DirtyAOVBindings ||
            m_dirtyFlags & ChangeTracker::DirtyViewport ||
            IsCameraChanged()) {
            clearAovs = true;
        }

        auto rprApi = rprRenderParam->GetRprApi();
        m_resolveData.ForAllAovs([=](ResolveData::AovEntry const& e) {
            e.aov->Update(rprApi, m_rifContext.get());
            if (clearAovs) {
                e.aov->Clear();
            }
        });

        if (clearAovs) {
            m_numSamples = 0;
            m_activePixels = -1;
            m_isFirstSample = true;
            m_frameRenderTotalTime = {};
            m_frameResolveTotalTime = {};

            // Always start from RPR_CONTEXT_ITERATIONS=1 to be able to resolve singlesampled AOVs correctly
            m_numSamplesPerIter = 1;
            RPR_ERROR_CHECK(m_rprContext->SetParameter(RPR_CONTEXT_ITERATIONS, m_numSamplesPerIter), "Failed to set context iterations");
        }
    }

    void UpdateUpscalingAndDenoising(RenderSetting<HdRprApiColorAov::UpscaleAndDenoiseParams> upscaleAndDenoise)
    {
        // Disable denoiser to prevent possible crashes due to incorrect AI models
        if (!m_rifContext || m_rifContext->GetModelPath().empty() || !upscaleAndDenoise.isDirty) {
            return;
        }

        // Update upscale
        m_colorAov->SetUpscale(upscaleAndDenoise.value);
        m_dirtyFlags |= ChangeTracker::DirtyViewport;

        // Update denoise
        if (m_isDenoiseAndUpscaleEnabled == upscaleAndDenoise.value.enable) {
            return;
        }

        m_isDenoiseAndUpscaleEnabled = upscaleAndDenoise.value.enable;

        if (!m_isDenoiseAndUpscaleEnabled) {
            m_colorAov->DeinitDenoise(m_rifContext.get());
            return;
        }

        rif::FilterType filterType = rif::FilterType::EawDenoise;
<<<<<<< HEAD

        if (m_rprContextMetadata.renderDeviceType == RprUsdRenderDeviceType::GPU) {
=======
        if (RprUsdIsGpuUsed(m_rprContextMetadata)) {
>>>>>>> 933d3994
            filterType = rif::FilterType::AIDenoise;
        }

        if (filterType == rif::FilterType::EawDenoise) {
            m_colorAov->InitEAWDenoise(CreateAov(HdRprAovTokens->albedo),
                CreateAov(HdAovTokens->normal),
                CreateAov(HdRprGetCameraDepthAovName()),
                CreateAov(HdAovTokens->primId),
                CreateAov(HdRprAovTokens->worldCoordinate));
        } else {
            m_colorAov->InitAIDenoise(CreateAov(HdRprAovTokens->albedo),
                CreateAov(HdAovTokens->normal),
                CreateAov(HdRprGetCameraDepthAovName()));
        }
    }

    using RenderUpdateCallbackFunc = void (*)(float progress, void* userData);
    void EnableRenderUpdateCallback(RenderUpdateCallbackFunc rucFunc) {
        if (m_rprContextMetadata.pluginType != kPluginNorthstar) {
            m_isRenderUpdateCallbackEnabled = false;
            return;
        }

        m_rucData.rprApi = this;
        RPR_ERROR_CHECK_THROW(m_rprContext->SetParameter(RPR_CONTEXT_RENDER_UPDATE_CALLBACK_FUNC, (void*)rucFunc), "Failed to set northstar RUC func");
        RPR_ERROR_CHECK_THROW(m_rprContext->SetParameter(RPR_CONTEXT_RENDER_UPDATE_CALLBACK_DATA, &m_rucData), "Failed to set northstar RUC data");
        m_isRenderUpdateCallbackEnabled = true;
    }

    bool EnableAborting() {
        m_isAbortingEnabled.store(true);

        // If abort was called when it was disabled, abort now
        if (m_abortRender) {
            AbortRender();
            return true;
        }
        return false;
    }

    void IncrementFrameCount(bool isAdaptiveSamplingEnabled) {
        if (m_rprContextMetadata.pluginType == kPluginHybrid) {
            return;
        }

        uint32_t frameCount = m_frameCount++;

        // XXX: When adaptive sampling is enabled,
        // Tahoe requires RPR_CONTEXT_FRAMECOUNT to be set to 0 on the very first sample,
        // otherwise internal adaptive sampling buffers is never reset
        if (m_rprContextMetadata.pluginType == kPluginTahoe &&
            isAdaptiveSamplingEnabled && m_numSamples == 0) {
            frameCount = 0;
        }

        RPR_ERROR_CHECK(m_rprContext->SetParameter(RPR_CONTEXT_FRAMECOUNT, frameCount), "Failed to set framecount");
    }

    static void BatchRenderUpdateCallback(float progress, void* dataPtr) {
        auto data = static_cast<RenderUpdateCallbackData*>(dataPtr);

        if (data->rprApi->m_numSamples == 0) {
            data->rprApi->EnableAborting();
        }

        if (data->rprApi->m_resolveMode == kResolveInRenderUpdateCallback) {
            // In batch, we do resolve from RUC only by request
            if (data->rprApi->m_batchREM->IsResolveRequested()) {
                data->rprApi->ResolveFramebuffers();
                data->rprApi->m_batchREM->OnResolve();
            }
        }

        data->previousProgress = progress;
    }

    bool CommonRenderImplPrologue() {
        if (m_numSamples == 0) {
            // Default resolve mode
            m_resolveMode = kResolveAfterRender;

            // When we want to have a uniform seed across all frames,
            // we need to make sure that RPR_CONTEXT_FRAMECOUNT sequence is the same for all of them
            if (m_isUniformSeed) {
                m_frameCount = 0;
            }

            // Disable aborting on the very first sample
            //
            // Ideally, aborting the first sample should not be the problem.
            // We would like to be able to abort it: to reduce response time,
            // to avoid doing calculations that may be discarded by the following changes.
            // But in reality, aborting the very first sample may cause crashes or
            // unwanted behavior when we will call rprContextRender next time.
            // So until RPR core fixes these issues, we are not aborting the first sample.
            m_isAbortingEnabled.store(false);
        }
        m_abortRender.store(false);

        // If the changes that were made by the user did not reset our AOVs,
        // we can just resolve them to the current render buffers and we are done with the rendering
        if (IsConverged()) {
            ResolveFramebuffers();
            return false;
        }

        return true;
    }

    uint32_t cryptomatte_avoid_bad_float_hash(uint32_t hash) {
        // from Cryptomatte Specification version 1.2.0
        // This is for avoiding nan, inf, subnormals
        // 
        // if all exponent bits are 0 (subnormals, +zero, -zero) set exponent to 1
        // if all exponent bits are 1 (NaNs, +inf, -inf) set exponent to 254
        uint32_t exponent = hash >> 23 & 255; // extract exponent (8 bits)
        if (exponent == 0 || exponent == 255) {
            hash ^= 1 << 23; // toggle bit
        }
        return hash;
    }
    std::string cryptomatte_hash_name(const char* name, size_t size) {
        uint32_t m3hash = 0;
        MurmurHash3_x86_32(name, size, 0, &m3hash);
        m3hash = cryptomatte_avoid_bad_float_hash(m3hash);
        return TfStringPrintf("%08x", m3hash);
    }
    template <size_t size>
    std::string cryptomatte_hash_name(char (&name)[size]) {
        return cryptomatte_hash_name(name, size);
    }
    std::string cryptomatte_hash_name(std::string const& name) {
        return cryptomatte_hash_name(name.c_str(), name.size());
    }

    void SaveCryptomatte() {
#ifdef RPR_EXR_EXPORT_ENABLED
        if (m_cryptomatteAovs &&
            m_numSamples == m_maxSamples) {

            std::string outputPath = m_cryptomatteOutputPath;
            std::string filename = TfGetBaseName(outputPath);
            if (filename.empty()) {
                TF_WARN("Cryptomatte output path should be a path to .exr file");
                outputPath = TfStringCatPaths(outputPath, "cryptomatte.exr");
            } else if (!TfStringEndsWith(outputPath, ".exr")) {
                TF_WARN("Cryptomatte output path should be a path to .exr file");
                outputPath += ".exr";
            }

            if (!CreateIntermediateDirectories(outputPath)) {
                fprintf(stderr, "Failed to save cryptomatte aov: cannot create intermediate directories - %s\n", outputPath.c_str());
                return;
            }

            // Generate manifests
            std::string objectManifestEncoded;
            std::string materialManifestEncoded;

            if (auto shapes = RprUsdGetListInfo<rpr_shape>(m_rprContext.get(), RPR_CONTEXT_LIST_CREATED_SHAPES)) {
                json objectManifest;
                json materialManifest;
                for (size_t iShape = 0; iShape < shapes.size; ++iShape) {
                    auto shape = RprUsdGetRprObject<rpr::Shape>(shapes.data[iShape]);
                    if (auto name = RprUsdGetListInfo<char>(shape, RPR_SHAPE_NAME)) {
                        objectManifest[name.data.get()] = cryptomatte_hash_name(name.data.get(), name.size - 1);
                    }

                    if (rpr_material_node rprMaterialNode = RprUsdGetInfo<rpr_material_node>(shape, RPR_SHAPE_MATERIAL)) {
                        auto name = RprUsdGetListInfo<char>(
                            [rprMaterialNode](size_t size, void* data, size_t* size_ret) {
                                return rprMaterialNodeGetInfo(rprMaterialNode, RPR_MATERIAL_NODE_NAME, size, data, size_ret);
                            }
                        );
                        if (name) {
                            materialManifest[name.data.get()] = cryptomatte_hash_name(name.data.get(), name.size - 1);
                        }
                    }
                }
                objectManifestEncoded = objectManifest.dump();
                materialManifestEncoded = materialManifest.dump();
            }

            try {
                namespace exr = OPENEXR_IMF_NAMESPACE;
                exr::FrameBuffer exrFb;
                exr::Header exrHeader(m_viewportSize[0], m_viewportSize[1]);
                exrHeader.compression() = exr::ZIPS_COMPRESSION;

                const int kNumComponents = 4;
                const char* kComponentNames[kNumComponents] = {".R", ".G", ".B", ".A"};

                size_t linesize = m_viewportSize[0] * kNumComponents * sizeof(float);
                size_t layersize = m_viewportSize[1] * linesize;
                std::unique_ptr<char[]> flipBuffer;
                if (m_isOutputFlipped) {
                    flipBuffer = std::make_unique<char[]>(layersize);
                }

                std::vector<std::unique_ptr<char[]>> cryptomatteLayers;
                std::vector<std::unique_ptr<GfVec4f[]>> previewLayers;

                auto addCryptomatte = [&](const char* name, CryptomatteAov const& cryptomatte, std::string const& manifest) {
                    std::string nameHash = cryptomatte_hash_name(name).substr(0, 7);
                    std::string cryptoPrefix = "cryptomatte/" + nameHash + "/";
                    exrHeader.insert(cryptoPrefix + "name", exr::StringAttribute(name));
                    exrHeader.insert(cryptoPrefix + "hash", exr::StringAttribute("MurmurHash3_32"));
                    exrHeader.insert(cryptoPrefix + "conversion", exr::StringAttribute("uint32_to_float32"));
                    exrHeader.insert(cryptoPrefix + "manifest", exr::StringAttribute(manifest));

                    auto addLayer = [&](const char* layerName, char* basePtr) {
                        for (int iComponent = 0; iComponent < kNumComponents; ++iComponent) {
                            std::string channelName = TfStringPrintf("%s%s", layerName, kComponentNames[iComponent]);
                            exrHeader.channels().insert(channelName.c_str(), exr::Channel(exr::FLOAT));

                            char* dataPtr = &basePtr[iComponent * sizeof(float)];
                            size_t xStride = kNumComponents * sizeof(float);
                            size_t yStride = xStride * m_viewportSize[0];
                            exrFb.insert(channelName.c_str(), exr::Slice(exr::FLOAT, dataPtr, xStride, yStride));
                        }
                    };

                    for (int i = 0; i < 3; ++i) {
                        auto rprLayer = cryptomatte.aov[i]->GetResolvedFb();
                        cryptomatteLayers.push_back(std::make_unique<char[]>(layersize));
                        if (!rprLayer->GetData(cryptomatteLayers.back().get(), layersize)) {
                            throw std::runtime_error("failed to get RPR fb data");
                        }

                        if (m_isOutputFlipped) {
                            for (int y = 0; y < m_viewportSize[1]; ++y) {
                                void* src = &cryptomatteLayers.back()[y * linesize];
                                void* dst = &flipBuffer[(m_viewportSize[1] - y - 1) * linesize];
                                std::memcpy(dst, src, linesize);
                            }
                            std::swap(flipBuffer, cryptomatteLayers.back());
                        }

                        std::string layerName = TfStringPrintf("%s0%d", name, i);
                        addLayer(layerName.c_str(), cryptomatteLayers.back().get());
                    }

                    if (m_cryptomattePreviewLayer) {
                        size_t numPixels = m_viewportSize[0] * m_viewportSize[1];
                        previewLayers.push_back(std::make_unique<GfVec4f[]>(numPixels));
                        std::memset(previewLayers.back().get(), 0, numPixels * sizeof(GfVec4f));

                        size_t channelOffset = cryptomatteLayers.size() - 3;

                        GfVec4f* previewLayer = previewLayers.back().get();
                        WorkParallelForN(numPixels,
                            [&](size_t begin, size_t end) {
                                for (size_t iChannel = 0; iChannel < 3; ++iChannel) {
                                    auto channelData = cryptomatteLayers[channelOffset + iChannel].get();
                                    for (size_t iPixel = begin; iPixel < end; ++iPixel) {
                                        size_t offset = iPixel * kNumComponents * sizeof(float);

                                        uint32_t id;
                                        float contrib;
                                        UnalignedRead(channelData, &offset, &id);
                                        UnalignedRead(channelData, &offset, &contrib);
                                        GfVec4f color = ColorizeId(id) * contrib;

                                        UnalignedRead(channelData, &offset, &id);
                                        UnalignedRead(channelData, &offset, &contrib);
                                        color += ColorizeId(id) * contrib;

                                        previewLayer[iPixel] += color;
                                    }
                                }
                            }
                        );

                        addLayer(name, (char*)previewLayer);
                    }
                };

                addCryptomatte("CryptoObject", m_cryptomatteAovs->obj, objectManifestEncoded);
                addCryptomatte("CryptoMaterial", m_cryptomatteAovs->mat, materialManifestEncoded);

                ArchUnlinkFile(outputPath.c_str());
                exr::OutputFile exrFile(outputPath.c_str(), exrHeader);
                exrFile.setFrameBuffer(exrFb);
                exrFile.writePixels(m_viewportSize[1]);
            } catch (std::exception& e) {
                fprintf(stderr, "Failed to save cryptomatte: %s", e.what());
            }
        }
#endif // RPR_EXR_EXPORT_ENABLED
    }

    void BatchRenderImpl(HdRprRenderThread* renderThread) {
        if (!CommonRenderImplPrologue()) {
            return;
        }

        auto renderScope = m_batchREM->EnterRenderScope();

        EnableRenderUpdateCallback(BatchRenderUpdateCallback);

        // Also, we try to maximize the number of samples rendered with one rprContextRender call.
        bool isMaximizingContextIterations = false;

        // In a batch session, we disable resolving of all samples except the first and last.
        // Also, if the user will keep progressive mode on, we support snapshoting (resolving intermediate renders)
        //
        // User might decide to completely disable progress updates to maximize performance.
        // In this case, snapshoting is not available.
        if (m_isProgressive) {
            // We can keep the ability to log progress and do snapshots
            // while maximizing RPR_CONTEXT_ITERATIONS, only if RUC is supported.
            if (m_isRenderUpdateCallbackEnabled) {
                isMaximizingContextIterations = true;
            }
        } else {
            // If the user is willing to sacrifice progress logging and snapshots,
            // we minimize the amount of chore work needed to get renders.
            isMaximizingContextIterations = true;
            if (m_isRenderUpdateCallbackEnabled) {
                m_isRenderUpdateCallbackEnabled = false;
                RPR_ERROR_CHECK_THROW(m_rprContext->SetParameter(RPR_CONTEXT_RENDER_UPDATE_CALLBACK_FUNC, (void*)nullptr), "Failed to disable RUC func");
            }
        }

        if (m_contourAovs) {
            // In contour rendering mode we must render with RPR_CONTEXT_ITERATIONS=1
            if (isMaximizingContextIterations) {
                isMaximizingContextIterations = false;
                if (m_isRenderUpdateCallbackEnabled) {
                    m_isRenderUpdateCallbackEnabled = false;
                    RPR_ERROR_CHECK_THROW(m_rprContext->SetParameter(RPR_CONTEXT_RENDER_UPDATE_CALLBACK_FUNC, (void*)nullptr), "Failed to disable RUC func");
                }
            }
        }

        // Though if adaptive sampling is enabled in a batch session we first render m_minSamples samples
        // and after that, if needed, render 1 sample at a time because we want to check the current amount of
        // active pixels as often as possible
        const bool isAdaptiveSamplingEnabled = IsAdaptiveSamplingEnabled();
        const bool isActivePixelCountCheckRequired = isAdaptiveSamplingEnabled && m_rprContextMetadata.pluginType == kPluginTahoe;

        // In a batch session, we do denoise once at the end
        auto rprApi = static_cast<HdRprRenderParam*>(m_delegate->GetRenderParam())->GetRprApi();
        if (m_isDenoiseAndUpscaleEnabled) {
            m_colorAov->SetDenoise(false, rprApi, m_rifContext.get());
        }

        while (!IsConverged()) {
            if (renderThread->IsStopRequested()) {
                break;
            }

            IncrementFrameCount(isAdaptiveSamplingEnabled);

            auto startTime = std::chrono::high_resolution_clock::now();

            m_rucData.previousProgress = -1.0f;
            auto status = m_rprContext->Render();
            m_rucData.previousProgress = -1.0f;

            m_frameRenderTotalTime += std::chrono::high_resolution_clock::now() - startTime;

            if (status != RPR_SUCCESS && status != RPR_ERROR_ABORTED) {
                RPR_ERROR_CHECK(status, "Failed to render", m_rprContext.get());
                break;
            }

            if (status == RPR_ERROR_ABORTED) {
                break;
            }

            // As soon as the first sample has been rendered, we enable aborting
            m_isAbortingEnabled.store(true);

            m_numSamples += m_numSamplesPerIter;

            if (m_resolveMode == kResolveAfterRender) {
                // In batch mode resolve only the first and the last frames or
                // when the host app requested it explicitly
                if (m_isFirstSample || m_batchREM->IsResolveRequested()) {
                    ResolveFramebuffers();
                    m_batchREM->OnResolve();
                }
            }

            if (isMaximizingContextIterations) {
                int oldNumSamplesPerIter = m_numSamplesPerIter;

                // When singlesampled AOVs already rendered, we can fire up rendering of as many samples as possible
                if (m_numSamples == 1) {
                    // Render as many samples as possible per Render call
                    if (isActivePixelCountCheckRequired) {
                        m_numSamplesPerIter = m_minSamples - m_numSamples;
                    } else {
                        m_numSamplesPerIter = m_maxSamples - m_numSamples;
                    }

                    // And disable resolves after render if possible
                    if (m_isRenderUpdateCallbackEnabled) {
                        m_resolveMode = kResolveInRenderUpdateCallback;
                    }
                } else {
                    // When adaptive sampling is enabled, after reaching m_minSamples we want query RPR_CONTEXT_ACTIVE_PIXEL_COUNT each sample
                    if (isActivePixelCountCheckRequired && m_numSamples == m_minSamples) {
                        m_numSamplesPerIter = 1;
                        isMaximizingContextIterations = false;
                    }
                }

                if (m_numSamplesPerIter != oldNumSamplesPerIter) {
                    // Make sure we will not oversample the image
                    int numSamplesLeft = m_maxSamples - m_numSamples;
                    m_numSamplesPerIter = std::min(m_numSamplesPerIter, numSamplesLeft);
                    if (m_numSamplesPerIter > 0) {
                        RPR_ERROR_CHECK(m_rprContext->SetParameter(RPR_CONTEXT_ITERATIONS, m_numSamplesPerIter), "Failed to set context iterations");
                    }
                }
            }

            if (isActivePixelCountCheckRequired && m_numSamples >= m_minSamples &&
                RPR_ERROR_CHECK(m_rprContext->GetInfo(RPR_CONTEXT_ACTIVE_PIXEL_COUNT, sizeof(m_activePixels), &m_activePixels, NULL), "Failed to query active pixels")) {
                m_activePixels = -1;
            }
        }

        if (m_isDenoiseAndUpscaleEnabled) {
            m_colorAov->SetDenoise(true, rprApi, m_rifContext.get());
        }

        ResolveFramebuffers();
    }

    static void RenderUpdateCallback(float progress, void* dataPtr) {
        auto data = static_cast<RenderUpdateCallbackData*>(dataPtr);

        if (data->rprApi->m_numSamples == 0 &&
            !data->rprApi->m_isInteractive) {
            data->rprApi->EnableAborting();
        }

        if (data->rprApi->m_resolveMode == kResolveInRenderUpdateCallback) {
            static const float kResolveFrequency = 0.1f;
            int previousStep = static_cast<int>(data->previousProgress / kResolveFrequency);
            int currentStep = static_cast<int>(progress / kResolveFrequency);
            if (currentStep != previousStep) {
                data->rprApi->ResolveFramebuffers();
            }
        }

        data->previousProgress = progress;
    }

    void RenderImpl(HdRprRenderThread* renderThread) {
        if (!CommonRenderImplPrologue()) {
            return;
        }

        EnableRenderUpdateCallback(RenderUpdateCallback);

        const bool progressivelyIncreaseSamplesPerIter =
            // Progressively increasing RPR_CONTEXT_ITERATIONS makes sense only for Northstar
            // because, first, it highly improves its performance (internal optimization)
            // and, second, it supports render update callback that allows us too resolve intermediate results
            m_rprContextMetadata.pluginType == kPluginNorthstar &&
            // in interactive mode we want to be able to abort ASAP
            !m_isInteractive &&
            // in contour rendering mode we must render only with RPR_CONTEXT_ITERATIONS=1
            !m_contourAovs;

        auto rprApi = static_cast<HdRprRenderParam*>(m_delegate->GetRenderParam())->GetRprApi();
        int iteration = 0;

        while (!IsConverged()) {
            // In interactive mode, always render at least one frame, otherwise
            // disturbing full-screen-flickering will be visible or
            // viewport will not update because of fast exit due to abort
            const bool forceRender = m_isInteractive && m_numSamples == 0;

            renderThread->WaitUntilPaused();
            if (renderThread->IsStopRequested() && !forceRender) {
                break;
            }

            IncrementFrameCount(IsAdaptiveSamplingEnabled());

            if (progressivelyIncreaseSamplesPerIter) {
                // 1, 1, 2, 4, 8, ...
                int numSamplesPerIter = std::max(int(pow(2, int(log2(m_numSamples)))), 1);

                // Make sure we will not oversample the image
                int numSamplesLeft = std::min(numSamplesPerIter, m_maxSamples - m_numSamples);
                numSamplesPerIter = numSamplesLeft > 0 ? numSamplesLeft : numSamplesPerIter;
                if (m_numSamplesPerIter != numSamplesPerIter) {
                    m_numSamplesPerIter = numSamplesPerIter;
                    RPR_ERROR_CHECK(m_rprContext->SetParameter(RPR_CONTEXT_ITERATIONS, m_numSamplesPerIter), "Failed to set context iterations");

                    if (m_isRenderUpdateCallbackEnabled) {
                        // Enable resolves in the render update callback after RPR_CONTEXT_ITERATIONS gets high enough
                        // to get interactive updates even when RPR_CONTEXT_ITERATIONS huge
                        if (m_numSamplesPerIter >= 32) {
                            m_resolveMode = kResolveInRenderUpdateCallback;
                        }
                    }
                }
            }

            auto startTime = std::chrono::high_resolution_clock::now();

            m_rucData.previousProgress = -1.0f;
            auto status = m_rprContext->Render();
            m_rucData.previousProgress = -1.0f;

            m_frameRenderTotalTime += std::chrono::high_resolution_clock::now() - startTime;

            if (status != RPR_SUCCESS && status != RPR_ERROR_ABORTED) {
                RPR_ERROR_CHECK(status, "Failed to render", m_rprContext.get());
                break;
            }

            if (status == RPR_ERROR_ABORTED && !forceRender) {
                break;
            }

            bool doDenoisedResolve = false;
            if (m_colorAov) {
                if (m_isDenoiseAndUpscaleEnabled) {
                    ++iteration;
                    if (iteration >= m_denoiseMinIter) {
                        int relativeIter = iteration - m_denoiseMinIter;
                        if (relativeIter % m_denoiseIterStep == 0) {
                            doDenoisedResolve = true;
                        }
                    }

                    // Always force denoise on the last sample because it's quite hard to match
                    // the max amount of samples and denoise controls (min iter and iter step)
                    if (m_numSamples + m_numSamplesPerIter == m_maxSamples) {
                        doDenoisedResolve = true;
                    }
                }

                m_colorAov->SetDenoise(doDenoisedResolve, rprApi, m_rifContext.get());
            }

            if (m_resolveMode == kResolveAfterRender ||
                doDenoisedResolve) {
                ResolveFramebuffers();
            }

            if (IsAdaptiveSamplingEnabled() && m_numSamples >= m_minSamples &&
                RPR_ERROR_CHECK(m_rprContext->GetInfo(RPR_CONTEXT_ACTIVE_PIXEL_COUNT, sizeof(m_activePixels), &m_activePixels, NULL), "Failed to query active pixels")) {
                m_activePixels = -1;
            }

            // As soon as the first sample has been rendered, we enable aborting
            m_isAbortingEnabled.store(true);

            m_numSamples += m_numSamplesPerIter;
        }
    }

    void InteropRenderImpl(HdRprRenderThread* renderThread) {
        if (m_rprContextMetadata.pluginType != RprUsdPluginType::kPluginHybrid) {
            TF_CODING_ERROR("InteropRenderImpl should be called for Hybrid plugin only");
            return;
        }

        // For now render 5 frames before each present
        for (int i = 0; i < 5; i++) {
            rpr::Status status = m_rprContext->Render();
            if (status != rpr::Status::RPR_SUCCESS) {
                TF_WARN("rprContextRender returns: %d", status);
            }
        }

        // Next frame couldn't be flushed before previous was presented. We should wait for presenter
        std::unique_lock<std::mutex> lock(m_rprContext->GetMutex());
        m_presentedConditionVariable->wait(lock, [this] { return *m_presentedCondition == true; });

        rpr_int status = m_rprContextFlushFrameBuffers(rpr::GetRprObject(m_rprContext.get()));
        if (status != RPR_SUCCESS) {
            TF_WARN("rprContextFlushFrameBuffers returns: %d", status);
        }

        *m_presentedCondition = false;
    }

    void RenderFrame(HdRprRenderThread* renderThread) {
        if (!m_rprContext) {
            return;
        }

        try {
            Update();
        } catch (std::runtime_error const& e) {
            TF_RUNTIME_ERROR("Failed to update: %s", e.what());
            m_dirtyFlags = ChangeTracker::Clean;
            if (m_hdCamera) {
                m_hdCamera->CleanDirtyBits();
            }
            return;
        }

        if (!m_rprSceneExportPath.empty()) {
            return ExportRpr();
        }

        if (m_aovRegistry.empty()) {
            return;
        }

        if (m_state == kStateRender) {
            try {
                if (m_isBatch) {
                    BatchRenderImpl(renderThread);
                } else {
                    if (m_rprContextMetadata.pluginType == RprUsdPluginType::kPluginHybrid &&
                        m_rprContextMetadata.interopInfo) {
                        InteropRenderImpl(renderThread);
                    } else {
                        RenderImpl(renderThread);
                    }
                }
                SaveCryptomatte();
            } catch (std::runtime_error const& e) {
                TF_RUNTIME_ERROR("Failed to render frame: %s", e.what());
            }
        } else if (m_state == kStateRestartRequired) {
            {
                RprUsdConfig* config;
                auto configLock = RprUsdConfig::GetInstance(&config);

                if (config->IsRestartWarningEnabled()) {
                    std::string message =
                        R"(Restart required when you change "Render Device" or "Render Quality" (To "Full" or vice versa).
You can revert your changes now and you will not lose any rendering progress.
You can restart renderer by pressing "RPR Persp" - "Restart Render".

Don't show this message again?
)";

                    if (HdRprShowMessage("Restart required", message)) {
                        config->SetRestartWarning(false);
                    }
                }
            }

            PlugPluginPtr plugin = PLUG_THIS_PLUGIN;
            auto imagesPath = PlugFindPluginResource(plugin, "images", false);
            auto path = imagesPath + "/restartRequired.png";
            if (!RenderImage(path)) {
                fprintf(stderr, "Please restart render\n");
            }
        }
    }

    void ExportRpr() {
#ifdef BUILD_AS_HOUDINI_PLUGIN
        if (HOM().isApprentice()) {
            fprintf(stderr, "Cannot export .rpr from Apprentice");
            return;
        }
#endif // BUILD_AS_HOUDINI_PLUGIN

        if (!CreateIntermediateDirectories(m_rprSceneExportPath)) {
            fprintf(stderr, "Failed to create .rpr export output directory\n");
        }

        uint32_t currentYFlip;
        if (m_isOutputFlipped) {
            currentYFlip = RprUsdGetInfo<uint32_t>(m_rprContext.get(), RPR_CONTEXT_Y_FLIP);

            currentYFlip = !currentYFlip;
            RPR_ERROR_CHECK(m_rprContext->SetParameter(RPR_CONTEXT_Y_FLIP, currentYFlip), "Failed to set context Y FLIP parameter");
        }

        unsigned int rprsFlags = 0;
        if (!m_rprExportAsSingleFile) {
            rprsFlags |= RPRLOADSTORE_EXPORTFLAG_EXTERNALFILES;
        }
        if (m_rprExportUseImageCache) {
            rprsFlags |= RPRLOADSTORE_EXPORTFLAG_USE_IMAGE_CACHE;
        }

        auto rprContextHandle = rpr::GetRprObject(m_rprContext.get());
        auto rprSceneHandle = rpr::GetRprObject(m_scene.get());
        if (RPR_ERROR_CHECK(rprsExport(m_rprSceneExportPath.c_str(), rprContextHandle, rprSceneHandle, 0, nullptr, nullptr, 0, nullptr, nullptr, rprsFlags), "Failed to export .rpr file")) {
            return;
        }

        if (m_isOutputFlipped) {
            currentYFlip = !currentYFlip;
            RPR_ERROR_CHECK(m_rprContext->SetParameter(RPR_CONTEXT_Y_FLIP, currentYFlip), "Failed to set context Y FLIP parameter");
        }

        TfStringReplace(m_rprSceneExportPath, ".rpr", ".json");
        auto configFilename = m_rprSceneExportPath.substr(0, m_rprSceneExportPath.size() - 4) + ".json";
        std::ofstream configFile(configFilename);
        if (!configFile.is_open()) {
            fprintf(stderr, "Failed to create config file: %s\n", configFilename.c_str());
            return;
        }

        try {
            json config;
            config["width"] = m_viewportSize[0];
            config["height"] = m_viewportSize[1];
            config["iterations"] = m_maxSamples;
            config["batchsize"] = m_maxSamples;

            auto basename = TfStringGetBeforeSuffix(TfGetBaseName(m_rprSceneExportPath));
            config["output"] = basename + ".exr";
            config["output.json"] = basename + ".output.json";

            static std::map<rpr_creation_flags, const char*> kRprsContextFlags = {
                {RPR_CREATION_FLAGS_ENABLE_CPU, "cpu"},
                {RPR_CREATION_FLAGS_ENABLE_DEBUG, "debug"},
                {RPR_CREATION_FLAGS_ENABLE_GPU0, "gpu0"},
                {RPR_CREATION_FLAGS_ENABLE_GPU1, "gpu1"},
                {RPR_CREATION_FLAGS_ENABLE_GPU2, "gpu2"},
                {RPR_CREATION_FLAGS_ENABLE_GPU3, "gpu3"},
                {RPR_CREATION_FLAGS_ENABLE_GPU4, "gpu4"},
                {RPR_CREATION_FLAGS_ENABLE_GPU5, "gpu5"},
                {RPR_CREATION_FLAGS_ENABLE_GPU6, "gpu6"},
                {RPR_CREATION_FLAGS_ENABLE_GPU7, "gpu7"},
                {RPR_CREATION_FLAGS_ENABLE_GPU8, "gpu8"},
                {RPR_CREATION_FLAGS_ENABLE_GPU9, "gpu9"},
                {RPR_CREATION_FLAGS_ENABLE_GPU10, "gpu10"},
                {RPR_CREATION_FLAGS_ENABLE_GPU11, "gpu11"},
                {RPR_CREATION_FLAGS_ENABLE_GPU12, "gpu12"},
                {RPR_CREATION_FLAGS_ENABLE_GPU13, "gpu13"},
                {RPR_CREATION_FLAGS_ENABLE_GPU14, "gpu14"},
                {RPR_CREATION_FLAGS_ENABLE_GPU15, "gpu15"},
            };

            json context;
            auto creationFlags = RprUsdGetInfo<uint32_t>(m_rprContext.get(), RPR_CONTEXT_CREATION_FLAGS);
            for (auto& entry : kRprsContextFlags) {
                if (creationFlags & entry.first) {
                    context[entry.second] = 1;
                }
            }
            if (creationFlags & RPR_CREATION_FLAGS_ENABLE_CPU) {
                context["threads"] = RprUsdGetInfo<uint32_t>(m_rprContext.get(), RPR_CONTEXT_CPU_THREAD_LIMIT);
            }
            config["context"] = context;

            static const char* kRprsAovNames[] = {
                /* RPR_AOV_COLOR = */ "color",
                /* RPR_AOV_OPACITY = */ "opacity",
                /* RPR_AOV_WORLD_COORDINATE = */ "world.coordinate",
                /* RPR_AOV_UV = */ "uv",
                /* RPR_AOV_MATERIAL_ID = */ "material.id",
                /* RPR_AOV_GEOMETRIC_NORMAL = */ "normal.geom",
                /* RPR_AOV_SHADING_NORMAL = */ "normal",
                /* RPR_AOV_DEPTH = */ "depth",
                /* RPR_AOV_OBJECT_ID = */ "object.id",
                /* RPR_AOV_OBJECT_GROUP_ID = */ "group.id",
                /* RPR_AOV_SHADOW_CATCHER = */ "shadow.catcher",
                /* RPR_AOV_BACKGROUND = */ "background",
                /* RPR_AOV_EMISSION = */ "emission",
                /* RPR_AOV_VELOCITY = */ "velocity",
                /* RPR_AOV_DIRECT_ILLUMINATION = */ "direct.illumination",
                /* RPR_AOV_INDIRECT_ILLUMINATION = */ "indirect.illumination",
                /* RPR_AOV_AO = */ "ao",
                /* RPR_AOV_DIRECT_DIFFUSE = */ "direct.diffuse",
                /* RPR_AOV_DIRECT_REFLECT = */ "direct.reflect",
                /* RPR_AOV_INDIRECT_DIFFUSE = */ "indirect.diffuse",
                /* RPR_AOV_INDIRECT_REFLECT = */ "indirect.reflect",
                /* RPR_AOV_REFRACT = */ "refract",
                /* RPR_AOV_VOLUME = */ "volume",
                /* RPR_AOV_LIGHT_GROUP0 = */ "light.group0",
                /* RPR_AOV_LIGHT_GROUP1 = */ "light.group1",
                /* RPR_AOV_LIGHT_GROUP2 = */ "light.group2",
                /* RPR_AOV_LIGHT_GROUP3 = */ "light.group3",
                /* RPR_AOV_DIFFUSE_ALBEDO = */ "albedo.diffuse",
                /* RPR_AOV_VARIANCE = */ "variance",
                /* RPR_AOV_VIEW_SHADING_NORMAL = */ "view.shading.normal",
                /* RPR_AOV_REFLECTION_CATCHER = */ "reflection.catcher",
                /* RPR_AOV_COLOR_RIGHT = */ "color.right",
                /* RPR_AOV_LPE_0 = */ "lpe0",
                /* RPR_AOV_LPE_1 = */ "lpe1",
                /* RPR_AOV_LPE_2 = */ "lpe2",
                /* RPR_AOV_LPE_3 = */ "lpe3",
                /* RPR_AOV_LPE_4 = */ "lpe4",
                /* RPR_AOV_LPE_5 = */ "lpe5",
                /* RPR_AOV_LPE_6 = */ "lpe6",
                /* RPR_AOV_LPE_7 = */ "lpe7",
                /* RPR_AOV_LPE_8 = */ "lpe8",
                /* RPR_AOV_CAMERA_NORMAL = */ "camera.normal",
                /* RPR_AOV_CRYPTOMATTE_MAT0 = */ "CryptoMaterial00",
                /* RPR_AOV_CRYPTOMATTE_MAT1 = */ "CryptoMaterial01",
                /* RPR_AOV_CRYPTOMATTE_MAT2 = */ "CryptoMaterial02",
                /* RPR_AOV_CRYPTOMATTE_OBJ0 = */ "CryptoObject00",
                /* RPR_AOV_CRYPTOMATTE_OBJ1 = */ "CryptoObject01",
                /* RPR_AOV_CRYPTOMATTE_OBJ2 = */ "CryptoObject02",
            };
            static const size_t kNumRprsAovNames = sizeof(kRprsAovNames) / sizeof(kRprsAovNames[0]);

            json configAovs;
            for (auto& outputRb : m_outputRenderBuffers) {
                auto aovDesc = &outputRb.rprAov->GetDesc();
                if (aovDesc->computed) {
                    if (aovDesc->id == kColorAlpha) {
                        aovDesc = &HdRprAovRegistry::GetInstance().GetAovDesc(RPR_AOV_COLOR, false);
                    } else if (aovDesc->id == kNdcDepth) {
                        // XXX: RprsRender does not support it but for the users, it is more expected if we map it to the linear depth instead of ignoring it at all
                        aovDesc = &HdRprAovRegistry::GetInstance().GetAovDesc(RPR_AOV_DEPTH, false);
                    } else {
                        fprintf(stderr, "Unprocessed computed AOV: %u\n", aovDesc->id);
                        continue;
                    }
                }

                if (TF_VERIFY(aovDesc->id != kAovNone) &&
                    TF_VERIFY(aovDesc->id < kNumRprsAovNames) &&
                    TF_VERIFY(!aovDesc->computed)) {
                    auto aovName = kRprsAovNames[aovDesc->id];
                    if (aovDesc->id >= RPR_AOV_LPE_0 && aovDesc->id <= RPR_AOV_LPE_8) {
                        try {
                            auto name = outputRb.aovBinding->aovName.GetText();
                            if (!*name) {
                                name = aovName;
                            }

                            json lpeAov;
                            lpeAov["output"] = TfStringPrintf("%s.%s.exr", basename.c_str(), name);
                            lpeAov["lpe"] = RprUsdGetStringInfo(outputRb.rprAov->GetAovFb()->GetRprObject(), RPR_FRAMEBUFFER_LPE);
                            configAovs[aovName] = lpeAov;
                        } catch (RprUsdError& e) {
                            fprintf(stderr, "Failed to export %s AOV: %s\n", aovName, e.what());
                        }
                    } else {
                        configAovs[aovName] = TfStringPrintf("%s.%s.exr", basename.c_str(), aovName);
                    }
                }
            }
            config["aovs"] = configAovs;

            if (m_contourAovs) {
                HdRprConfig* rprConfig;
                auto configInstanceLock = HdRprConfig::GetInstance(&rprConfig);

                json contour;
                contour["object.id"] = int(rprConfig->GetContourUsePrimId());
                contour["material.id"] = int(rprConfig->GetContourUseMaterialId());
                contour["normal"] = int(rprConfig->GetContourUseNormal());
                contour["threshold.normal"] = rprConfig->GetContourNormalThreshold();
                contour["linewidth.objid"] = rprConfig->GetContourLinewidthPrimId();
                contour["linewidth.matid"] = rprConfig->GetContourLinewidthMaterialId();
                contour["linewidth.normal"] = rprConfig->GetContourLinewidthNormal();
                contour["antialiasing"] = rprConfig->GetContourAntialiasing();
                contour["debug"] = int(rprConfig->GetContourDebug());

                config["contour"] = contour;
            }

            configFile << config;
        } catch (json::exception& e) {
            fprintf(stderr, "Failed to fill config file: %s\n", configFilename.c_str());
        }
    }

    void CommitResources() {
        if (!m_rprContext) {
            return;
        }

        RprUsdMaterialRegistry::GetInstance().CommitResources(m_imageCache.get());
    }

    void Resolve(SdfPath const& aovId) {
        // hdRpr's rendering is implemented asynchronously - rprContextRender spins in the background thread.
        //
        // Resolve works differently depending on the current rendering session type:
        //   * In a non-interactive (i.e. batch) session, it blocks execution until
        //      AOV framebuffer resolved to corresponding HdRenderBuffers.
        //   * In an interactive session, it simply does nothing because we always resolve
        //      data to HdRenderBuffer as fast as possible. It might change in the future though.
        //
        if (m_isBatch) {
            m_batchREM->WaitForResolve(aovId);
        }
    }

    void Render(HdRprRenderThread* renderThread) {
        RenderFrame(renderThread);

        for (auto& aovBinding : m_aovBindings) {
            if (auto rb = static_cast<HdRprRenderBuffer*>(aovBinding.renderBuffer)) {
                rb->SetConverged(true);
            }
        }
    }

    void AbortRender() {
        if (!m_rprContext) {
            return;
        }

        if (m_isAbortingEnabled) {
            RPR_ERROR_CHECK(m_rprContext->AbortRender(), "Failed to abort render");
        } else {
            // In case aborting is disabled, we postpone abort until it's enabled
            m_abortRender.store(true);
        }
    }

    HdRprApi::RenderStats GetRenderStats() const {
        HdRprApi::RenderStats stats = {};

        // rprsExport has no progress callback
        if (!m_rprSceneExportPath.empty()) {
            return stats;
        }

        double progress = double(m_numSamples) / m_maxSamples;
        if (m_activePixels != -1) {
            int numPixels = m_viewportSize[0] * m_viewportSize[1];
            progress = std::max(progress, double(numPixels - m_activePixels) / numPixels);
        } else if (m_isRenderUpdateCallbackEnabled && m_rucData.previousProgress > 0.0f) {
            progress += m_rucData.previousProgress * (double(m_numSamplesPerIter) / m_maxSamples);
        }
        stats.percentDone = 100.0 * progress;

        if (m_numSamples > 0) {
            double numRenderedSamples = progress * m_maxSamples;
            auto resolveTime = m_frameResolveTotalTime / numRenderedSamples;
            auto renderTime = m_frameRenderTotalTime / numRenderedSamples;

            using FloatingPointSecond = std::chrono::duration<double>;
            stats.averageRenderTimePerSample = std::chrono::duration_cast<FloatingPointSecond>(renderTime).count();
            stats.averageResolveTimePerSample = std::chrono::duration_cast<FloatingPointSecond>(resolveTime).count();
        }

        return stats;
    }

    bool IsCameraChanged() const {
        if (!m_hdCamera) {
            return false;
        }

        return (m_dirtyFlags & ChangeTracker::DirtyHdCamera) != 0 || m_hdCamera->GetDirtyBits() != HdCamera::Clean;
    }

    bool IsChanged() const {
        if (m_dirtyFlags != ChangeTracker::Clean ||
            IsCameraChanged()) {
            return true;
        }

        HdRprConfig* config;
        auto configInstanceLock = HdRprConfig::GetInstance(&config);
        return config->IsDirty(HdRprConfig::DirtyAll);
    }

    bool IsConverged() const {
        if (m_currentRenderQuality == HdRprRenderQualityTokens->Low ||
            m_currentRenderQuality == HdRprRenderQualityTokens->Medium) {
            return m_numSamples == 1;
        }

        return m_numSamples >= m_maxSamples || m_activePixels == 0;
    }

    bool IsAdaptiveSamplingEnabled() const {
        return m_rprContext && m_varianceThreshold > 0.0f &&
              (m_rprContextMetadata.pluginType == kPluginTahoe || m_rprContextMetadata.pluginType == kPluginNorthstar);
    }

    bool IsGlInteropEnabled() const {
        return m_rprContext && m_rprContextMetadata.isGlInteropEnabled;
    }

    bool IsVulkanInteropEnabled() const {
        return m_rprContext && m_rprContextMetadata.pluginType == kPluginHybrid && m_rprContextMetadata.interopInfo;
    }

    bool IsArbitraryShapedLightSupported() const {
        return m_rprContextMetadata.pluginType != kPluginHybrid;
    }

    bool IsSphereAndDiskLightSupported() const {
        return m_rprContextMetadata.pluginType == kPluginNorthstar;
    }

    TfToken const& GetCurrentRenderQuality() const {
        return m_currentRenderQuality;
    }

    void SetInteropInfo(void* interopInfo, std::condition_variable* presentedConditionVariable, bool* presentedCondition) {
#ifdef HDRPR_ENABLE_VULKAN_INTEROP_SUPPORT
        m_rprContextMetadata.interopInfo = interopInfo;
        m_presentedConditionVariable = presentedConditionVariable;
        m_presentedCondition = presentedCondition;
#endif // HDRPR_ENABLE_VULKAN_INTEROP_SUPPORT
    }

    rpr::FrameBuffer* GetRawColorFramebuffer() {
        auto it = m_aovRegistry.find(HdRprAovTokens->rawColor);
        if (it != m_aovRegistry.end()) {
            if (auto aov = it->second.lock()) {
                if (auto fb = aov->GetAovFb()) {
                    return fb->GetRprObject();
                }
            }
        }

        return nullptr;
    }

private:
    static RprUsdPluginType GetPluginType(TfToken const& renderQuality) {
        if (renderQuality == HdRprRenderQualityTokens->Full) {
            return kPluginTahoe;
        } else if (renderQuality == HdRprRenderQualityTokens->Northstar) {
            return kPluginNorthstar;
        } else {
            return kPluginHybrid;
        }
    }

    static void RprContextDeleter(rpr::Context* ctx) {
        if (RprUsdIsLeakCheckEnabled()) {
            typedef rpr::Status (GetInfoFnc)(void*, uint32_t, size_t, void*, size_t*);

            struct ListDescriptor {
                rpr_context_info infoType;
                const char* name;
                GetInfoFnc* getInfo;

                ListDescriptor(rpr_context_info infoType, const char* name, void* getInfoFnc)
                    : infoType(infoType), name(name)
                    , getInfo(reinterpret_cast<GetInfoFnc*>(getInfoFnc)) {
                }
            };
            std::vector<ListDescriptor> lists = {
                {RPR_CONTEXT_LIST_CREATED_CAMERAS, "cameras", (void*)rprCameraGetInfo},
                {RPR_CONTEXT_LIST_CREATED_MATERIALNODES, "materialnodes", (void*)rprMaterialNodeGetInfo},
                {RPR_CONTEXT_LIST_CREATED_LIGHTS, "lights", (void*)rprLightGetInfo},
                {RPR_CONTEXT_LIST_CREATED_SHAPES, "shapes", (void*)rprShapeGetInfo},
                {RPR_CONTEXT_LIST_CREATED_HETEROVOLUMES, "heterovolumes", (void*)rprHeteroVolumeGetInfo},
                {RPR_CONTEXT_LIST_CREATED_GRIDS, "grids", (void*)rprGridGetInfo},
                {RPR_CONTEXT_LIST_CREATED_BUFFERS, "buffers", (void*)rprBufferGetInfo},
                {RPR_CONTEXT_LIST_CREATED_IMAGES, "images", (void*)rprImageGetInfo},
                {RPR_CONTEXT_LIST_CREATED_FRAMEBUFFERS, "framebuffers", (void*)rprFrameBufferGetInfo},
                {RPR_CONTEXT_LIST_CREATED_SCENES, "scenes", (void*)rprSceneGetInfo},
                {RPR_CONTEXT_LIST_CREATED_CURVES, "curves", (void*)rprCurveGetInfo},
            };

            bool hasLeaks = false;
            std::vector<char> nameBuffer;

            for (auto& list : lists) {
                size_t sizeParam = 0;
                if (!RPR_ERROR_CHECK(ctx->GetInfo(list.infoType, 0, nullptr, &sizeParam), "Failed to get context info", ctx)) {
                    size_t numObjects = sizeParam / sizeof(void*);

                    if (numObjects > 0) {
                        if (!hasLeaks) {
                            hasLeaks = true;
                            fprintf(stderr, "hdRpr - rpr::Context leaks detected\n");
                        }

                        fprintf(stderr, "Leaked %zu %s: ", numObjects, list.name);

                        std::vector<void*> objectPointers(numObjects, nullptr);
                        if (!RPR_ERROR_CHECK(ctx->GetInfo(list.infoType, sizeParam, objectPointers.data(), nullptr), "Failed to get context info", ctx)) {
                            fprintf(stderr, "{");
                            for (size_t i = 0; i < numObjects; ++i) {
                                size_t size;
                                if (!RPR_ERROR_CHECK(list.getInfo(objectPointers[i], RPR_OBJECT_NAME, 0, nullptr, &size), "Failed to get object name size") && size > 0) {
                                    if (size > nameBuffer.size()) {
                                        nameBuffer.reserve(size);
                                    }

                                    if (!RPR_ERROR_CHECK(list.getInfo(objectPointers[i], RPR_OBJECT_NAME, size, nameBuffer.data(), &size), "Failed to get object name")) {
                                        fprintf(stderr, "\"%.*s\"", int(size), nameBuffer.data());
                                        if (i + 1 != numObjects) fprintf(stderr, ",");
                                        continue;
                                    }
                                }

                                fprintf(stderr, "0x%p", objectPointers[i]);
                                if (i + 1 != numObjects) fprintf(stderr, ",");
                            }
                            fprintf(stderr, "}\n");
                        } else {
                            fprintf(stderr, "failed to get object list\n");
                        }
                    }
                }
            }
        }
        delete ctx;
    }

    void InitRpr() {
        {
            HdRprConfig* config;
            auto configInstanceLock = HdRprConfig::GetInstance(&config);
            // Force sync to catch up the latest render quality and render device
            config->Sync(m_delegate);

            m_currentRenderQuality = GetRenderQuality(*config);
        }

        m_rprContextMetadata.pluginType = GetPluginType(m_currentRenderQuality);
        m_rprContext = RprContextPtr(RprUsdCreateContext(&m_rprContextMetadata), RprContextDeleter);
        if (!m_rprContext) {
            RPR_THROW_ERROR_MSG("Failed to create RPR context");
        }

        if (m_rprContextMetadata.pluginType == RprUsdPluginType::kPluginHybrid) {
            RPR_ERROR_CHECK(m_rprContext->SetParameter(rpr::ContextInfo(RPR_CONTEXT_ENABLE_RELAXED_MATERIAL_CHECKS), 1u), "Failed to enable relaxed material checks");
        }

        uint32_t requiredYFlip = 0;
        if (m_rprContextMetadata.pluginType == RprUsdPluginType::kPluginHybrid && m_rprContextMetadata.interopInfo) {
            RPR_ERROR_CHECK_THROW(m_rprContext->GetFunctionPtr(
                RPR_CONTEXT_FLUSH_FRAMEBUFFERS_FUNC_NAME, 
                (void**)(&m_rprContextFlushFrameBuffers)
            ), "Fail to get rprContextFlushFramebuffers function");
            requiredYFlip = 1;
        }

        m_isOutputFlipped = RprUsdGetInfo<uint32_t>(m_rprContext.get(), RPR_CONTEXT_Y_FLIP) != requiredYFlip;
        if (m_isOutputFlipped) {
            RPR_ERROR_CHECK_THROW(m_rprContext->SetParameter(RPR_CONTEXT_Y_FLIP, requiredYFlip), "Failed to set context Y FLIP parameter");
        }

        m_isRenderUpdateCallbackEnabled = false;

        if (!RprUsdIsTracingEnabled()) {
            // We need it for correct rendering of ID AOVs (e.g. RPR_AOV_OBJECT_ID)
            // XXX: it takes approximately 32ms due to RPR API indirection,
            //      replace with rprContextSetAOVindexLookupRange when ready
            // XXX: only up to 2^16 indices, internal LUT limit
            for (uint32_t i = 0; i < (1 << 16); ++i) {
                // Split uint32_t into 4 float values - every 8 bits correspond to one float.
                // Such an encoding scheme simplifies the conversion of RPR ID texture (float4) to the int32 texture (as required by Hydra).
                // Conversion is currently implemented like this:
                //   * convert float4 texture to uchar4 using RIF
                //   * reinterpret uchar4 data as int32_t (works on little-endian CPU only)
                m_rprContext->SetAOVindexLookup(rpr_int(i),
                    float(((i + 1) >> 0) & 0xFF) / 255.0f,
                    float(((i + 1) >> 8) & 0xFF) / 255.0f,
                    0.0f, 0.0f);
            }
        }

        m_imageCache.reset(new RprUsdImageCache(m_rprContext.get()));

        m_isAbortingEnabled.store(false);
    }

    bool ValidateRifModels(std::string const& modelsPath) {
        // To ensure that current RIF implementation will use correct models we check for the file that points to models version
        std::ifstream versionFile(modelsPath + "/rif_models.version");
        if (versionFile.is_open()) {
            std::stringstream buffer;
            buffer << versionFile.rdbuf();
            auto rifVersionString = std::to_string(RIF_VERSION_MAJOR) + "." + std::to_string(RIF_VERSION_MINOR) + "." + std::to_string(RIF_VERSION_REVISION);
            return rifVersionString == buffer.str();
        }

        return false;
    }

    void InitRif() {
        PlugPluginPtr plugin = PLUG_THIS_PLUGIN;
        auto modelsPath = PlugFindPluginResource(plugin, "rif_models", false);
        if (modelsPath.empty()) {
            TF_RUNTIME_ERROR("Failed to find RIF models in plugin package");
        } else if (!ValidateRifModels(modelsPath)) {
            modelsPath = "";
            TF_RUNTIME_ERROR("RIF version and AI models version mismatch");
        }

        m_rifContext = rif::Context::Create(m_rprContext.get(), m_rprContextMetadata, modelsPath);
    }

    void InitAovs() {
        m_colorAov = std::static_pointer_cast<HdRprApiColorAov>(CreateAov(HdAovTokens->color));

        m_lpeAovPool.clear();
        m_lpeAovPool.insert(m_lpeAovPool.begin(), {
            HdRprAovTokens->lpe0, HdRprAovTokens->lpe1, HdRprAovTokens->lpe2,
            HdRprAovTokens->lpe3, HdRprAovTokens->lpe4, HdRprAovTokens->lpe5,
            HdRprAovTokens->lpe6, HdRprAovTokens->lpe7, HdRprAovTokens->lpe8});
    }

    void InitScene() {
        rpr::Status status;
        m_scene.reset(m_rprContext->CreateScene(&status));
        if (!m_scene) {
            RPR_ERROR_CHECK_THROW(status, "Failed to create scene", m_rprContext.get());
        }

        RPR_ERROR_CHECK_THROW(m_rprContext->SetScene(m_scene.get()), "Failed to set context scene");
    }

    void InitCamera() {
        rpr::Status status;
        m_camera.reset(m_rprContext->CreateCamera(&status));
        if (!m_camera) {
            RPR_ERROR_CHECK_THROW(status, "Failed to create camera", m_rprContext.get());
        }

        RPR_ERROR_CHECK_THROW(m_scene->SetCamera(m_camera.get()), "Failed to to set scene camera");
    }

    void AddDefaultLight() {
        if (!m_defaultLightObject) {
            const GfVec3f k_defaultLightColor(0.5f, 0.5f, 0.5f);
            m_defaultLightObject = CreateEnvironmentLight(k_defaultLightColor, 1.f, VtValue());

            if (RprUsdIsLeakCheckEnabled()) {
                m_defaultLightObject->light->SetName("defaultLight");
                m_defaultLightObject->image->SetName("defaultLight");
            }

            // Do not count default light object
            m_numLights--;
        }
    }

    void RemoveDefaultLight() {
        if (m_defaultLightObject) {
            ReleaseImpl(m_defaultLightObject);
            m_defaultLightObject = nullptr;

            // Do not count default light object
            m_numLights++;
        }
    }

    std::unique_ptr<RprUsdCoreImage> CreateConstantColorImage(float const* color) {
        std::array<float, 3> colorArray = {color[0], color[1], color[2]};
        rpr_image_format format = {3, RPR_COMPONENT_TYPE_FLOAT32};
        rpr_uint imageSize = m_rprContextMetadata.pluginType == kPluginHybrid ? 64 : 1;
        std::vector<std::array<float, 3>> imageData(imageSize * imageSize, colorArray);

        rpr::Status status;
        auto image = std::unique_ptr<RprUsdCoreImage>(RprUsdCoreImage::Create(m_rprContext.get(), imageSize, imageSize, format, imageData.data(), &status));
        if (!image) {
            RPR_ERROR_CHECK(status, "Failed to create const color image", m_rprContext.get());
            return nullptr;
        }

        return image;
    }

    void SplitPolygons(const VtIntArray& indexes, const VtIntArray& vpf, VtIntArray& out_newIndexes, VtIntArray& out_newVpf) {
        out_newIndexes.clear();
        out_newVpf.clear();

        out_newIndexes.reserve(indexes.size());
        out_newVpf.reserve(vpf.size());

        VtIntArray::const_iterator idxIt = indexes.begin();
        for (const int vCount : vpf) {
            if (vCount == 3 || vCount == 4) {
                for (int i = 0; i < vCount; ++i) {
                    out_newIndexes.push_back(*idxIt);
                    ++idxIt;
                }
                out_newVpf.push_back(vCount);
            } else {
                const int commonVertex = *idxIt;
                constexpr int triangleVertexCount = 3;
                for (int i = 1; i < vCount - 1; ++i) {
                    out_newIndexes.push_back(commonVertex);
                    out_newIndexes.push_back(*(idxIt + i + 0));
                    out_newIndexes.push_back(*(idxIt + i + 1));
                    out_newVpf.push_back(triangleVertexCount);
                }
                idxIt += vCount;
            }
        }
    }

    void SplitPolygons(const VtIntArray& indexes, const VtIntArray& vpf, VtIntArray& out_newIndexes) {
        out_newIndexes.clear();
        out_newIndexes.reserve(indexes.size());

        VtIntArray::const_iterator idxIt = indexes.begin();
        for (const int vCount : vpf) {
            if (vCount == 3 || vCount == 4) {
                for (int i = 0; i < vCount; ++i) {
                    out_newIndexes.push_back(*idxIt);
                    ++idxIt;
                }
            } else {
                const int commonVertex = *idxIt;
                for (int i = 1; i < vCount - 1; ++i) {
                    out_newIndexes.push_back(commonVertex);
                    out_newIndexes.push_back(*(idxIt + i + 0));
                    out_newIndexes.push_back(*(idxIt + i + 1));
                }
                idxIt += vCount;
            }
        }
    }

    void ConvertIndices(VtIntArray* indices, VtIntArray const& vpf, TfToken const& windingOrder) {
        if (windingOrder == HdTokens->rightHanded) {
            return;
        }

        // XXX: RPR does not allow to select which winding order we want to use and it's by default right handed
        size_t indicesOffset = 0;
        for (int iFace = 0; iFace < vpf.size(); ++iFace) {
            auto faceIndices = indices->data() + indicesOffset;
            std::swap(faceIndices[0], faceIndices[2]);
            indicesOffset += vpf[iFace];
        }
    }

    rpr::Shape* CreateCubeMesh(float width, float height, float depth) {
        constexpr const size_t cubeVertexCount = 24;
        constexpr const size_t cubeNormalCount = 24;
        constexpr const size_t cubeVpfCount = 12;

        const float halfWidth = width * 0.5f;
        const float halfHeight = height * 0.5f;
        const float halfDepth = depth * 0.5f;

        VtVec3fArray position(cubeVertexCount);
        position[0] = GfVec3f(-halfWidth, halfHeight, -halfDepth);
        position[1] = GfVec3f(halfWidth, halfHeight, -halfDepth);
        position[2] = GfVec3f(halfWidth, halfHeight, halfDepth);
        position[3] = GfVec3f(-halfWidth, halfHeight, halfDepth);

        position[4] = GfVec3f(-halfWidth, -halfHeight, -halfDepth);
        position[5] = GfVec3f(halfWidth, -halfHeight, -halfDepth);
        position[6] = GfVec3f(halfWidth, -halfHeight, halfDepth);
        position[7] = GfVec3f(-halfWidth, -halfHeight, halfDepth);

        position[8] = GfVec3f(-halfWidth, -halfHeight, halfDepth);
        position[9] = GfVec3f(-halfWidth, -halfHeight, -halfDepth);
        position[10] = GfVec3f(-halfWidth, halfHeight, -halfDepth);
        position[11] = GfVec3f(-halfWidth, halfHeight, halfDepth);

        position[12] = GfVec3f(halfWidth, -halfHeight, halfDepth);
        position[13] = GfVec3f(halfWidth, -halfHeight, -halfDepth);
        position[14] = GfVec3f(halfWidth, halfHeight, -halfDepth);
        position[15] = GfVec3f(halfWidth, halfHeight, halfDepth);

        position[16] = GfVec3f(-halfWidth, -halfHeight, -halfDepth);
        position[17] = GfVec3f(halfWidth, -halfHeight, -halfDepth);
        position[18] = GfVec3f(halfWidth, halfHeight, -halfDepth);
        position[19] = GfVec3f(-halfWidth, halfHeight, -halfDepth);

        position[20] = GfVec3f(-halfWidth, -halfHeight, halfDepth);
        position[21] = GfVec3f(halfWidth, -halfHeight, halfDepth);
        position[22] = GfVec3f(halfWidth, halfHeight, halfDepth);
        position[23] = GfVec3f(-halfWidth, halfHeight, halfDepth);

        VtVec3fArray normals(cubeNormalCount);
        normals[0] = GfVec3f(0.f, 1.f, 0.f);
        normals[1] = GfVec3f(0.f, 1.f, 0.f);
        normals[2] = GfVec3f(0.f, 1.f, 0.f);
        normals[3] = GfVec3f(0.f, 1.f, 0.f);

        normals[4] = GfVec3f(0.f, -1.f, 0.f);
        normals[5] = GfVec3f(0.f, -1.f, 0.f);
        normals[6] = GfVec3f(0.f, -1.f, 0.f);
        normals[7] = GfVec3f(0.f, -1.f, 0.f);

        normals[8] = GfVec3f(-1.f, 0.f, 0.f);
        normals[9] = GfVec3f(-1.f, 0.f, 0.f);
        normals[10] = GfVec3f(-1.f, 0.f, 0.f);
        normals[11] = GfVec3f(-1.f, 0.f, 0.f);

        normals[12] = GfVec3f(1.f, 0.f, 0.f);
        normals[13] = GfVec3f(1.f, 0.f, 0.f);
        normals[14] = GfVec3f(1.f, 0.f, 0.f);
        normals[15] = GfVec3f(1.f, 0.f, 0.f);

        normals[16] = GfVec3f(0.f, 0.f, -1.f);
        normals[17] = GfVec3f(0.f, 0.f, -1.f);
        normals[18] = GfVec3f(0.f, 0.f, -1.f);
        normals[19] = GfVec3f(0.f, 0.f, -1.f);

        normals[20] = GfVec3f(0.f, 0.f, 1.f);
        normals[21] = GfVec3f(0.f, 0.f, 1.f);
        normals[22] = GfVec3f(0.f, 0.f, 1.f);
        normals[23] = GfVec3f(0.f, 0.f, 1.f);

        VtIntArray indexes = {
            3,1,0,
            2,1,3,

            6,4,5,
            7,4,6,

            11,9,8,
            10,9,11,

            14,12,13,
            15,12,14,

            19,17,16,
            18,17,19,

            22,20,21,
            23,20,22
        };

        VtIntArray vpf(cubeVpfCount, 3);

        return CreateMesh(position, indexes, normals, VtIntArray(), VtVec2fArray(), VtIntArray(), vpf);
    }

    void UpdateColorAlpha(HdRprApiColorAov* colorAov) {
        // Force disable alpha for some render modes when we render with Northstar
        if (m_rprContextMetadata.pluginType == kPluginNorthstar) {
            // Contour rendering should not have an alpha,
            // it might cause missed contours (just for the user, not in actual data)
            if (m_contourAovs) {
                m_isAlphaEnabled = false;
            } else {
                auto currentRenderMode = RprUsdGetInfo<rpr_render_mode>(m_rprContext.get(), RPR_CONTEXT_RENDER_MODE);

                // XXX (RPRNEXT-343): opacity is always zero when such render modes are active:
                if (currentRenderMode == RPR_RENDER_MODE_NORMAL ||
                    currentRenderMode == RPR_RENDER_MODE_POSITION ||
                    currentRenderMode == RPR_RENDER_MODE_TEXCOORD ||
                    currentRenderMode == RPR_RENDER_MODE_WIREFRAME ||
                    currentRenderMode == RPR_RENDER_MODE_MATERIAL_INDEX) {
                    m_isAlphaEnabled = false;
                }
            }
        }

        if (m_isAlphaEnabled) {
            auto opacityAov = GetAov(HdRprAovTokens->opacity, m_viewportSize[0], m_viewportSize[1], HdFormatFloat32Vec4);
            if (opacityAov) {
                colorAov->SetOpacityAov(opacityAov);
            } else {
                TF_WARN("Cannot enable alpha");
            }
        } else {
            colorAov->SetOpacityAov(nullptr);
        }
    }

    std::shared_ptr<HdRprApiAov> GetAov(TfToken const& aovName, int width, int height, HdFormat format) {
        std::shared_ptr<HdRprApiAov> aov;
        auto aovIter = m_aovRegistry.find(aovName);
        if (aovIter == m_aovRegistry.end() ||
            !(aov = aovIter->second.lock())) {

            aov = CreateAov(aovName, width, height, format);
        }
        return aov;
    }

    std::shared_ptr<HdRprApiAov> CreateAov(TfToken const& aovName, int width, int height, HdFormat format) {
        if (!m_rprContext ||
            width < 0 || height < 0 ||
            format == HdFormatInvalid || HdDataSizeOfFormat(format) == 0) {
            return nullptr;
        }

        auto& aovDesc = HdRprAovRegistry::GetInstance().GetAovDesc(aovName);
        if (aovDesc.id == kAovNone ||
            aovDesc.format == HdFormatInvalid) {
            TF_WARN("Unsupported aov type: %s", aovName.GetText());
            return nullptr;
        }

        std::shared_ptr<HdRprApiAov> aov;

        auto iter = m_aovRegistry.find(aovName);
        if (iter != m_aovRegistry.end()) {
            aov = iter->second.lock();
        }

        try {
            if (!aov) {
                HdRprApiAov* newAov = nullptr;
                HdRprApiAovBuilder builder = HdRprApiAov::Builder()
                    .WithType(rpr::Aov(aovDesc.id))
                    .WithFormat(format)
                    .WithSize(width, height)
                    .WithRprContext(m_rprContext.get())
                    .WithRprContextMetadata(&m_rprContextMetadata)
                    .WithRifContext(m_rifContext.get())
                    .WithRenderResolutionScale(GetRenderResolutionScale());

                std::function<void(HdRprApiAov*)> aovCustomDestructor;

                if (aovName == HdAovTokens->color) {
                    auto rawColorAov = GetAov(HdRprAovTokens->rawColor, width, height, HdFormatFloat32Vec4);
                    if (!rawColorAov) {
                        TF_RUNTIME_ERROR("Failed to create color AOV: can't create rawColor AOV");
                        return nullptr;
                    }

                    newAov = builder
                        .WithType(rpr::Aov::RPR_AOV_COLOR)
                        .WithRawColorAov(std::move(rawColorAov))
                        .Build();
                    
                    UpdateColorAlpha((HdRprApiColorAov*)newAov);
                } else if (aovName == HdAovTokens->normal) {
                    newAov = builder.Build();
                } else if (aovName == HdAovTokens->depth) {
                    auto worldCoordinateAov = GetAov(HdRprAovTokens->worldCoordinate, width, height, HdFormatFloat32Vec4);
                    if (!worldCoordinateAov) {
                        TF_RUNTIME_ERROR("Failed to create depth AOV: can't create worldCoordinate AOV");
                        return nullptr;
                    }

                    newAov = builder
                        .WithWorldCoordinateAov(std::move(worldCoordinateAov))
                        .Build();
                } else if (TfStringStartsWith(aovName.GetString(), "lpe")) {
                    newAov = builder.Build();
                    
                    aovCustomDestructor = [this](HdRprApiAov* aov) {
                        // Each LPE AOV reserves RPR's LPE AOV id (RPR_AOV_LPE_0, ...)
                        // As soon as LPE AOV is released we want to return reserved id to the pool
                        m_lpeAovPool.push_back(GetRprLpeAovName(aov->GetAovFb()->GetAovId()));
                        m_dirtyFlags |= ChangeTracker::DirtyAOVRegistry;
                        delete aov;
                    };
                } else if (aovName == HdRprAovTokens->materialIdMask ||
                           aovName == HdRprAovTokens->objectIdMask ||
                           aovName == HdRprAovTokens->objectGroupIdMask) {
                    TfToken baseAovName;
                    if (aovName == HdRprAovTokens->materialIdMask) {
                        baseAovName = HdRprAovTokens->materialId;
                    } else if (aovName == HdRprAovTokens->objectIdMask) {
                        baseAovName = HdAovTokens->primId;
                    } else if (aovName == HdRprAovTokens->objectGroupIdMask) {
                        baseAovName = HdRprAovTokens->objectGroupId;
                    }

                    auto baseAov = GetAov(baseAovName, width, height, HdFormatInt32);
                    if (!baseAov) {
                        TF_RUNTIME_ERROR("Failed to create %s AOV: cant create %s AOV", aovName.GetText(), baseAovName.GetText());
                        return nullptr;
                    }

                    newAov = builder
                        .WithBaseIdAov(baseAov)
                        .WithAovDesc(aovDesc)
                        .Build();
                } else {
                    if (!aovDesc.computed) {
                        newAov = builder.Build();
                    } else {
                        TF_CODING_ERROR("Failed to create %s AOV: unprocessed computed AOV", aovName.GetText());
                    }
                }

                if (!newAov) {
                    return nullptr;
                }

                if (!aovCustomDestructor) {
                    aovCustomDestructor = [this](HdRprApiAov* aov) {
                        m_dirtyFlags |= ChangeTracker::DirtyAOVRegistry;
                        delete aov;
                    };
                }

                aov = std::shared_ptr<HdRprApiAov>(newAov, std::move(aovCustomDestructor));
                m_aovRegistry[aovName] = aov;
                m_dirtyFlags |= ChangeTracker::DirtyAOVRegistry;
            } else {
                aov->Resize(width, height, format, GetRenderResolutionScale());
            }
        } catch (std::runtime_error const& e) {
            TF_RUNTIME_ERROR("Failed to create %s AOV: %s", aovName.GetText(), e.what());
        }

        return aov;
    }

    std::shared_ptr<HdRprApiAov> CreateAov(TfToken const& aovName) {
        auto iter = m_aovRegistry.find(aovName);
        if (iter != m_aovRegistry.end()) {
            if (auto aov = iter->second.lock()) {
                return aov;
            }
        }

        return CreateAov(aovName, m_viewportSize[0], m_viewportSize[1], HdFormatFloat32Vec4);
    }

    struct OutputRenderBuffer;

    OutputRenderBuffer* GetOutputRenderBuffer(TfToken const& aovName) {
        auto it = std::find_if(m_outputRenderBuffers.begin(), m_outputRenderBuffers.end(), [&](OutputRenderBuffer const& outRb) {
            return outRb.aovName == aovName;
        });
        if (it == m_outputRenderBuffers.end()) {
            return nullptr;
        }
        return &(*it);
    }

    bool RenderImage(std::string const& path) {
        if (!m_rifContext) {
            return false;
        }

        auto colorOutputRb = GetOutputRenderBuffer(HdAovTokens->color);
        if (!colorOutputRb) {
            return false;
        }

        auto textureData = RprUsdTextureData::New(path);
        if (textureData) {
            rif_image_desc imageDesc = {};
            imageDesc.image_width = textureData->GetWidth();
            imageDesc.image_height = textureData->GetHeight();
            imageDesc.image_depth = 1;
            imageDesc.image_row_pitch = 0;
            imageDesc.image_slice_pitch = 0;

            auto textureMetadata = textureData->GetGLMetadata();

            uint8_t bytesPerComponent;
            if (textureMetadata.glType == GL_UNSIGNED_BYTE) {
                imageDesc.type = RIF_COMPONENT_TYPE_UINT8;
                bytesPerComponent = 1;
            } else if (textureMetadata.glType == GL_HALF_FLOAT) {
                imageDesc.type = RIF_COMPONENT_TYPE_FLOAT16;
                bytesPerComponent = 2;
            } else if (textureMetadata.glType == GL_FLOAT) {
                imageDesc.type = RIF_COMPONENT_TYPE_FLOAT32;
                bytesPerComponent = 2;
            } else {
                TF_RUNTIME_ERROR("\"%s\" image has unsupported pixel channel type: %#x", path.c_str(), textureMetadata.glType);
                return false;
            }

            if (textureMetadata.glFormat == GL_RGBA) {
                imageDesc.num_components = 4;
            } else if (textureMetadata.glFormat == GL_RGB) {
                imageDesc.num_components = 3;
            } else if (textureMetadata.glFormat == GL_RED) {
                imageDesc.num_components = 1;
            } else {
                TF_RUNTIME_ERROR("\"%s\" image has unsupported pixel format: %#x", path.c_str(), textureMetadata.glFormat);
                return false;
            }

            auto rifImage = m_rifContext->CreateImage(imageDesc);

            void* mappedData;
            if (RIF_ERROR_CHECK(rifImageMap(rifImage->GetHandle(), RIF_IMAGE_MAP_WRITE, &mappedData), "Failed to map rif image") || !mappedData) {
                return false;
            }
            size_t imageSize = bytesPerComponent * imageDesc.num_components * imageDesc.image_width * imageDesc.image_height;
            std::memcpy(mappedData, textureData->GetData(), imageSize);
            RIF_ERROR_CHECK(rifImageUnmap(rifImage->GetHandle(), mappedData), "Failed to unmap rif image");

            auto colorRb = static_cast<HdRprRenderBuffer*>(colorOutputRb->aovBinding->renderBuffer);

            try {
                auto blitFilter = rif::Filter::CreateCustom(RIF_IMAGE_FILTER_USER_DEFINED, m_rifContext.get());
                auto blitKernelCode = std::string(R"(
                    const int2 outSize = GET_BUFFER_SIZE(outputImage);

                    int2 coord;
                    GET_COORD_OR_RETURN(coord, outSize);

                    vec2 uv = (convert_vec2(coord) + 0.5f)/convert_vec2(outSize);
                    float aspectRatio = (float)(outSize.x)/outSize.y;

                    vec2 srcUv;
                    if (aspectRatio > 1.0f) {
                        float scale = 1.0f/aspectRatio;
                        srcUv = make_vec2((uv.x - (1.0f - scale)*0.5f)/scale, uv.y);
                    } else {
                        srcUv = make_vec2(uv.x, (uv.y - (1.0f - aspectRatio)*0.5f)/aspectRatio);
                    }

                    const int2 inSize = GET_BUFFER_SIZE(srcImage);
                    int2 srcCoord = convert_int2(srcUv*convert_vec2(inSize));
                    srcCoord = clamp(srcCoord, make_int2(0, 0), inSize - 1);
                    vec4 color = ReadPixelTyped(srcImage, srcCoord.x, srcCoord.y);

                    WritePixelTyped(outputImage, coord.x, coord.y, color);
                )");
                blitFilter->SetInput("srcImage", rifImage->GetHandle());
                blitFilter->SetParam("code", blitKernelCode);
                blitFilter->SetOutput(rif::Image::GetDesc(colorRb->GetWidth(), colorRb->GetHeight(), colorRb->GetFormat()));
                blitFilter->SetInput(rif::Color, blitFilter->GetOutput());
                blitFilter->Update();

                m_rifContext->ExecuteCommandQueue();

                if (RIF_ERROR_CHECK(rifImageMap(blitFilter->GetOutput(), RIF_IMAGE_MAP_READ, &mappedData), "Failed to map rif image") || !mappedData) {
                    return false;
                }
                size_t size = HdDataSizeOfFormat(colorRb->GetFormat()) * colorRb->GetWidth() * colorRb->GetHeight();
                if (auto colorRbData = colorRb->GetPointerForWriting()) {
                    std::memcpy(colorRbData, mappedData, size);
                }

                RIF_ERROR_CHECK(rifImageUnmap(blitFilter->GetOutput(), mappedData), "Failed to unmap rif image");
                return true;
            } catch (rif::Error const& e) {
                TF_RUNTIME_ERROR("Failed to blit image: %s", e.what());
                return false;
            }
        } else {
            TF_RUNTIME_ERROR("Failed to load \"%s\" image", path.c_str());
            return false;
        }
    }

    void ApplyAspectRatioPolicy(GfVec2i viewportSize, TfToken const& policy, GfVec2f& size) {
        float viewportAspectRatio = float(viewportSize[0]) / float(viewportSize[1]);
        if (viewportAspectRatio <= 0.0) {
            return;
        }
        float apertureAspectRatio = size[0] / size[1];
        enum { Width, Height, None } adjust = None;
        if (policy == UsdRenderTokens->adjustPixelAspectRatio) {
            // XXX (RPR): Not supported by RPR API. How can we emulate it?
            // pixelAspectRatio = apertureAspectRatio / viewportAspectRatio;
        } else if (policy == UsdRenderTokens->adjustApertureHeight) {
            adjust = Height;
        } else if (policy == UsdRenderTokens->adjustApertureWidth) {
            adjust = Width;
        } else if (policy == UsdRenderTokens->expandAperture) {
            adjust = (apertureAspectRatio > viewportAspectRatio) ? Height : Width;
        } else if (policy == UsdRenderTokens->cropAperture) {
            adjust = (apertureAspectRatio > viewportAspectRatio) ? Width : Height;
        }
        // Adjust aperture so that size[0] / size[1] == viewportAspectRatio.
        if (adjust == Width) {
            size[0] = size[1] * viewportAspectRatio;
        } else if (adjust == Height) {
            size[1] = size[0] / viewportAspectRatio;
        }
    }

    float GetRenderResolutionScale() const
    {
        return m_isDenoiseAndUpscaleEnabled ? 0.5f : 1.0f;
    }

private:
    HdRprDelegate* m_delegate;

    enum ChangeTracker : uint32_t {
        Clean = 0,
        AllDirty = ~0u,
        DirtyScene = 1 << 0,
        DirtyAOVRegistry = 1 << 1,
        DirtyHdCamera = 1 << 2,
        DirtyViewport = 1 << 3,
        DirtyAOVBindings = 1 << 4,
    };
    uint32_t m_dirtyFlags = ChangeTracker::AllDirty;

    using RprContextPtr = std::unique_ptr<rpr::Context, decltype(&RprContextDeleter)>;
    RprContextPtr m_rprContext{nullptr, RprContextDeleter};
    RprUsdContextMetadata m_rprContextMetadata;
    bool m_isOutputFlipped;

    std::unique_ptr<rif::Context> m_rifContext;

    std::unique_ptr<rpr::Scene> m_scene;
    std::unique_ptr<rpr::Camera> m_camera;
    std::unique_ptr<RprUsdImageCache> m_imageCache;

    std::shared_ptr<HdRprApiColorAov> m_colorAov;
    std::map<TfToken, std::weak_ptr<HdRprApiAov>> m_aovRegistry;
    std::map<TfToken, std::shared_ptr<HdRprApiAov>> m_internalAovs;
    HdRenderPassAovBindingVector m_aovBindings;
    std::vector<TfToken> m_lpeAovPool;

    struct ContourRenderModeAovs {
        std::shared_ptr<HdRprApiAov> normal;
        std::shared_ptr<HdRprApiAov> primId;
        std::shared_ptr<HdRprApiAov> materialId;
    };
    std::unique_ptr<ContourRenderModeAovs> m_contourAovs;

    struct OutputRenderBuffer {
        HdRenderPassAovBinding const* aovBinding;
        TfToken aovName;
        std::string lpe;

        std::shared_ptr<HdRprApiAov> rprAov;

        bool isMultiSampled;
        void* mappedData;
        size_t mappedDataSize;
    };
    std::vector<OutputRenderBuffer> m_outputRenderBuffers;

    class BatchRenderEventManager {
    public:
        void WaitForResolve(SdfPath const& aovId) {
            if (m_signalingAovId.IsEmpty()) {
                m_signalingAovId = aovId;
            } else if (m_signalingAovId != aovId) {
                // When there is more than one bound aov,
                // we want to avoid blocking resolve for each of them separately.
                // Instead, block only on the first one only.
                return;
            }

            m_isResolveRequested.store(true);
            std::unique_lock<std::mutex> lock(m_renderEventMutex);
            m_renderEventCV.wait(lock, [this]() -> bool { return !m_isRenderInProgress || !m_isResolveRequested; });
        }

        class RenderScopeGuard {
        public:
            RenderScopeGuard(BatchRenderEventManager* rem) : m_rem(rem) {
                m_rem->m_signalingAovId = SdfPath::EmptyPath();
                m_rem->m_isRenderInProgress.store(true);
                m_rem->m_renderEventCV.notify_one();
            }
            ~RenderScopeGuard() {
                m_rem->m_isRenderInProgress.store(false);
                m_rem->m_renderEventCV.notify_one();
            }

        private:
            BatchRenderEventManager* m_rem;
        };
        RenderScopeGuard EnterRenderScope() { return RenderScopeGuard(this); }

        bool IsResolveRequested() const {
            return m_isResolveRequested;
        }

        void OnResolve() {
            m_isResolveRequested.store(false);
            m_renderEventCV.notify_one();
        }

    private:
        std::mutex m_renderEventMutex;
        std::condition_variable m_renderEventCV;
        std::atomic<bool> m_isRenderInProgress{false};
        std::atomic<bool> m_isResolveRequested{false};
        SdfPath m_signalingAovId;
    };
    std::unique_ptr<BatchRenderEventManager> m_batchREM;
    std::atomic<bool> m_isBatch{false};
    bool m_isProgressive;

    struct ResolveData {
        struct AovEntry {
            HdRprApiAov* aov;
            bool isMultiSampled;
        };
        std::vector<AovEntry> rawAovs;
        std::vector<AovEntry> computedAovs;

        template <typename F>
        void ForAllAovs(F&& f) {
            for (auto& aov : rawAovs) { f(aov); }
            for (auto& aov : computedAovs) { f(aov); }
        }
    };
    ResolveData m_resolveData;

    enum {
        kResolveAfterRender,
        kResolveInRenderUpdateCallback,
    } m_resolveMode = kResolveAfterRender;
    bool m_isFirstSample = true;

    bool m_isDenoiseAndUpscaleEnabled = false;
    int m_denoiseMinIter;
    int m_denoiseIterStep;

    GfVec2i m_viewportSize = GfVec2i(0);
    GfMatrix4d m_cameraProjectionMatrix = GfMatrix4d(1.f);
    HdRprCamera const* m_hdCamera = nullptr;
    bool m_isAlphaEnabled;

    std::atomic<int> m_numLights{0};
    HdRprApiEnvironmentLight* m_defaultLightObject = nullptr;

    bool m_isUniformSeed = true;
    uint32_t m_frameCount = 0;

    bool m_isInteractive = false;
    int m_numSamples = 0;
    int m_numSamplesPerIter = 0;
    int m_activePixels = -1;
    int m_maxSamples = 0;
    int m_minSamples = 0;
    float m_varianceThreshold = 0.0f;
    TfToken m_currentRenderQuality;

    using Duration = std::chrono::high_resolution_clock::duration;
    Duration m_frameRenderTotalTime;
    Duration m_frameResolveTotalTime;

    struct RenderUpdateCallbackData {
        HdRprApiImpl* rprApi = nullptr;
        float previousProgress = 0.0f;
    };
    RenderUpdateCallbackData m_rucData;
    bool m_isRenderUpdateCallbackEnabled;

    enum State {
        kStateUninitialized,
        kStateRender,
        kStateRestartRequired,
        kStateInvalid
    };
    State m_state = kStateUninitialized;

    std::atomic<bool> m_isAbortingEnabled;
    std::atomic<bool> m_abortRender;

    std::string m_rprSceneExportPath;
    bool m_rprExportAsSingleFile;
    bool m_rprExportUseImageCache;

    std::string m_cryptomatteOutputPath;
    bool m_cryptomattePreviewLayer;
    struct CryptomatteAov {
        std::shared_ptr<HdRprApiAov> aov[3];
    };
    struct CryptomatteAovs {
        CryptomatteAov mat;
        CryptomatteAov obj;
    };
    std::unique_ptr<CryptomatteAovs> m_cryptomatteAovs;

    std::condition_variable* m_presentedConditionVariable = nullptr;
    bool* m_presentedCondition = nullptr;
    rprContextFlushFrameBuffers_func m_rprContextFlushFrameBuffers = nullptr;
};

HdRprApi::HdRprApi(HdRprDelegate* delegate) : m_impl(new HdRprApiImpl(delegate)) {

}

HdRprApi::~HdRprApi() {
    delete m_impl;
}

rpr::Shape* HdRprApi::CreateMesh(VtArray<VtVec3fArray> const& pointSamples, VtIntArray const& pointIndexes, VtArray<VtVec3fArray> const& normalSamples, VtIntArray const& normalIndexes, VtArray<VtVec2fArray> const& uvSamples, VtIntArray const& uvIndexes, VtIntArray const& vpf, TfToken const& polygonWinding) {
    m_impl->InitIfNeeded();
    return m_impl->CreateMesh(pointSamples, pointIndexes, normalSamples, normalIndexes, uvSamples, uvIndexes, vpf, polygonWinding);
}

rpr::Shape* HdRprApi::CreateMesh(VtVec3fArray const& points, VtIntArray const& pointIndexes, VtVec3fArray const& normals, VtIntArray const& normalIndexes, VtVec2fArray const& uvs, VtIntArray const& uvIndexes, VtIntArray const& vpf, TfToken const& polygonWinding) {
    m_impl->InitIfNeeded();
    return m_impl->CreateMesh(points, pointIndexes, normals, normalIndexes, uvs, uvIndexes, vpf, polygonWinding);
}

rpr::Curve* HdRprApi::CreateCurve(VtVec3fArray const& points, VtIntArray const& indices, VtFloatArray const& radiuses, VtVec2fArray const& uvs, VtIntArray const& segmentPerCurve) {
    m_impl->InitIfNeeded();
    return m_impl->CreateCurve(points, indices, radiuses, uvs, segmentPerCurve);
}

rpr::Shape* HdRprApi::CreateMeshInstance(rpr::Shape* prototypeMesh) {
    return m_impl->CreateMeshInstance(prototypeMesh);
}

HdRprApiEnvironmentLight* HdRprApi::CreateEnvironmentLight(GfVec3f color, float intensity, VtValue const& backgroundOverride) {
    m_impl->InitIfNeeded();
    return m_impl->CreateEnvironmentLight(color, intensity, backgroundOverride);
}

HdRprApiEnvironmentLight* HdRprApi::CreateEnvironmentLight(const std::string& prthTotexture, float intensity, VtValue const& backgroundOverride) {
    m_impl->InitIfNeeded();
    return m_impl->CreateEnvironmentLight(prthTotexture, intensity, backgroundOverride);
}

void HdRprApi::SetTransform(HdRprApiEnvironmentLight* envLight, GfMatrix4f const& transform) {
    m_impl->SetTransform(envLight->light.get(), transform);
}

void HdRprApi::SetTransform(rpr::SceneObject* object, GfMatrix4f const& transform) {
    m_impl->SetTransform(object, transform);
}

void HdRprApi::SetTransform(rpr::Shape* shape, size_t numSamples, float* timeSamples, GfMatrix4d* transformSamples) {
    m_impl->SetTransform(shape, numSamples, timeSamples, transformSamples);
}

void HdRprApi::SetTransform(HdRprApiVolume* volume, GfMatrix4f const& transform) {
    m_impl->SetTransform(volume, transform);
}

rpr::DirectionalLight* HdRprApi::CreateDirectionalLight() {
    m_impl->InitIfNeeded();
    return m_impl->CreateDirectionalLight();
}

rpr::SpotLight* HdRprApi::CreateSpotLight(float angle, float softness) {
    m_impl->InitIfNeeded();
    return m_impl->CreateSpotLight(angle, softness);
}

rpr::PointLight* HdRprApi::CreatePointLight() {
    m_impl->InitIfNeeded();
    return m_impl->CreatePointLight();
}

rpr::DiskLight* HdRprApi::CreateDiskLight() {
    m_impl->InitIfNeeded();
    return m_impl->CreateDiskLight();
}

rpr::SphereLight* HdRprApi::CreateSphereLight() {
    m_impl->InitIfNeeded();
    return m_impl->CreateSphereLight();
}

rpr::IESLight* HdRprApi::CreateIESLight(std::string const& iesFilepath) {
    m_impl->InitIfNeeded();
    return m_impl->CreateIESLight(iesFilepath);
}

void HdRprApi::SetDirectionalLightAttributes(rpr::DirectionalLight* directionalLight, GfVec3f const& color, float shadowSoftnessAngle) {
    m_impl->SetDirectionalLightAttributes(directionalLight, color, shadowSoftnessAngle);
}

void HdRprApi::SetLightRadius(rpr::SphereLight* light, float radius) {
    m_impl->SetLightRadius(light, radius);
}

void HdRprApi::SetLightRadius(rpr::DiskLight* light, float radius) {
    m_impl->SetLightRadius(light, radius);
}

void HdRprApi::SetLightAngle(rpr::DiskLight* light, float angle) {
    m_impl->SetLightAngle(light, angle);
}

void HdRprApi::SetLightColor(rpr::RadiantLight* light, GfVec3f const& color) {
    m_impl->SetLightColor(light, color);
}

RprUsdMaterial* HdRprApi::CreateGeometryLightMaterial(GfVec3f const& emissionColor) {
    return m_impl->CreateGeometryLightMaterial(emissionColor);
}

void HdRprApi::ReleaseGeometryLightMaterial(RprUsdMaterial* material) {
    return m_impl->ReleaseGeometryLightMaterial(material);
}

HdRprApiVolume* HdRprApi::CreateVolume(
    VtUIntArray const& densityCoords, VtFloatArray const& densityValues, VtVec3fArray const& densityLUT, float densityScale,
    VtUIntArray const& albedoCoords, VtFloatArray const& albedoValues, VtVec3fArray const& albedoLUT, float albedoScale,
    VtUIntArray const& emissionCoords, VtFloatArray const& emissionValues, VtVec3fArray const& emissionLUT, float emissionScale,
    const GfVec3i& gridSize, const GfVec3f& voxelSize, const GfVec3f& gridBBLow) {
    m_impl->InitIfNeeded();
    return m_impl->CreateVolume(
        densityCoords, densityValues, densityLUT, densityScale,
        albedoCoords, albedoValues, albedoLUT, albedoScale,
        emissionCoords, emissionValues, emissionLUT, emissionScale,
        gridSize, voxelSize, gridBBLow);
}

RprUsdMaterial* HdRprApi::CreateMaterial(SdfPath const& materialId, HdSceneDelegate* sceneDelegate, HdMaterialNetworkMap const& materialNetwork) {
    m_impl->InitIfNeeded();
    return m_impl->CreateMaterial(materialId, sceneDelegate, materialNetwork);
}

RprUsdMaterial* HdRprApi::CreatePointsMaterial(VtVec3fArray const& colors) {
    m_impl->InitIfNeeded();
    return m_impl->CreatePointsMaterial(colors);
}

RprUsdMaterial* HdRprApi::CreateDiffuseMaterial(GfVec3f const& color) {
    m_impl->InitIfNeeded();

    return m_impl->CreateRawMaterial(RPR_MATERIAL_NODE_UBERV2, {
        {RPR_MATERIAL_INPUT_UBER_DIFFUSE_COLOR, ToVec4(color, 1.0f)}
    });
}

void HdRprApi::SetMeshRefineLevel(rpr::Shape* mesh, int level) {
    m_impl->SetMeshRefineLevel(mesh, level);
}

void HdRprApi::SetMeshVertexInterpolationRule(rpr::Shape* mesh, TfToken boundaryInterpolation) {
    m_impl->SetMeshVertexInterpolationRule(mesh, boundaryInterpolation);
}

void HdRprApi::SetMeshMaterial(rpr::Shape* mesh, RprUsdMaterial const* material, bool displacementEnabled) {
    m_impl->SetMeshMaterial(mesh, material, displacementEnabled);
}

void HdRprApi::SetMeshVisibility(rpr::Shape* mesh, uint32_t visibilityMask) {
    m_impl->SetMeshVisibility(mesh, visibilityMask);
}

void HdRprApi::SetMeshId(rpr::Shape* mesh, uint32_t id) {
    m_impl->SetMeshId(mesh, id);
}

void HdRprApi::SetMeshIgnoreContour(rpr::Shape* mesh, bool ignoreContour) {
    m_impl->SetMeshIgnoreContour(mesh, ignoreContour);
}

void HdRprApi::SetCurveMaterial(rpr::Curve* curve, RprUsdMaterial const* material) {
    m_impl->SetCurveMaterial(curve, material);
}

void HdRprApi::SetCurveVisibility(rpr::Curve* curve, uint32_t visibilityMask) {
    m_impl->SetCurveVisibility(curve, visibilityMask);
}

void HdRprApi::Release(HdRprApiEnvironmentLight* envLight) {
    m_impl->Release(envLight);
}

void HdRprApi::Release(RprUsdMaterial* material) {
    m_impl->Release(material);
}

void HdRprApi::Release(HdRprApiVolume* volume) {
    m_impl->Release(volume);
}

void HdRprApi::Release(rpr::Light* light) {
    m_impl->Release(light);
}

void HdRprApi::Release(rpr::Shape* shape) {
    m_impl->Release(shape);
}

void HdRprApi::Release(rpr::Curve* curve) {
    m_impl->Release(curve);
}

void HdRprApi::SetName(rpr::ContextObject* object, const char* name) {
    m_impl->SetName(object, name);
}

void HdRprApi::SetName(RprUsdMaterial* object, const char* name) {
    m_impl->SetName(object, name);
}

void HdRprApi::SetName(HdRprApiEnvironmentLight* object, const char* name) {
    m_impl->SetName(object, name);
}

void HdRprApi::SetCamera(HdCamera const* camera) {
    m_impl->SetCamera(camera);
}

HdCamera const* HdRprApi::GetCamera() const {
    return m_impl->GetCamera();
}

GfMatrix4d HdRprApi::GetCameraViewMatrix() const {
    return m_impl->GetCameraViewMatrix();
}

const GfMatrix4d& HdRprApi::GetCameraProjectionMatrix() const {
    return m_impl->GetCameraProjectionMatrix();
}

GfVec2i HdRprApi::GetViewportSize() const {
    return m_impl->GetViewportSize();
}

void HdRprApi::SetViewportSize(GfVec2i const& size) {
    m_impl->SetViewportSize(size);
}

void HdRprApi::SetAovBindings(HdRenderPassAovBindingVector const& aovBindings) {
    m_impl->InitIfNeeded();
    m_impl->SetAovBindings(aovBindings);
}

HdRenderPassAovBindingVector HdRprApi::GetAovBindings() const {
    return m_impl->GetAovBindings();
}

void HdRprApi::CommitResources() {
    m_impl->CommitResources();
}

void HdRprApi::Resolve(SdfPath const& aovId) {
    m_impl->Resolve(aovId);
}

void HdRprApi::Render(HdRprRenderThread* renderThread) {
    m_impl->Render(renderThread);
}

void HdRprApi::AbortRender() {
    m_impl->AbortRender();
}

bool HdRprApi::IsChanged() const {
    return m_impl->IsChanged();
}

HdRprApi::RenderStats HdRprApi::GetRenderStats() const {
    return m_impl->GetRenderStats();
}

bool HdRprApi::IsGlInteropEnabled() const {
    return m_impl->IsGlInteropEnabled();
}

bool HdRprApi::IsVulkanInteropEnabled() const {
    return m_impl->IsVulkanInteropEnabled();
}

bool HdRprApi::IsArbitraryShapedLightSupported() const {
    m_impl->InitIfNeeded();
    return m_impl->IsArbitraryShapedLightSupported();
}

bool HdRprApi::IsSphereAndDiskLightSupported() const {
    m_impl->InitIfNeeded();
    return m_impl->IsSphereAndDiskLightSupported();
}

TfToken const& HdRprApi::GetCurrentRenderQuality() const {
    return m_impl->GetCurrentRenderQuality();
}

rpr::FrameBuffer* HdRprApi::GetRawColorFramebuffer() {
    return m_impl->GetRawColorFramebuffer();
}

void HdRprApi::SetInteropInfo(void* interopInfo, std::condition_variable* presentedConditionVariable, bool* presentedCondition) {
    m_impl->SetInteropInfo(interopInfo, presentedConditionVariable, presentedCondition);

    // Temporary should be force inited here, because otherwise has issues with GPU synchronization
    m_impl->InitIfNeeded();
}

PXR_NAMESPACE_CLOSE_SCOPE<|MERGE_RESOLUTION|>--- conflicted
+++ resolved
@@ -2131,12 +2131,7 @@
         }
 
         rif::FilterType filterType = rif::FilterType::EawDenoise;
-<<<<<<< HEAD
-
-        if (m_rprContextMetadata.renderDeviceType == RprUsdRenderDeviceType::GPU) {
-=======
         if (RprUsdIsGpuUsed(m_rprContextMetadata)) {
->>>>>>> 933d3994
             filterType = rif::FilterType::AIDenoise;
         }
 
