--- conflicted
+++ resolved
@@ -3664,11 +3664,8 @@
 
             m_currentRenderQuality = GetRenderQuality(*config);
             flipRequestedByRenderSetting = config->GetCoreFlipVertical();
-<<<<<<< HEAD
+            m_rprContextMetadata.isGlInteropEnabled = config->GetOpenglInteroperability();
             m_rprContextMetadata.useOpenCL = config->GetCoreUseOpenCL();
-=======
-            m_rprContextMetadata.isGlInteropEnabled = config->GetOpenglInteroperability();
->>>>>>> 684fdad0
         }
 
         m_rprContextMetadata.pluginType = GetPluginType(m_currentRenderQuality);
