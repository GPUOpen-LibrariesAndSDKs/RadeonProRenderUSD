--- conflicted
+++ resolved
@@ -1032,23 +1032,10 @@
         auto rprRenderParam = static_cast<HdRprRenderParam*>(m_delegate->GetRenderParam());
 
         // In case there is no Lights in scene - create default
-<<<<<<< HEAD
         if (m_numLights == 0) {
             AddDefaultLight();
         } else {
             RemoveDefaultLight();
-=======
-        if (!rprRenderParam->HasLights()) {
-            if (!m_defaultLightObject) {
-                const GfVec3f k_defaultLightColor(0.5f, 0.5f, 0.5f);
-                m_defaultLightObject = CreateEnvironmentLight(k_defaultLightColor, 1.f);
-            }
-        } else {
-            if (m_defaultLightObject) {
-                Release(m_defaultLightObject);
-                m_defaultLightObject = nullptr;
-            }
->>>>>>> aa8318d0
         }
 
         bool clearAovs = false;
@@ -2192,10 +2179,7 @@
     GfMatrix4d m_cameraProjectionMatrix = GfMatrix4d(1.f);
     HdRprCamera const* m_hdCamera;
 
-<<<<<<< HEAD
     std::atomic<int> m_numLights{0};
-=======
->>>>>>> aa8318d0
     HdRprApiEnvironmentLight* m_defaultLightObject = nullptr;
 
     int m_iter = 0;
