#include "rprApi.h"

#include "RprSupport.h"
#include "RadeonProRender.h"
#include "RadeonProRender_CL.h"
#include "RadeonProRender_GL.h"

#include "../RprTools.h"
#include "../RprTools.cpp"

#include "material.h"
#include "materialFactory.h"
#include "materialAdapter.h"

#include <vector>

#include "pxr/imaging/pxOsd/tokens.h"

#ifdef USE_RIF
#include "ImageFilter.h"
#endif // USE_RIF

#ifdef WIN32
#include <shlobj_core.h>
#pragma comment(lib,"Shell32.lib")
#elif __APPLE__
#include <mach-o/dyld.h>
#include <mach-o/getsect.h>
#include <dlfcn.h>
#else

#endif // WIN32

#define PRINTER(name) printer(#name, (name))

// we lock()/unlock() around rpr calls that might be called multithreaded.
#define SAFE_DELETE_RPR_OBJECT(x) if(x) {lock(); rprObjectDelete( x ); x = nullptr; unlock();}
#define INVALID_TEXTURE -1
#define INVALID_FRAMEBUFFER -1

PXR_NAMESPACE_OPEN_SCOPE

namespace
{
#ifdef WIN32
	const char* k_TahoeLibName = "Tahoe64.dll";
#elif defined __linux__
	const char* k_TahoeLibName = "libTahoe64.so";
#elif defined __APPLE__
	const char* k_TahoeLibName = "libTahoe64.dylib";
    const char* k_RadeonProRenderLibName = "libRadeonProRender64.dylib";
#endif

	constexpr const rpr_uint k_defaultFbWidth = 800;
	constexpr const rpr_uint k_defaultFbHeight = 600;

	const GfVec3f k_defaultLightColor(0.5f, 0.5f, 0.5f);

	const uint32_t k_diskVertexCount = 32;

	constexpr const char * k_pathToRprPreference = "hdRprPreferences.dat";
}


inline bool rprIsErrorCheck(const TfCallContext &context, const rpr_status status, const std::string & messageOnFail)
{

	if (RPR_SUCCESS == status)
	{
		return false;
	}

	const char * rprErrorString = [](const rpr_status s)-> const char * {
		switch (s)
		{
		case RPR_ERROR_INVALID_API_VERSION: return "invalide api version";
		case RPR_ERROR_INVALID_PARAMETER: return "invalide parameter";
		case RPR_ERROR_UNSUPPORTED: return "unsupported";
		default:
			break;
		}

		return "unknown error";
	}(status);

	const size_t maxBufferSize = 1024;
	char buffer[maxBufferSize];

	snprintf(buffer, maxBufferSize, "%s %s: %s", "[RPR ERROR] ", messageOnFail.c_str(), rprErrorString);
	Tf_PostErrorHelper(context, TF_DIAGNOSTIC_CODING_ERROR_TYPE, buffer);

	return true;
}

#define RPR_ERROR_CHECK(STATUS, MESSAGE_ON_FAIL) rprIsErrorCheck(TF_CALL_CONTEXT, STATUS, MESSAGE_ON_FAIL)

const char* HdRprApi::GetTmpDir() {
#ifdef WIN32
	char appDataPath[MAX_PATH];
	// Get path for each computer, non-user specific and non-roaming data.
	if (SUCCEEDED(SHGetFolderPath(NULL, CSIDL_COMMON_APPDATA, NULL, 0, appDataPath)))
	{
		static char path[MAX_PATH];
		snprintf(path, sizeof(path), "%s\\hdRPR\\", appDataPath);
		return path;
	}
#elif defined __linux__
	if (auto homeEnv = getenv("HOME")) {
		static char path[PATH_MAX];
		snprintf(path, sizeof(path), "%s/.config/hdRPR/", homeEnv);
		return path;
	}
#elif defined __APPLE__
	return "~/Library/Application Support/hdRPR/";
#else
#warning "Unknown platform"
#endif
<<<<<<< HEAD

	return std::string();
=======
	return "";
>>>>>>> e9fca6f2
}

std::string GetRprSdkPath()
{
#ifdef __APPLE__
    uint32_t count = _dyld_image_count();
            std::string pathToRpr;
            for (uint32_t i = 0; i < count; ++i) {
                    const mach_header *header = _dyld_get_image_header(i);
                    if (!header) { break; }
                    char *code_ptr = NULL;
                    uint64_t size;
                    code_ptr = getsectdatafromheader_64((const mach_header_64 *)header, SEG_TEXT, SECT_TEXT, &size);
                    if (!code_ptr) { continue; }
                    const uintptr_t slide = _dyld_get_image_vmaddr_slide(i);
                    const uintptr_t start = (const uintptr_t)code_ptr + slide;
                    Dl_info info;
                    if (dladdr((const void *)start, &info)) {
                            std::string dlpath(info.dli_fname);
                            std::size_t found = dlpath.find(k_RadeonProRenderLibName);
                            if(found != std::string::npos)
                            {
                                return dlpath.substr(0, found);
                            }
                    }
            }

    TF_CODING_ERROR("Path to RPR SDK with %s not found", k_RadeonProRenderLibName);
#endif // __APPLE__

    return std::string();
}

rpr_creation_flags getAllCompatibleGpuFlags()
{
#ifdef __APPLE__
    return RPR_CREATION_FLAGS_ENABLE_METAL;
#else

    rpr_creation_flags flags = 0x0;
	const rpr_creation_flags allGpuFlags = RPR_CREATION_FLAGS_ENABLE_GPU0
		| RPR_CREATION_FLAGS_ENABLE_GPU1
		| RPR_CREATION_FLAGS_ENABLE_GPU2
		| RPR_CREATION_FLAGS_ENABLE_GPU3
		| RPR_CREATION_FLAGS_ENABLE_GPU4
		| RPR_CREATION_FLAGS_ENABLE_GPU5
		| RPR_CREATION_FLAGS_ENABLE_GPU6
		| RPR_CREATION_FLAGS_ENABLE_GPU7;

#ifdef WIN32
	RPR_TOOLS_OS rprToolOs = RPR_TOOLS_OS::RPRTOS_WINDOWS;
#else
	RPR_TOOLS_OS rprToolOs = RPR_TOOLS_OS::RPRTOS_LINUX;
#endif // WIN32


		rprAreDevicesCompatible(k_TahoeLibName, nullptr, false, allGpuFlags, &flags, rprToolOs);
		return flags;
#endif //__APPLE__
}


const rpr_creation_flags getRprCreationFlags(const HdRprRenderDevice renderDevice)
{
	rpr_creation_flags flags = 0x0;


	if (HdRprRenderDevice::CPU == renderDevice)
	{
		flags = RPR_CREATION_FLAGS_ENABLE_CPU;
	}
	else if (HdRprRenderDevice::GPU == renderDevice)
	{
		flags = getAllCompatibleGpuFlags();
	}
	else
	{
		TF_CODING_ERROR("Unknown HdRprRenderDevice");
		return NULL;
	}
	
	return flags;
}

class HdRprPreferences
{
public:

	static HdRprPreferences & GetInstance() {
		static HdRprPreferences instance;
		return instance;
	}

	void SetAov(const HdRprAov & aov)
	{
		m_prefData.mAov = aov;
		Save();
		SetDitry(true);
	}

	const HdRprAov & GetAov() const
	{
		return m_prefData.mAov;
	}

	void SetRenderDevice(const HdRprRenderDevice & renderDevice)
	{
		m_prefData.mRenderDevice = renderDevice;
		Save();
		SetDitry(true);
	}

	HdRprRenderDevice GetRenderDevice() const
	{
		return m_prefData.mRenderDevice;
	}

	void SetFilterType(const FilterType & type)
	{
		m_prefData.mFilterType = type;
		SetFilterDitry(true);
	}

	FilterType GetFilterType() const
	{
		return m_prefData.mFilterType;
	}

	bool IsDirty() const
	{
		return m_isDirty;
	}

	bool IsFilterTypeDirty()
	{
		return m_isFilterDirty;
	}

	void SetDitry(bool isDirty)
	{
		m_isDirty = isDirty;
	}

	void SetFilterDitry(bool isDirty)
	{
		m_isFilterDirty = isDirty;
	}

private:
	HdRprPreferences()
	{
		if (!Load())
		{
			SetDefault();
		}

		SetDitry(true);
	}

	~HdRprPreferences()
	{
		Save();
	}

	bool Load()
	{
		std::string tmpDir = HdRprApi::GetTmpDir();
		std::string rprPreferencePath = (tmpDir.empty()) ? k_pathToRprPreference : tmpDir + k_pathToRprPreference;

		if (FILE * f = fopen(rprPreferencePath.c_str(), "rb"))
		{
			if (!fread(&m_prefData, sizeof(PrefData), 1, f))
			{
				TF_CODING_ERROR("Fail to read rpr preferences dat file");
			}
			fclose(f);
			return IsValid();
		}

		return false;
	}

	void Save()
	{
		std::string tmpDir = HdRprApi::GetTmpDir();
		std::string rprPreferencePath = (tmpDir.empty()) ? k_pathToRprPreference : tmpDir + k_pathToRprPreference;

		if (FILE * f = fopen(rprPreferencePath.c_str(), "wb"))
		{
			if (!fwrite(&m_prefData, sizeof(PrefData), 1, f))
			{
				TF_CODING_ERROR("Fail to write rpr preferences dat file");
			}
			fclose(f);
		}
	}

	bool IsValid()
	{
		return (m_prefData.mRenderDevice >= HdRprRenderDevice::FIRST && m_prefData.mRenderDevice <= HdRprRenderDevice::LAST)
			&& (m_prefData.mAov >= HdRprAov::FIRST && m_prefData.mAov <= HdRprAov::LAST)
			&& (m_prefData.mFilterType >= FilterType::FIRST && m_prefData.mFilterType <= FilterType::LAST);
	}

	void SetDefault()
	{
		m_prefData.mRenderDevice = HdRprRenderDevice::GPU;
		m_prefData.mAov = HdRprAov::COLOR;
		m_prefData.mFilterType = FilterType::BilateralDenoise;
	}

	struct PrefData
	{
		HdRprRenderDevice mRenderDevice = HdRprRenderDevice::NONE;
		HdRprAov mAov = HdRprAov::NONE;
		FilterType mFilterType = FilterType::None;
	} m_prefData;
	

	bool m_isDirty = true;
	bool m_isFilterDirty = true;
};


class HdRprApiImpl
{
public:
	void Init()
	{
		InitRpr();
		InitMaterialSystem();
		CreateScene();
		CreateFramebuffer(k_defaultFbWidth, k_defaultFbHeight);
		CreatePosteffects();
		CreateCamera();
	}

	void Deinit()
	{
		DeleteFramebuffers();

		SAFE_DELETE_RPR_OBJECT(m_scene);
		SAFE_DELETE_RPR_OBJECT(m_camera);
		SAFE_DELETE_RPR_OBJECT(m_tonemap);
		SAFE_DELETE_RPR_OBJECT(m_matsys);
	}

	void CreateScene() {
		
		if (!m_context)
		{
			return;
		}

		if (RPR_ERROR_CHECK(rprContextCreateScene(m_context, &m_scene), "Fail to create scene")) return;
		if (RPR_ERROR_CHECK(rprContextSetScene(m_context, m_scene), "Fail to set scene")) return;
	}

	void CreateCamera() {
		if (!m_context)
		{
			return;
		}

		RPR_ERROR_CHECK(rprContextCreateCamera(m_context, &m_camera), "Fail to create camera");
		RPR_ERROR_CHECK(rprCameraLookAt(m_camera, 20.0f, 60.0f, 40.0f, 0.0f, 0.0f, 0.0f, 0.0f, 1.0f, 0.0f), "Fail to set camera Look At");
		
		const rpr_float  sensorSize[] = { 1.f , 1.f};
		RPR_ERROR_CHECK(rprCameraSetSensorSize(m_camera, sensorSize[0], sensorSize[1]), "Fail to to set camera sensor size");
		RPR_ERROR_CHECK(rprSceneSetCamera(m_scene, m_camera), "Fail to to set camera to scene");
		//unlock();
	}

	void * CreateMesh(const VtVec3fArray & points, const VtVec3fArray & normals, const VtVec2fArray & uv, const VtIntArray & indexes, const VtIntArray & vpf, rpr_material_node material = nullptr)
	{
		if (!m_context)
		{
			return nullptr;
		}

		rpr_int status = RPR_SUCCESS;
		rpr_shape mesh = nullptr;

		VtIntArray newIndexes, newVpf;
		SplitPolygons(indexes, vpf, newIndexes, newVpf);

		lock();
		if (RPR_ERROR_CHECK(rprContextCreateMesh(m_context,
			(rpr_float const*)points.data(), points.size(), sizeof(GfVec3f),
			(rpr_float const*)((normals.size() == 0) ? 0 : normals.data()), normals.size(), sizeof(GfVec3f),
			(rpr_float const*)((uv.size() == 0) ? 0 : uv.data()), uv.size(), sizeof(GfVec2f),
			(rpr_int const*)newIndexes.data(), sizeof(rpr_int),
			(rpr_int const*)newIndexes.data(), sizeof(rpr_int),
			(rpr_int const*)newIndexes.data(), sizeof(rpr_int),
			newVpf.data(), newVpf.size(), &mesh)
			, "Fail create mesh")) {
			unlock();
			return nullptr;
		}
		unlock();

		if (RPR_ERROR_CHECK(rprSceneAttachShape(m_scene, mesh), "Fail attach mesh to scene")) return nullptr;

		if (material)
		{
			lock();
			rprShapeSetMaterial(mesh, material);
			unlock();
		}

		return mesh;
	}

	void SetMeshTransform(rpr_shape mesh, const GfMatrix4f & transform)
	{
		lock();
		RPR_ERROR_CHECK(rprShapeSetTransform(mesh, false, transform.GetArray()), "Fail set mesh transformation");
		unlock();
	}

	void SetMeshRefineLevel(rpr_shape mesh, const int level, const TfToken boundaryInterpolation)
	{
		rpr_int status;
		lock();
		status = RPR_ERROR_CHECK(rprShapeSetSubdivisionFactor(mesh, level), "Fail set mesh subdividion");
		unlock();

		if (status != RPR_SUCCESS) {
			return;
		}

		if (level > 0) {
			rpr_subdiv_boundary_interfop_type interfopType = RPR_SUBDIV_BOUNDARY_INTERFOP_TYPE_EDGE_AND_CORNER
				? boundaryInterpolation == PxOsdOpenSubdivTokens->edgeAndCorner :
				RPR_SUBDIV_BOUNDARY_INTERFOP_TYPE_EDGE_ONLY;
			RPR_ERROR_CHECK(rprShapeSetSubdivisionBoundaryInterop(mesh, interfopType),"Fail set mesh subdividion boundary");
		}
	}

	void SetMeshMaterial(rpr_shape mesh, const RprApiMaterial * material)
	{
		MaterialFactory * materialFactory = GetMaterialFactory(material->GetType());
		
		if (!materialFactory)
		{
			return;
		}

		lock();
		materialFactory->AttachMaterialToShape(mesh, material);
		unlock();
	}
	void SetMeshHeteroVolume(rpr_shape mesh, const RprApiObject heteroVolume)
	{
		RPR_ERROR_CHECK(rprShapeSetHeteroVolume(mesh, heteroVolume), "Fail set mesh hetero volume");
	}

	void SetCurveMaterial(rpr_shape curve, const RprApiMaterial * material)
	{
		MaterialFactory * materialFactory = GetMaterialFactory(material->GetType());

		if (!materialFactory)
		{
			return;
		}
		
		lock();
		materialFactory->AttachCurveToShape(curve, material);
		unlock();
	}

	void * CreateMeshInstance(rpr_shape mesh)
	{
		if (!m_context)
		{
			return nullptr;
		}

		rpr_int status;
		rpr_shape meshInstance;
		lock();
		status = RPR_ERROR_CHECK(rprContextCreateInstance(m_context, mesh, &meshInstance), "Fail to create mesh instance");
		if (status != RPR_SUCCESS) {
			unlock();
			return nullptr;
		}

		status = RPR_ERROR_CHECK(rprSceneAttachShape(m_scene, meshInstance), "Fail to attach mesh instance");
		if (status != RPR_SUCCESS) {
			unlock();
			return nullptr;
		}

		unlock();
		return meshInstance;
	}

	void SetMeshVisibility(rpr_shape mesh, bool isVisible)
	{
		RPR_ERROR_CHECK(rprShapeSetVisibility(mesh, isVisible), "Fail to set mesh visibility");
	}

	void * CreateCurve(const VtVec3fArray & points, const VtIntArray & indexes, const float & width)
	{
		if (!m_context || points.empty() || indexes.empty())
		{
			return nullptr;
		}

		const size_t k_segmentSize = 4;

		rpr_int status;
		rpr_curve curve = 0;

		VtVec3fArray newPoints = points;
		VtIntArray newIndexes = indexes;

		if (size_t extraPoints = newPoints.size() % k_segmentSize)
		{
			newPoints.resize(points.size() + k_segmentSize - extraPoints);
			newIndexes.resize(indexes.size() + k_segmentSize - extraPoints);

			for (int i = 0; i < k_segmentSize; ++i)
			{
				newPoints[newPoints.size() - i - 1] = points[points.size() - i - 1];
				newIndexes[newIndexes.size() - i - 1] = indexes[indexes.size() - i - 1];
			}

		}

		const size_t segmentPerCurve = newPoints.size() / k_segmentSize;
		std::vector<float> curveWidths(points.size(), width);
		std::vector<int> segmentsPerCurve(points.size(), segmentPerCurve);
		
		lock();
		if (RPR_ERROR_CHECK(rprContextCreateCurve(m_context,
			&curve
			, newPoints.size()
			, (float*)newPoints.data()
			, sizeof(GfVec3f)
			, newIndexes.size()
			, 1
			, (const rpr_uint *)newIndexes.data()
			, &width, NULL
			, segmentsPerCurve.data()), "Fail to create curve"))
		{
			unlock();
			return nullptr;
		};
		unlock();


		if (RPR_ERROR_CHECK(rprSceneAttachCurve(m_scene, curve), "Fail to attach curve")) return nullptr;

		return curve;
	}

	void CreateEnvironmentLight(const std::string & path, float intensity)
	{
		if (!m_context)
		{
			return;
		}

		rpr_light light;
		rpr_image image = nullptr;

		if (RPR_ERROR_CHECK(rprContextCreateImageFromFile(m_context, path.c_str(), &image), std::string("Fail to load image ") + path)) return;
		if (RPR_ERROR_CHECK(rprContextCreateEnvironmentLight(m_context, &light), "Fail to create environment light")) return;
		if (RPR_ERROR_CHECK(rprEnvironmentLightSetImage(light, image),"Fail to set image to environment light")) return;
		if (RPR_ERROR_CHECK(rprEnvironmentLightSetIntensityScale(light, intensity), "Fail to set environment light intencity")) return;
		if (RPR_ERROR_CHECK(rprSceneAttachLight(m_scene, light), "Fail to attach environment light")) return;

		m_isLightPresent = true;
	}

	void CreateEnvironmentLight(GfVec3f color, float intensity)
	{
		if (!m_context)
		{
			return;
		}

		rpr_image image = nullptr;

		// Add an environment light to the scene with the image attached.
		rpr_light light;

		// Set the background image to a solid color.
		std::array<float, 3> backgroundColor = { color[0],  color[1],  color[2]};
		rpr_image_format format = { 3, RPR_COMPONENT_TYPE_FLOAT32 };
		rpr_image_desc desc = { 1, 1, 1, 3, 3 };
		//lock();

		if (RPR_ERROR_CHECK(rprContextCreateImage(m_context, format, &desc, backgroundColor.data(), &image),"Fail to create image from color")) return;
		if (RPR_ERROR_CHECK(rprContextCreateEnvironmentLight(m_context, &light), "Fail to create environment light")) return;
		if (RPR_ERROR_CHECK(rprEnvironmentLightSetImage(light, image), "Fail to set image to environment light")) return;
		if (RPR_ERROR_CHECK(rprEnvironmentLightSetIntensityScale(light, intensity), "Fail to set environment light intensity")) return;
		if (RPR_ERROR_CHECK(rprSceneAttachLight(m_scene, light), "Fail to attach environment light to scene")) return;

		m_isLightPresent = true;
	}

	void * CreateRectLightGeometry(const float & width, const float & height)
	{
		constexpr const size_t rectVertexCount = 4;
		VtVec3fArray positions(rectVertexCount);
		positions[0] = GfVec3f(width * 0.5f, height * 0.5f, 0.f);
		positions[1] = GfVec3f(width * 0.5f, height * -0.5f, 0.f);
		positions[2] = GfVec3f(width * -0.5f, height * -0.5f, 0.f);
		positions[3] = GfVec3f(width * -0.5f, height * 0.5f, 0.f);

		// All normals -z
		VtVec3fArray normals(rectVertexCount, GfVec3f(0.f,0.f,-1.f));

		VtIntArray idx(rectVertexCount);
		idx[0] = 0;
		idx[1] = 1;
		idx[2] = 2;
		idx[3] = 3;

		VtIntArray vpf(1, rectVertexCount);

		VtVec2fArray uv; // empty

		m_isLightPresent = true;

		return CreateMesh(positions, normals, uv, idx, vpf);
	}

	void * CreateDiskLight(const float & width, const float & height, const GfVec3f & color)
	{

		VtVec3fArray positions;
		VtVec3fArray normals;
		VtVec2fArray uv; // empty
		VtIntArray idx;
		VtIntArray vpf;

		const float step = M_PI * 2 / k_diskVertexCount;
		for (int i = 0; i < k_diskVertexCount; ++i)
		{
			positions.push_back(GfVec3f(width * sin(step * i), height * cos(step * i), 0.f));
			positions.push_back(GfVec3f(width * sin(step * (i + 1)), height * cos(step * (i + 1)), 0.f));
			positions.push_back(GfVec3f(0., 0., 0.f));

			normals.push_back(GfVec3f(0.f, 0.f, -1.f));
			normals.push_back(GfVec3f(0.f, 0.f, -1.f));
			normals.push_back(GfVec3f(0.f, 0.f, -1.f));

			idx.push_back(i * 3);
			idx.push_back(i * 3 + 1);
			idx.push_back(i * 3 + 2);

			vpf.push_back(3);
		}

		rpr_material_node material = NULL;

		if (RPR_ERROR_CHECK(rprMaterialSystemCreateNode(m_matsys, RPR_MATERIAL_NODE_EMISSIVE, &material), "Fail create emmisive material")) return nullptr;
		if (RPR_ERROR_CHECK(rprMaterialNodeSetInputF(material, "color", color[0], color[1], color[2], 0.0f),"Fail set material color")) return nullptr;

		m_isLightPresent = true;

		return CreateMesh(positions, normals, uv, idx, vpf, material);
	}

	void * CreateSphereLightGeometry(const float & radius)
	{
		VtVec3fArray positions;
		VtVec3fArray normals;
		VtVec2fArray uv;
		VtIntArray idx;
		VtIntArray vpf;

		constexpr int nx = 16, ny = 16;

		const float d = radius;

		for (int j = ny - 1; j >= 0; j--)
		{
			for (int i = 0; i < nx; i++)
			{
				float t = i / (float)nx * M_PI;
				float p = j / (float)ny * 2.f * M_PI;
				positions.push_back(d * GfVec3f(sin(t)*cos(p), cos(t), sin(t)*sin(p)));
				normals.push_back(GfVec3f(sin(t)*cos(p), cos(t), sin(t)*sin(p)));
			}
		}

		for (int j = 0; j < ny; j++)
		{
			for (int i = 0; i < nx - 1; i++)
			{
				int o0 = j*nx;
				int o1 = ((j + 1) % ny)*nx;
				idx.push_back(o0 + i);
				idx.push_back(o0 + i + 1);
				idx.push_back(o1 + i + 1);
				idx.push_back(o1 + i);
				vpf.push_back(4);
			}
		}

		m_isLightPresent = true;

		return CreateMesh(positions, normals, uv, idx, vpf);

	}

	RprApiMaterial * CreateMaterial(const MaterialAdapter & materialAdapter)
	{
		MaterialFactory * materialFactory = GetMaterialFactory(materialAdapter.GetType());

		if (!materialFactory)
		{
			return nullptr;
		}

		lock();
		RprApiMaterial * material = materialFactory->CreateMaterial(materialAdapter.GetType());

		materialFactory->SetMaterialInputs(material, materialAdapter);
		unlock();

		return material;
	}

	void * CreateHeterVolume(const VtArray<float> & gridDencityData, const VtArray<size_t> & indexesDencity, const VtArray<float> & gridAlbedoData, const VtArray<unsigned int> & indexesAlbedo, const GfVec3i & grigSize)
	{
		if (!m_context)
		{
			return nullptr;
		}

		rpr_hetero_volume heteroVolume = nullptr;

		rpr_grid rprGridDencity;
		if (RPR_ERROR_CHECK(rprContextCreateGrid(m_context, &rprGridDencity
			, grigSize[0], grigSize[1], grigSize[2], &indexesDencity[0]
			, indexesDencity.size(), RPR_GRID_INDICES_TOPOLOGY_I_U64
			, &gridDencityData[0], gridDencityData.size() * sizeof(gridDencityData[0])
			, NULL)
			, "Fail create dencity grid")) return nullptr;

		rpr_grid rprGridAlbedo;
		if (RPR_ERROR_CHECK(rprContextCreateGrid(m_context, &rprGridAlbedo
			, grigSize[0], grigSize[1], grigSize[2], &indexesAlbedo[0]
			, indexesAlbedo.size() / 3, RPR_GRID_INDICES_TOPOLOGY_XYZ_U32
			, &gridAlbedoData[0], gridAlbedoData.size() * sizeof(gridAlbedoData[0])
			, NULL)
			, "Fail create albedo grid")) return nullptr;

		

		if (RPR_ERROR_CHECK(rprContextCreateHeteroVolume( m_context, &heteroVolume), "Fail create hetero dencity volume")) return nullptr;
		if (RPR_ERROR_CHECK(rprHeteroVolumeSetDensityGrid(heteroVolume, rprGridDencity), "Fail to set density hetero volume")) return nullptr;
		if (RPR_ERROR_CHECK(rprHeteroVolumeSetAlbedoGrid(heteroVolume, rprGridAlbedo),"Fail to set albedo hetero volume")) return nullptr;
		if (RPR_ERROR_CHECK(rprSceneAttachHeteroVolume(m_scene, heteroVolume), "Fail attach hetero volume to scene")) return nullptr;

		return heteroVolume;
	}

	void SetHeteroVolumeTransform(RprApiObject heteroVolume, const GfMatrix4f & m)
	{
		RPR_ERROR_CHECK(rprHeteroVolumeSetTransform(heteroVolume, false, m.GetArray()), "Fail to set hetero volume transform");
	}

	
	void * CreateVolume(const VtArray<float> & gridDencityData, const VtArray<size_t> & indexesDencity, const VtArray<float> & gridAlbedoData, const VtArray<unsigned int> & indexesAlbedo, const GfVec3i & grigSize, const GfVec3f & voxelSize, RprApiObject out_mesh, RprApiObject out_heteroVolume)
	{
		RprApiObject heteroVolume = CreateHeterVolume(gridDencityData, indexesDencity, gridAlbedoData, indexesAlbedo, grigSize);

		if (!heteroVolume)
		{
			return nullptr;
		}


		RprApiObject cubeMesh = CreateCubeMesh(0.5f, 0.5f, 0.5f);

		if (!cubeMesh)
		{
			return nullptr;
		}


		MaterialAdapter matAdapter = MaterialAdapter(EMaterialType::TRANSPERENT,
			MaterialParams{ { TfToken("color"), VtValue(GfVec4f(1.0f, 1.0f, 1.0f, 1.0f))
				} }); // TODO: use token

		RprApiMaterial * transperantMaterial = CreateMaterial(matAdapter);

		if (!transperantMaterial)
		{
			return nullptr;
		}

		GfMatrix4f meshTransform;
		GfVec3f volumeSize = GfVec3f(voxelSize[0] * grigSize[0], voxelSize[1] * grigSize[1], voxelSize[2] * grigSize[2]);
		meshTransform.SetScale(volumeSize);

		SetMeshMaterial(cubeMesh, transperantMaterial);
		SetMeshHeteroVolume(cubeMesh, heteroVolume);
		SetMeshTransform(cubeMesh, meshTransform);
		SetHeteroVolumeTransform(heteroVolume, meshTransform);

		out_mesh = cubeMesh;
		out_heteroVolume = heteroVolume;

		return heteroVolume;
	}

	void CreatePosteffects()
	{
		if (!m_context)
		{
			return;
		}

		if(RPR_ERROR_CHECK(rprContextCreatePostEffect(m_context, RPR_POST_EFFECT_TONE_MAP, &m_tonemap), "Fail to create post effect")) return;
		RPR_ERROR_CHECK(rprContextAttachPostEffect(m_context, m_tonemap), "Fail to attach posteffect");
	}

	void CreateFramebuffer(const rpr_uint width, const rpr_uint height)
	{
		if (!m_context)
		{
			return;
		}

		m_framebufferDesc.fb_width = width;
		m_framebufferDesc.fb_height = height;

		rpr_framebuffer_format fmt = { 4, RPR_COMPONENT_TYPE_FLOAT32 };

		if (RPR_ERROR_CHECK(rprContextCreateFrameBuffer(m_context, fmt, &m_framebufferDesc, &m_colorBuffer), "Fail create color framebuffer")) return;
		if (RPR_ERROR_CHECK(rprContextCreateFrameBuffer(m_context, fmt, &m_framebufferDesc, &m_positionBuffer),"Fail create depth framebuffer")) return;
		if (RPR_ERROR_CHECK(rprContextCreateFrameBuffer(m_context, fmt, &m_framebufferDesc, &m_depthBuffer), "Fail create depth framebuffer")) return;;
		if (RPR_ERROR_CHECK(rprContextCreateFrameBuffer(m_context, fmt, &m_framebufferDesc, &m_normalBuffer), "Fail create normal framebuffer")) return;
		if (RPR_ERROR_CHECK(rprContextCreateFrameBuffer(m_context, fmt, &m_framebufferDesc, &m_objId), "Fail create object ID framebuffer")) return;
		if (RPR_ERROR_CHECK(rprContextCreateFrameBuffer(m_context, fmt, &m_framebufferDesc, &m_uv),"Fail create UV framebuffer")) return ;

		if (m_useGlInterop) {
			glGenFramebuffers(1, &m_framebufferGL);
			glBindFramebuffer(GL_FRAMEBUFFER, m_framebufferGL);



			// Allocate an OpenGL texture.
			glGenTextures(1, &m_textureFramebufferGL);
			glBindTexture(GL_TEXTURE_2D, m_textureFramebufferGL);
			glTexParameteri(GL_TEXTURE_2D, GL_TEXTURE_WRAP_S, GL_REPEAT);
			glTexParameteri(GL_TEXTURE_2D, GL_TEXTURE_WRAP_T, GL_REPEAT);
			glTexParameteri(GL_TEXTURE_2D, GL_TEXTURE_MAG_FILTER, GL_LINEAR);
			glTexParameteri(GL_TEXTURE_2D, GL_TEXTURE_MIN_FILTER, GL_LINEAR);
			glTexImage2D(GL_TEXTURE_2D, 0, GL_RGBA, width, height, 0, GL_RGBA, GL_FLOAT, NULL);
			glBindTexture(GL_TEXTURE_2D, 0);

			glGenRenderbuffers(1, &m_depthrenderbufferGL);
			glBindRenderbuffer(GL_RENDERBUFFER, m_depthrenderbufferGL);
			glRenderbufferStorage(GL_RENDERBUFFER, GL_DEPTH_COMPONENT, width, height);
			glFramebufferRenderbuffer(GL_FRAMEBUFFER, GL_DEPTH_ATTACHMENT, GL_RENDERBUFFER, m_depthrenderbufferGL);

			glFramebufferTexture(GL_FRAMEBUFFER, GL_COLOR_ATTACHMENT0, m_textureFramebufferGL, 0);

			GLenum glFbStatus = glCheckFramebufferStatus(GL_FRAMEBUFFER);
			if ( glFbStatus != GL_FRAMEBUFFER_COMPLETE)
			{
				TF_CODING_ERROR("Fail create GL framebuffer. Error code %d", glFbStatus);
				ClearFramebuffers();
				return;
			}

			rpr_int status = rprContextCreateFramebufferFromGLTexture2D(m_context, GL_TEXTURE_2D, 0, m_textureFramebufferGL, &m_resolvedBuffer);
			if (status != RPR_SUCCESS)
			{
				ClearFramebuffers();
				TF_CODING_ERROR("Fail create framebuffer. Error code %d", status);
				return;
			}

			glBindTexture(GL_TEXTURE_2D, 0);
			glBindRenderbuffer(GL_RENDERBUFFER, 0);
			glBindFramebuffer(GL_FRAMEBUFFER, 0);
		} else {
			if (RPR_ERROR_CHECK(rprContextCreateFrameBuffer(m_context, fmt, &m_framebufferDesc, &m_resolvedBuffer), "Fail create resolved framebuffer")) return;
			m_framebufferData.resize(m_framebufferDesc.fb_width * m_framebufferDesc.fb_height * 4, 0.f);
		}
		//unlock();

		ClearFramebuffers();

#ifdef USE_RIF
		CreateImageFilter();
#endif // USE_RIF
	
		//lock();
		RPR_ERROR_CHECK(rprContextSetAOV(m_context, RPR_AOV_COLOR, m_colorBuffer), "fail to set color AOV");
		RPR_ERROR_CHECK(rprContextSetAOV(m_context, RPR_AOV_WORLD_COORDINATE, m_positionBuffer), "fail to set coordinate AOV");
		RPR_ERROR_CHECK(rprContextSetAOV(m_context, RPR_AOV_DEPTH, m_depthBuffer), "fail to set depth AOV");
		RPR_ERROR_CHECK(rprContextSetAOV(m_context, RPR_AOV_OBJECT_ID, m_objId), "fail to set object id AOV");
		RPR_ERROR_CHECK(rprContextSetAOV(m_context, RPR_AOV_UV, m_uv), "fail to set uv AOV");
		RPR_ERROR_CHECK(rprContextSetAOV(m_context, RPR_AOV_GEOMETRIC_NORMAL, m_normalBuffer), "fail to set normal AOV");

		//unlock();
	}


	void SetFramebufferDirty(bool isDirty)
	{
		m_isFramebufferDirty = isDirty;
	}

	void ClearFramebuffers()
	{
		//lock();
		RPR_ERROR_CHECK(rprFrameBufferClear(m_colorBuffer), "Fail to clear color framebuffer");
		RPR_ERROR_CHECK(rprFrameBufferClear(m_positionBuffer), "Fail to clear position framebuffer");
		RPR_ERROR_CHECK(rprFrameBufferClear(m_depthBuffer), "Fail to clear depth framebuffer");
		RPR_ERROR_CHECK(rprFrameBufferClear(m_objId), "Fail to clear object ID framebuffer");
		RPR_ERROR_CHECK(rprFrameBufferClear(m_uv), "Fail to clear uv framebuffer");
		RPR_ERROR_CHECK(rprFrameBufferClear(m_normalBuffer), "Fail to clear normal framebuffer");
		RPR_ERROR_CHECK(rprFrameBufferClear(m_resolvedBuffer), "Fail to clear resolved framebuffer");
		//unlock();
	}

	void SetCameraViewMatrix(const GfMatrix4d & m)
	{

		const GfMatrix4d & iwvm = m.GetInverse();
		const GfMatrix4d & wvm = m;


		GfVec3f eye(iwvm[3][0], iwvm[3][1], iwvm[3][2]);
		GfVec3f up(wvm[0][1], wvm[1][1], wvm[2][1]);
		GfVec3f n(wvm[0][2], wvm[1][2], wvm[2][2]);
		GfVec3f at(eye - n);

		//lock();
		RPR_ERROR_CHECK(rprCameraLookAt(m_camera, eye[0], eye[1], eye[2], at[0], at[1], at[2], up[0], up[1], up[2]), "Fail to set camera Look At");
		//unlock();

		m_cameraViewMatrix = m;
	}

	void SetCameraProjectionMatrix(const GfMatrix4d & proj)
	{
		float sensorSize[2];

		if(RPR_ERROR_CHECK(rprCameraGetInfo(m_camera, RPR_CAMERA_SENSOR_SIZE, sizeof(sensorSize), &sensorSize, NULL), "Fail to get camera swnsor size parameter")) return;
		
		const float focalLength = sensorSize[1] * proj[1][1] / 2;
		if (RPR_ERROR_CHECK(rprCameraSetFocalLength(m_camera, focalLength), "Fail to set focal length parameter")) return;

		m_cameraProjectionMatrix = proj;
	}

	const GfMatrix4d & GetCameraViewMatrix() const
	{
		return m_cameraViewMatrix;
	}

	const GfMatrix4d & GetCameraProjectionMatrix() const
	{
		return m_cameraProjectionMatrix;
	}

	const GLuint GetFramebufferGL() const
	{
		return m_framebufferGL;
	}

	const float * GetFramebufferData()
	{
		size_t fb_data_size = 0;

		if (RPR_ERROR_CHECK(rprFrameBufferGetInfo(m_resolvedBuffer, RPR_FRAMEBUFFER_DATA, 0, NULL, &fb_data_size), "Fail to get frafebuffer data size")) return nullptr;

		RPR_ERROR_CHECK(rprFrameBufferGetInfo(m_resolvedBuffer, RPR_FRAMEBUFFER_DATA, fb_data_size, m_framebufferData.data(), NULL), "Fail to get frafebuffer data");
		return m_framebufferData.data();
	}

	void GetFramebufferSize(rpr_int & width, rpr_int & height) const
	{
		width = m_framebufferDesc.fb_width;
		height = m_framebufferDesc.fb_height;
	}

	void ResizeFramebuffer(const GfVec2i & resolution) {
		DeleteFramebuffers();
		CreateFramebuffer(resolution[0], resolution[1]);

		rpr_float  sensorSize[] = { 1.f ,(float)resolution[1] / (float)resolution[0]};
		RPR_ERROR_CHECK(rprCameraSetSensorSize(m_camera, sensorSize[0], sensorSize[1]), "Fail to set camera sensor size");
	}

    void SetAov(const HdRprAov & aov)
    {
        m_currentAov = aov;
    }

	void Render()
	{
		if (!m_context)
		{
			return;
		}

		if (m_isFramebufferDirty)
		{
			ClearFramebuffers();
			SetFramebufferDirty(false);
		}


		// In case there is no Lights in scene - create dafault
		if (!m_isLightPresent)
		{
			CreateEnvironmentLight(k_defaultLightColor, 1.f);
		}

		if(RPR_ERROR_CHECK(rprContextRender(m_context),"Fail contex render framebuffer")) return;

        rpr_framebuffer targetFB = GetTargetFB();

       

#ifdef USE_RIF
		if (HdRprPreferences::GetInstance().IsFilterTypeDirty())
		{
			CreateImageFilter();
		}


		if (m_imageFilterPtr && m_imageFilterPtr->GetType() != FilterType::None && m_currentAov == HdRprAov::COLOR)
		{
			m_imageFilterPtr->Run();
		}
		else
		{
			auto status = rprContextResolveFrameBuffer(m_context, targetFB, m_resolvedBuffer, false);
			//unlock();
			if (status != RPR_SUCCESS)
			{
				TF_CODING_ERROR("Fail contex resolve. Error code %d", status);
			}
		}
#else
		if (RPR_ERROR_CHECK(rprContextResolveFrameBuffer(m_context, targetFB, m_resolvedBuffer, false), "Fail contex resolve")) return;
#endif // USE_RIF
	}

	void DeleteFramebuffers()
	{
		SAFE_DELETE_RPR_OBJECT(m_colorBuffer);
		SAFE_DELETE_RPR_OBJECT(m_positionBuffer);
        SAFE_DELETE_RPR_OBJECT(m_depthBuffer);
        SAFE_DELETE_RPR_OBJECT(m_objId);
        SAFE_DELETE_RPR_OBJECT(m_uv);
        SAFE_DELETE_RPR_OBJECT(m_normalBuffer);
		SAFE_DELETE_RPR_OBJECT(m_resolvedBuffer);

		if (m_useGlInterop) {
			if (m_depthrenderbufferGL != INVALID_FRAMEBUFFER)
			{
				glDeleteRenderbuffers(1, &m_depthrenderbufferGL);
				m_depthrenderbufferGL = INVALID_FRAMEBUFFER;
			}

			if (m_framebufferGL != INVALID_FRAMEBUFFER)
			{
				glDeleteFramebuffers(1, &m_framebufferGL);
				m_framebufferGL = INVALID_FRAMEBUFFER;
			}

			if (m_textureFramebufferGL != INVALID_TEXTURE)
			{
				glDeleteTextures(1, &m_textureFramebufferGL);
				m_textureFramebufferGL = INVALID_TEXTURE;
			}
		}
	}

	void DeleteRprObject(void * object)
	{
		SAFE_DELETE_RPR_OBJECT(object);
	}

	void DeleteMesh(void * mesh)
	{
		rpr_int status;

		lock();

		status = RPR_ERROR_CHECK(rprShapeSetMaterial(mesh, NULL),"Fail reset mesh material") ;

		if (status != RPR_SUCCESS)
		{
			unlock();
			return;
		}
		status = RPR_ERROR_CHECK(rprSceneDetachShape(m_scene, mesh), "Fail detach mesh from scene");
		unlock();

		if (status != RPR_SUCCESS)
		{
			return;
		}

		SAFE_DELETE_RPR_OBJECT(mesh);
	}
	
	bool IsGlInteropUsed() const {
		return m_useGlInterop;
	}

private:
	void InitRpr()
	{
		//lock();

		// TODO: Query info from HdRprPreferences
		m_useGlInterop = HdRprApiImpl::EnableGLInterop();
		if (m_useGlInterop) {
			GLenum err = glewInit();
			if (err != GLEW_OK) {
				TF_CODING_WARNING("Failed to init GLEW. Error code: %s. Disabling GL interop", glewGetErrorString(err));
				m_useGlInterop = false;
			}
		}

        const std::string rprSdkPath = GetRprSdkPath();
		const std::string rprTmpDir = HdRprApi::GetTmpDir();
        const std::string tahoePath = (rprSdkPath.empty()) ? k_TahoeLibName : rprSdkPath + "/" + k_TahoeLibName;
		rpr_int tahoePluginID = rprRegisterPlugin(tahoePath.c_str());
		rpr_int plugins[] = { tahoePluginID };

		auto renderDevice = HdRprPreferences::GetInstance().GetRenderDevice();
		if (m_useGlInterop && renderDevice == HdRprRenderDevice::CPU) {
			TF_CODING_WARNING("Do not support GL Interop with CPU device. Switched to GPU.");
			renderDevice = HdRprRenderDevice::GPU;
		}
		rpr_creation_flags flags = getRprCreationFlags(renderDevice);
		if (!flags)
		{
			TF_CODING_ERROR("Could not find compatible device");
			return;
		}
		if (m_useGlInterop) {
			flags |= RPR_CREATION_FLAGS_ENABLE_GL_INTEROP;
		}
		if (RPR_ERROR_CHECK(rprCreateContext(RPR_API_VERSION, plugins, 1, flags, NULL, rprTmpDir.c_str(), &m_context), std::string("Fail to create context with plugin ") + k_TahoeLibName)) return;

		if(RPR_ERROR_CHECK(rprContextSetActivePlugin(m_context, plugins[0]), "fail to set active plugin")) return;


		RPR_ERROR_CHECK(rprContextSetParameter1u(m_context, "yflip", 0), "Fail to set context YFLIP parameter");
	}

	void InitMaterialSystem()
	{
		if (!m_context)
		{
			return;
		}

		if(RPR_ERROR_CHECK(rprContextCreateMaterialSystem(m_context, 0, &m_matsys), "Fail create Material System resolve")) return;

		m_rprMaterialFactory.reset(new RprMaterialFactory(m_matsys));
		m_rprxMaterialFactory.reset(new RprXMaterialFactory(m_matsys, m_context));
	}


#ifdef USE_RIF
	void CreateImageFilter()
	{
		const FilterType filterType = HdRprPreferences::GetInstance().GetFilterType();
		if (filterType == FilterType::None)
		{
			m_imageFilterPtr.reset();
			return;
		}

		m_imageFilterPtr.reset( new ImageFilter(m_context, m_framebufferDesc.fb_width, m_framebufferDesc.fb_height));
		m_imageFilterPtr->CreateFilter(filterType);

		m_imageFilterPtr->Resize(m_framebufferDesc.fb_width, m_framebufferDesc.fb_height);
		switch (m_imageFilterPtr->GetType())
		{
		case FilterType::BilateralDenoise:
		{
			RifParam p = { RifParamType::RifInt, {2} };
			m_imageFilterPtr->AddParam("radius", p);

			m_imageFilterPtr->SetInput(RifFilterInput::RifColor, m_colorBuffer, 1.0f);
			m_imageFilterPtr->SetInput(RifFilterInput::RifDepth, m_depthBuffer, 1.0f);
		}
		break;
		case FilterType::EawDenoise:
		{
			RifParam rifParam;
			rifParam.mData.f = 1.f;
			rifParam.mType = RifParamType::RifFloat;
			m_imageFilterPtr->AddParam("colorSigma", rifParam);
			m_imageFilterPtr->AddParam("normalSigma", rifParam);
			m_imageFilterPtr->AddParam("depthSigma", rifParam);
			m_imageFilterPtr->AddParam("transSigma", rifParam);

			m_imageFilterPtr->SetInput(RifFilterInput::RifColor, m_colorBuffer, 1.0f);
			m_imageFilterPtr->SetInput(RifFilterInput::RifWorldCoordinate, m_positionBuffer, 1.0f);
			m_imageFilterPtr->SetInput(RifFilterInput::RifDepth, m_depthBuffer, 1.0f);
			m_imageFilterPtr->SetInput(RifFilterInput::RifNormal, m_normalBuffer, 1.0f);
			m_imageFilterPtr->SetInput(RifFilterInput::RifTrans, m_objId, 1.0f);
			m_imageFilterPtr->SetInput(RifFilterInput::RifObjectId, m_objId, 1.0f);
		}
		break;
		default:
			return;
		}

		if (m_useGlInterop) {
			m_imageFilterPtr->SetOutputGlTexture(m_textureFramebufferGL);
		} else {
			m_imageFilterPtr->SetOutput(m_resolvedBuffer);
		}
		m_imageFilterPtr->AttachFilter();
	}

	void DeleteImageFilter()
	{
		m_imageFilterPtr.reset();
	}
#endif // USE_RIF

	void SplitPolygons(const VtIntArray & indexes, const VtIntArray & vpf, VtIntArray & out_newIndexes, VtIntArray & out_newVpf)
	{
		out_newIndexes.clear();
		out_newVpf.clear();

		out_newIndexes.reserve(indexes.size());
		out_newVpf.reserve(vpf.size());

		VtIntArray::const_iterator idxIt = indexes.begin();
		for (const int vCount : vpf)
		{
			if (vCount == 3 || vCount == 4)
			{
				for (int i = 0; i < vCount; ++i)
				{
					out_newIndexes.push_back(*idxIt);
					++idxIt;
				}
				out_newVpf.push_back(vCount);
			}
			else
			{
				constexpr int triangleVertexCount = 3;
				for (int i = 0; i < vCount - 2; ++i)
				{
					out_newIndexes.push_back(*(idxIt + i + 0));
					out_newIndexes.push_back(*(idxIt + i + 1));
					out_newIndexes.push_back(*(idxIt + i + 2));
					out_newVpf.push_back(triangleVertexCount);
				}
				idxIt += vCount;
			}
		}
	}


	MaterialFactory * GetMaterialFactory(const EMaterialType type)
	{
		switch (type)
		{
		case EMaterialType::USD_PREVIEW_SURFACE:
			return m_rprxMaterialFactory.get();

		case EMaterialType::COLOR:
		case EMaterialType::EMISSIVE:
		case EMaterialType::TRANSPERENT:
			return m_rprMaterialFactory.get();
		default:
				break;
		}

		TF_CODING_WARNING("Unknown material type");
		return nullptr;
	}

    const rpr_framebuffer GetTargetFB() const
    {
		switch (HdRprPreferences::GetInstance().GetAov())
        {
            case HdRprAov::COLOR: return m_colorBuffer;
            case HdRprAov::NORMAL: return m_normalBuffer;
            case HdRprAov::PRIM_ID: return m_objId;
            case HdRprAov::DEPTH: return m_depthBuffer;
            case HdRprAov::UV: return m_uv;

            default:
                break;
        }

		TF_CODING_WARNING("Unknown terget aov type. Used default: HdRprAov::COLOR");
		return m_colorBuffer;
    }

	void * CreateCubeMesh(const float & width, const float & height, const float & depth)
	{
		constexpr const size_t cubeVertexCount = 24;
		constexpr const size_t cubeNormalCount = 24;
		constexpr const size_t cubeIndexCount = 36;
		constexpr const size_t cubeVpfCount = 12;

		VtVec3fArray position(cubeVertexCount);
		position[0] = GfVec3f(-width, height, -depth);
		position[1] = GfVec3f(width, height, -depth);
		position[2] = GfVec3f(width, height, depth);
		position[3] = GfVec3f(-width, height, depth);

		position[4] = GfVec3f(-width, -height, -depth);
		position[5] = GfVec3f(width, -height, -depth);
		position[6] = GfVec3f(width, -height, depth);
		position[7] = GfVec3f(-width, -height, depth);

		position[8] = GfVec3f(-width, -height, depth);
		position[9] = GfVec3f(-width, -height, -depth);
		position[10] = GfVec3f(-width, height, -depth);
		position[11] = GfVec3f(-width, height, depth);

		position[12] = GfVec3f(width, -height, depth);
		position[13] = GfVec3f(width, -height, -depth);
		position[14] = GfVec3f(width, height, -depth);
		position[15] = GfVec3f(width, height, depth);

		position[16] = GfVec3f(-width, -height, -depth);
		position[17] = GfVec3f(width, -height, -depth);
		position[18] = GfVec3f(width, height, -depth);
		position[19] = GfVec3f(-width, height, -depth);

		position[20] = GfVec3f(-width, -height, depth);
		position[21] = GfVec3f(width, -height, depth);
		position[22] = GfVec3f(width, height, depth);
		position[23] = GfVec3f(-width, height, depth);

		VtVec3fArray normals(cubeNormalCount);
		normals[0] = GfVec3f(0.f, 1.f, 0.f);
		normals[1] = GfVec3f(0.f, 1.f, 0.f);
		normals[2] = GfVec3f(0.f, 1.f, 0.f);
		normals[3] = GfVec3f(0.f, 1.f, 0.f);

		normals[4] = GfVec3f(0.f, -1.f, 0.f);
		normals[5] = GfVec3f(0.f, -1.f, 0.f);
		normals[6] = GfVec3f(0.f, -1.f, 0.f);
		normals[7] = GfVec3f(0.f, -1.f, 0.f);

		normals[8] = GfVec3f(-1.f, 0.f, 0.f);
		normals[9] = GfVec3f(-1.f, 0.f, 0.f);
		normals[10] = GfVec3f(-1.f, 0.f, 0.f);
		normals[11] = GfVec3f(-1.f, 0.f, 0.f);

		normals[12] = GfVec3f(1.f, 0.f, 0.f);
		normals[13] = GfVec3f(1.f, 0.f, 0.f);
		normals[14] = GfVec3f(1.f, 0.f, 0.f);
		normals[15] = GfVec3f(1.f, 0.f, 0.f);

		normals[16] = GfVec3f(0.f, 0.f, -1.f);
		normals[17] = GfVec3f(0.f, 0.f, -1.f);
		normals[18] = GfVec3f(0.f, 0.f, -1.f);
		normals[19] = GfVec3f(0.f, 0.f, -1.f);

		normals[20] = GfVec3f(0.f, 0.f, 1.f);
		normals[21] = GfVec3f(0.f, 0.f, 1.f);
		normals[22] = GfVec3f(0.f, 0.f, 1.f);
		normals[23] = GfVec3f(0.f, 0.f, 1.f);

		VtIntArray indexes(cubeIndexCount);
		{
			std::array<int, cubeIndexCount> indexArray =
			{
				3,1,0,
				2,1,3,

				6,4,5,
				7,4,6,

				11,9,8,
				10,9,11,

				14,12,13,
				15,12,14,

				19,17,16,
				18,17,19,

				22,20,21,
				23,20,22
			};

			memcpy(indexes.data(), indexArray.data(), sizeof(int) * cubeIndexCount);
		}

		VtIntArray vpf(cubeVpfCount, 3);
		VtVec2fArray uv; // empty

		return CreateMesh(position, normals, uv, indexes, vpf);
	}

	void lock() {
		while(m_lock.test_and_set(std::memory_order_acquire));
	}

	void unlock() {
		m_lock.clear(std::memory_order_release);
	}
	
	static bool EnableGLInterop() {
		// TODO: consider putting a selection on GUI settings
#ifdef USE_GL_INTEROP
		return true;
#else
		return false;
#endif
	}

	rpr_context m_context = nullptr;
	rpr_scene m_scene = nullptr;
	rpr_camera m_camera = nullptr;

	rpr_framebuffer m_colorBuffer = nullptr;
	rpr_framebuffer m_positionBuffer = nullptr;
    rpr_framebuffer m_depthBuffer = nullptr;
    rpr_framebuffer m_normalBuffer = nullptr;
    rpr_framebuffer m_objId = nullptr;
    rpr_framebuffer m_uv = nullptr;
	rpr_framebuffer m_resolvedBuffer = nullptr;
	rpr_post_effect m_tonemap = nullptr;

	bool m_useGlInterop = EnableGLInterop();
	GLuint m_framebufferGL = INVALID_FRAMEBUFFER;
	GLuint m_depthrenderbufferGL;
	rpr_GLuint m_textureFramebufferGL = INVALID_TEXTURE;
	std::vector<float> m_framebufferData;

	rpr_material_system m_matsys = nullptr;

	rpr_framebuffer_desc m_framebufferDesc = {};

	GfMatrix4d m_cameraViewMatrix = GfMatrix4d(1.f);
	GfMatrix4d m_cameraProjectionMatrix = GfMatrix4d(1.f);


	std::unique_ptr<RprMaterialFactory> m_rprMaterialFactory;
	std::unique_ptr<RprXMaterialFactory> m_rprxMaterialFactory;

	bool m_isLightPresent = false;

	bool m_isFramebufferDirty = true;

    bool m_isRenderModeDirty = true;

    HdRprAov m_currentAov = HdRprAov::COLOR;

	// simple spinlock for locking RPR calls
	std::atomic_flag m_lock = ATOMIC_FLAG_INIT;

#ifdef USE_RIF
	std::unique_ptr<ImageFilter> m_imageFilterPtr;
#endif // USE_RIF
};

	HdRprApi::HdRprApi() : m_impl(new HdRprApiImpl)
	{
	}

	HdRprApi::~HdRprApi()
	{
		delete m_impl;
	}

	void HdRprApi::SetRenderDevice(const HdRprRenderDevice & renderDevice)
	{
		HdRprPreferences::GetInstance().SetRenderDevice(renderDevice);
	}

	void HdRprApi::SetFilter(const FilterType & type)
	{
		HdRprPreferences::GetInstance().SetFilterType(type);
	}

	void HdRprApi::SetAov(const HdRprAov & aov)
	{
		HdRprPreferences::GetInstance().SetAov(aov);
	}

	void HdRprApi::Init()
	{
		m_impl->Init();
	}

	void HdRprApi::Deinit()
	{
		m_impl->Deinit();
	}

	RprApiObject HdRprApi::CreateMesh(const VtVec3fArray & points, const VtVec3fArray & normals, const VtVec2fArray & uv, const VtIntArray & indexes, const VtIntArray & vpf)
	{
		return m_impl->CreateMesh(points, normals, uv, indexes, vpf);
	}

	RprApiObject HdRprApi::CreateCurve(const VtVec3fArray & points, const VtIntArray & indexes, const float & width)
	{
		return m_impl->CreateCurve(points, indexes, width);
	}

	void HdRprApi::CreateInstances(RprApiObject prototypeMesh, const VtMatrix4dArray & transforms, VtArray<RprApiObject>& out_instances)
	{
		out_instances.clear();
		out_instances.reserve(transforms.size());
		for (const GfMatrix4d & transform : transforms)
		{
			if (void * meshInstamce = m_impl->CreateMeshInstance(prototypeMesh))
			{
				m_impl->SetMeshTransform(meshInstamce, GfMatrix4f(transform));
				out_instances.push_back(meshInstamce);
			}
		}

		// Hide prototype
		m_impl->SetMeshVisibility(prototypeMesh, false);
	}

	void HdRprApi::CreateEnvironmentLight(const std::string & prthTotexture, float intensity)
	{
		m_impl->CreateEnvironmentLight(prthTotexture, intensity);
		m_impl->SetFramebufferDirty(true);
	}

	RprApiObject HdRprApi::CreateRectLightMesh(const float & width, const float & height)
	{
		m_impl->SetFramebufferDirty(true);
		return m_impl->CreateRectLightGeometry(width, height);
	}

	RprApiObject HdRprApi::CreateSphereLightMesh(const float & radius)
	{
		m_impl->SetFramebufferDirty(true);
		return m_impl->CreateSphereLightGeometry(radius);
	}

	RprApiObject HdRprApi::CreateDiskLight(const float & width, const float & height, const GfVec3f & emmisionColor)
	{
		return m_impl->CreateDiskLight(width, height, emmisionColor);
		m_impl->SetFramebufferDirty(true);
	}

	void HdRprApi::CreateVolume(const VtArray<float> & gridDencityData, const VtArray<size_t> & indexesDencity, const VtArray<float> & gridAlbedoData, const VtArray<unsigned int> & indexesAlbedo, const GfVec3i & gridSize, const GfVec3f & voxelSize, RprApiObject out_mesh, RprApiObject out_heteroVolume)
	{
		m_impl->CreateVolume(gridDencityData, indexesDencity, gridAlbedoData, indexesAlbedo, gridSize, voxelSize, out_mesh, out_heteroVolume);
	}

	RprApiMaterial * HdRprApi::CreateMaterial(MaterialAdapter & materialAdapter)
	{
		return m_impl->CreateMaterial(materialAdapter);
	}

	void HdRprApi::ClearFramebuffer()
	{
		m_impl->SetFramebufferDirty(true);
	}

	void HdRprApi::SetMeshTransform(RprApiObject mesh, const GfMatrix4d & transform)
	{
		GfMatrix4f transformF(transform);
		m_impl->SetMeshTransform(mesh, transformF);
		m_impl->SetFramebufferDirty(true);
	}

	void HdRprApi::SetMeshRefineLevel(RprApiObject mesh, int level, TfToken boundaryInterpolation)
	{
		m_impl->SetMeshRefineLevel(mesh, level, boundaryInterpolation);
		m_impl->SetFramebufferDirty(true);
	}

	void HdRprApi::SetMeshMaterial(RprApiObject mesh, const RprApiMaterial * material)
	{
		m_impl->SetMeshMaterial(mesh, material);
	}

	void HdRprApi::SetCurveMaterial(RprApiObject curve, const RprApiMaterial * material)
	{
		m_impl->SetCurveMaterial(curve, material);
	}

	const GfMatrix4d & HdRprApi::GetCameraViewMatrix() const
	{
		return m_impl->GetCameraViewMatrix();
	}

	const GfMatrix4d & HdRprApi::GetCameraProjectionMatrix() const
	{
		return m_impl->GetCameraProjectionMatrix();
	}

	void HdRprApi::SetCameraViewMatrix(const GfMatrix4d & m)
	{
		m_impl->SetCameraViewMatrix(m);
		m_impl->SetFramebufferDirty(true);
	}

	void HdRprApi::SetCameraProjectionMatrix(const GfMatrix4d & m)
	{
		m_impl->SetCameraProjectionMatrix(m);
		m_impl->SetFramebufferDirty(true);
	}

	void HdRprApi::Resize(const GfVec2i & resolution)
	{
		m_impl->ResizeFramebuffer(resolution);
	}


	void HdRprApi::GetFramebufferSize(GfVec2i & resolution) const
	{
		m_impl->GetFramebufferSize(resolution[0], resolution[1]);
	}

	void HdRprApi::Render() {
		m_impl->Render();
	}

	const GLuint HdRprApi::GetFramebufferGL() const
	{
		return m_impl->GetFramebufferGL();
	}

	const float * HdRprApi::GetFramebufferData() const
	{
		return m_impl->GetFramebufferData();
	}

	void HdRprApi::DeleteRprApiObject(RprApiObject object)
	{
		m_impl->DeleteRprObject(object);
	}

	void HdRprApi::DeleteMesh(RprApiObject mesh)
	{
		m_impl->DeleteMesh(mesh);
	}

	bool HdRprApi::IsGlInteropUsed() const
	{
		return m_impl->IsGlInteropUsed();
	}


PXR_NAMESPACE_CLOSE_SCOPE<|MERGE_RESOLUTION|>--- conflicted
+++ resolved
@@ -115,12 +115,7 @@
 #else
 #warning "Unknown platform"
 #endif
-<<<<<<< HEAD
-
-	return std::string();
-=======
-	return "";
->>>>>>> e9fca6f2
+return std::string();
 }
 
 std::string GetRprSdkPath()
