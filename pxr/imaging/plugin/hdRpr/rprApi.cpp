/************************************************************************
Copyright 2020 Advanced Micro Devices, Inc
Licensed under the Apache License, Version 2.0 (the "License");
you may not use this file except in compliance with the License.
You may obtain a copy of the License at
    http://www.apache.org/licenses/LICENSE-2.0
Unless required by applicable law or agreed to in writing, software
distributed under the License is distributed on an "AS IS" BASIS,
WITHOUT WARRANTIES OR CONDITIONS OF ANY KIND, either express or implied.
See the License for the specific language governing permissions and
limitations under the License.
************************************************************************/

#include <json.hpp>
using json = nlohmann::json;

#include "rprApi.h"
#include "rprApiAov.h"
#include "aovDescriptor.h"

#include "rifcpp/rifFilter.h"
#include "rifcpp/rifImage.h"
#include "rifcpp/rifError.h"

#include "config.h"
#include "camera.h"
#include "debugCodes.h"
#include "renderDelegate.h"
#include "renderBuffer.h"
#include "renderParam.h"

#include "pxr/imaging/rprUsd/util.h"
#include "pxr/imaging/rprUsd/config.h"
#include "pxr/imaging/rprUsd/error.h"
#include "pxr/imaging/rprUsd/helpers.h"
#include "pxr/imaging/rprUsd/coreImage.h"
#include "pxr/imaging/rprUsd/imageCache.h"
#include "pxr/imaging/rprUsd/material.h"
#include "pxr/imaging/rprUsd/materialRegistry.h"
#include "pxr/imaging/rprUsd/contextMetadata.h"
#include "pxr/imaging/rprUsd/contextHelpers.h"

#include "pxr/base/gf/math.h"
#include "pxr/base/gf/vec2f.h"
#include "pxr/base/gf/rotation.h"
#include "pxr/base/arch/fileSystem.h"
#include "pxr/base/plug/plugin.h"
#include "pxr/base/plug/thisPlugin.h"
#include "pxr/imaging/pxOsd/tokens.h"
#include "pxr/usd/usdRender/tokens.h"
#include "pxr/usd/usdGeom/tokens.h"
#include "pxr/base/tf/envSetting.h"
#include "pxr/base/tf/fileUtils.h"
#include "pxr/base/tf/stringUtils.h"
#include "pxr/base/tf/getenv.h"
#include "pxr/base/work/loops.h"

#include "notify/message.h"

#include <RadeonProRender_MaterialX.h>
#include <RadeonProRender_Baikal.h>
#ifdef RPR_LOADSTORE_AVAILABLE
#include <RprLoadStore.h>
#endif // RPR_LOADSTORE_AVAILABLE

#ifdef RPR_EXR_EXPORT_ENABLED
#include <MurmurHash3.h>
#include <ImfOutputFile.h>
#include <ImfChannelList.h>
#include <ImfStringAttribute.h>
#endif // RPR_EXR_EXPORT_ENABLED

#ifdef BUILD_AS_HOUDINI_PLUGIN
#include <HOM/HOM_Module.h>
#endif // BUILD_AS_HOUDINI_PLUGIN

#include <fstream>
#include <chrono>
#include <vector>
#include <mutex>

PXR_NAMESPACE_OPEN_SCOPE

TF_DEFINE_ENV_SETTING(HDRPR_RENDER_QUALITY_OVERRIDE, "",
    "Set this to override render quality coming from the render settings");

namespace {

TfToken GetRenderQuality(HdRprConfig const& config) {
    std::string renderQualityOverride = TfGetEnvSetting(HDRPR_RENDER_QUALITY_OVERRIDE);

    auto& tokens = HdRprCoreRenderQualityTokens->allTokens;
    if (std::find(tokens.begin(), tokens.end(), renderQualityOverride) != tokens.end()) {
        return TfToken(renderQualityOverride);
    }

    return config.GetCoreRenderQuality();
}

using LockGuard = std::lock_guard<std::mutex>;

template <typename T>
struct RenderSetting {
    T value;
    bool isDirty;
};

GfVec4f ToVec4(GfVec3f const& vec, float w) {
    return GfVec4f(vec[0], vec[1], vec[2], w);
}

bool CreateIntermediateDirectories(std::string const& filePath) {
    auto dir = TfGetPathName(filePath);
    if (!dir.empty()) {
        return TfMakeDirs(dir, -1, true);
    }
    return true;
}

template <typename T>
void UnalignedRead(void const* src, size_t* offset, T* dst) {
    std::memcpy(dst, (uint8_t const*)src + *offset, sizeof(T));
    *offset += sizeof(T);
}

GfVec4f ColorizeId(uint32_t id) {
    return {
        (float)(id & 0xFF) / 0xFF,
        (float)((id & 0xFF00) >> 8) / 0xFF,
        (float)((id & 0xFF0000) >> 16) / 0xFF,
        1.0f
    };
}

template <typename T>
std::unique_ptr<T[]> MergeSamples(VtArray<VtArray<T>>* samples, size_t requiredNumSamples, rpr_float const** rprData, size_t* rprDataSize) {
    if (samples->empty()) {
        *rprData = nullptr;
        *rprDataSize = 0;
        return nullptr;
    }

    if (samples->size() != requiredNumSamples) {
        samples->resize(requiredNumSamples, [backElem=samples->back()](auto begin, auto end) {
            for (auto it = begin; it != end; ++it) {
                *it = backElem;
            }
        });
    }

    const size_t numSampleValues = samples->cdata()[0].size();
    auto mergedSamples = std::make_unique<T[]>(requiredNumSamples * numSampleValues);

    for (size_t i = 0; i < requiredNumSamples; ++i) {
        size_t offset = i * numSampleValues;
        VtArray<T> const& values = samples->cdata()[i];
        std::copy(values.cbegin(), values.cend(), mergedSamples.get() + offset);

        if (values.size() != numSampleValues) {
            TF_RUNTIME_ERROR("Non-uniform size between samples: %zu vs %zu", samples->size(), numSampleValues);
            *rprData = nullptr;
            *rprDataSize = 0;
            return nullptr;
        }
    }

    *rprData = (rpr_float const*)mergedSamples.get();
    *rprDataSize = requiredNumSamples * numSampleValues;

    return mergedSamples;
}

} // namespace anonymous

TfToken GetRprLpeAovName(rpr::Aov aov) {
    switch (aov) {
        case RPR_AOV_LPE_0:
            return HdRprAovTokens->lpe0;
        case RPR_AOV_LPE_1:
            return HdRprAovTokens->lpe1;
        case RPR_AOV_LPE_2:
            return HdRprAovTokens->lpe2;
        case RPR_AOV_LPE_3:
            return HdRprAovTokens->lpe3;
        case RPR_AOV_LPE_4:
            return HdRprAovTokens->lpe4;
        case RPR_AOV_LPE_5:
            return HdRprAovTokens->lpe5;
        case RPR_AOV_LPE_6:
            return HdRprAovTokens->lpe6;
        case RPR_AOV_LPE_7:
            return HdRprAovTokens->lpe7;
        case RPR_AOV_LPE_8:
            return HdRprAovTokens->lpe8;
        default:
            return TfToken();
    }
}

HdFormat ConvertUsdRenderVarDataType(TfToken const& format) {
    static std::map<TfToken, HdFormat> s_mapping = []() {
        std::map<TfToken, HdFormat> ret;

        auto addMappingEntry = [&ret](std::string name, HdFormat format) {
            ret[TfToken(name, TfToken::Immortal)] = format;
        };

        addMappingEntry("int", HdFormatInt32);
        addMappingEntry("half", HdFormatFloat16);
        addMappingEntry("half3", HdFormatFloat16Vec3);
        addMappingEntry("half4", HdFormatFloat16Vec4);
        addMappingEntry("float", HdFormatFloat32);
        addMappingEntry("float3", HdFormatFloat32Vec3);
        addMappingEntry("float4", HdFormatFloat32Vec4);
        addMappingEntry("point3f", HdFormatFloat32Vec3);
        addMappingEntry("vector3f", HdFormatFloat32Vec3);
        addMappingEntry("normal3f", HdFormatFloat32Vec3);
        addMappingEntry("color2f", HdFormatFloat32Vec2);
        addMappingEntry("color3f", HdFormatFloat32Vec3);
        addMappingEntry("color4f", HdFormatFloat32Vec4);
        addMappingEntry("float2", HdFormatFloat32Vec2);
        addMappingEntry("float16", HdFormatFloat16);
        addMappingEntry("color2h", HdFormatFloat16Vec2);
        addMappingEntry("color3h", HdFormatFloat16Vec3);
        addMappingEntry("color4h", HdFormatFloat16Vec4);
        addMappingEntry("half2", HdFormatFloat16Vec2);
        addMappingEntry("u8", HdFormatUNorm8);
        addMappingEntry("uint8", HdFormatUNorm8);
        addMappingEntry("color2u8", HdFormatUNorm8Vec2);
        addMappingEntry("color3u8", HdFormatUNorm8Vec3);
        addMappingEntry("color4u8", HdFormatUNorm8Vec4);

        return ret;
    }();
    static std::string s_supportedFormats = []() {
        std::string ret;
        auto it = s_mapping.begin();
        for (size_t i = 0; i < s_mapping.size(); ++i, ++it) {
            ret += it->first.GetString();
            if (i + 1 != s_mapping.size()) {
                ret += ", ";
            }
        }
        return ret;
    }();

    auto it = s_mapping.find(format);
    if (it == s_mapping.end()) {
        TF_RUNTIME_ERROR("Unsupported UsdRenderVar format. Supported formats: %s", s_supportedFormats.c_str());
        return HdFormatInvalid;
    }
    return it->second;
}

class HdRprApiRawMaterial : public RprUsdMaterial {
public:
    static HdRprApiRawMaterial* Create(
        rpr::Context* rprContext,
        rpr::MaterialNodeType nodeType,
        std::vector<std::pair<rpr::MaterialNodeInput, GfVec4f>> const& inputs) {

        rpr::Status status;
        auto rprNode = rprContext->CreateMaterialNode(nodeType, &status);
        if (!rprNode) {
            RPR_ERROR_CHECK(status, "Failed to create material node", rprContext);
            return nullptr;
        }

        for (auto& input : inputs) {
            auto& c = input.second;
            if (RPR_ERROR_CHECK(rprNode->SetInput(input.first, c[0], c[1], c[2], c[3]), "Failed to set material input")) {
                delete rprNode;
                return nullptr;
            }
        };

        return new HdRprApiRawMaterial(rprNode);
    }

    ~HdRprApiRawMaterial() final = default;

private:
    HdRprApiRawMaterial(rpr::MaterialNode* surfaceNode)
        : m_retainedSurfaceNode(surfaceNode) {
        m_surfaceNode = surfaceNode;
    }

private:
    std::unique_ptr<rpr::MaterialNode> m_retainedSurfaceNode;
};

struct HdRprApiVolume {
    std::unique_ptr<rpr::HeteroVolume> heteroVolume;
    std::unique_ptr<rpr::Grid> albedoGrid;
    std::unique_ptr<rpr::Grid> densityGrid;
    std::unique_ptr<rpr::Grid> emissionGrid;
    std::unique_ptr<rpr::Shape> cubeMesh;
    std::unique_ptr<HdRprApiRawMaterial> cubeMeshMaterial;
    GfMatrix4f voxelsTransform;
};

struct HdRprApiEnvironmentLight {
    std::unique_ptr<rpr::EnvironmentLight> light;
    std::unique_ptr<RprUsdCoreImage> image;

    std::unique_ptr<rpr::EnvironmentLight> backgroundOverrideLight;
    std::unique_ptr<RprUsdCoreImage> backgroundOverrideImage;

    enum {
        kDetached,
        kAttachedAsLight,
        kAttachedAsEnvLight
    } state = kDetached;
};

class HdRprApiImpl {
public:
    HdRprApiImpl(HdRprDelegate* delegate)
        : m_delegate(delegate) {
        // Postpone initialization as further as possible to allow Hydra user to set custom render settings before creating a context
        //InitIfNeeded();
    }

    ~HdRprApiImpl() {
        RemoveDefaultLight();
    }

    void InitIfNeeded() {
        if (m_state != kStateUninitialized) {
            return;
        }

        static std::mutex s_rprInitMutex;
        LockGuard lock(s_rprInitMutex);

        if (m_state != kStateUninitialized) {
            return;
        }

        try {
            InitRpr();
            InitRif();
            InitAovs();

            {
                HdRprConfig* config;
                auto configInstanceLock = m_delegate->LockConfigInstance(&config);
                UpdateSettings(*config, true);
            }

            InitScene();
            InitCamera();

            m_state = kStateRender;
        } catch (RprUsdError& e) {
            TF_RUNTIME_ERROR("%s", e.what());
            m_state = kStateInvalid;
        }
    }

    rpr::Shape* CreateMesh(VtVec3fArray const& points, VtIntArray const& pointIndices,
                           VtVec3fArray const& normals, VtIntArray const& normalIndices,
                           VtVec2fArray const& uvs, VtIntArray const& uvIndices,
                           VtIntArray const& vpf, TfToken const& polygonWinding = HdTokens->rightHanded) {
        VtArray<VtVec3fArray> pointSamples;
        VtArray<VtVec3fArray> normalSamples;
        VtArray<VtVec2fArray> uvSamples;

        if (!points.empty()) pointSamples.push_back(points);
        if (!normals.empty()) normalSamples.push_back(normals);
        if (!uvs.empty()) uvSamples.push_back(uvs);

        return CreateMesh(pointSamples, pointIndices, normalSamples, normalIndices, uvSamples, uvIndices, vpf, polygonWinding);
    }

    rpr::Shape* CreateMesh(VtArray<VtVec3fArray> pointSamples, VtIntArray const& pointIndices,
                           VtArray<VtVec3fArray> normalSamples, VtIntArray const& normalIndices,
                           VtArray<VtVec2fArray> uvSamples, VtIntArray const& uvIndices,
                           VtIntArray const& vpf, TfToken const& polygonWinding) {
        if (!m_rprContext) {
            return nullptr;
        }

        VtIntArray newIndices, newVpf;
        SplitPolygons(pointIndices, vpf, newIndices, newVpf);
        ConvertIndices(&newIndices, newVpf, polygonWinding);

        VtIntArray newNormalIndices;
        if (normalSamples.empty()) {
            if (RprUsdIsHybrid(m_rprContextMetadata.pluginType)) {
                // XXX (Hybrid): we need to generate geometry normals by ourself
                VtVec3fArray normals;
                normals.reserve(newVpf.size());
                newNormalIndices.clear();
                newNormalIndices.reserve(newIndices.size());

                auto& points = pointSamples[0];

                size_t indicesOffset = 0u;
                for (auto numVerticesPerFace : newVpf) {
                    for (int i = 0; i < numVerticesPerFace; ++i) {
                        newNormalIndices.push_back(normals.size());
                    }

                    auto indices = &newIndices[indicesOffset];
                    indicesOffset += numVerticesPerFace;

                    auto p0 = points[indices[0]];
                    auto p1 = points[indices[1]];
                    auto p2 = points[indices[2]];

                    auto e0 = p0 - p1;
                    auto e1 = p2 - p1;

                    auto normal = GfCross(e1, e0);
                    GfNormalize(&normal);
                    normals.push_back(normal);
                }

                normalSamples.push_back(normals);
            }
        } else {
            if (!normalIndices.empty()) {
                SplitPolygons(normalIndices, vpf, newNormalIndices);
                ConvertIndices(&newNormalIndices, newVpf, polygonWinding);
            } else {
                newNormalIndices = newIndices;
            }
        }

        VtIntArray newUvIndices;
        if (uvSamples.empty()) {
            if (RprUsdIsHybrid(m_rprContextMetadata.pluginType)) {
                newUvIndices = newIndices;
                VtVec2fArray uvs(pointSamples[0].size(), GfVec2f(0.0f));
                uvSamples.push_back(uvs);
            }
        } else {
            if (!uvIndices.empty()) {
                SplitPolygons(uvIndices, vpf, newUvIndices);
                ConvertIndices(&newUvIndices, newVpf, polygonWinding);
            } else {
                newUvIndices = newIndices;
            }
        }

        auto normalIndicesData = !newNormalIndices.empty() ? newNormalIndices.data() : newIndices.data();
        if (normalSamples.empty()) {
            normalIndicesData = nullptr;
        }

        auto uvIndicesData = !newUvIndices.empty() ? newUvIndices.data() : uvIndices.data();
        if (uvSamples.empty()) {
            uvIndicesData = nullptr;
        }

        rpr_float const* pointsData = nullptr;
        rpr_float const* normalsData = nullptr;
        rpr_float const* uvsData = nullptr;
        size_t numPoints = 0;
        size_t numNormals = 0;
        size_t numUvs = 0;

        std::vector<rpr_mesh_info> meshProperties(1, rpr_mesh_info(0));

        std::unique_ptr<GfVec3f[]> mergedPoints;
        std::unique_ptr<GfVec3f[]> mergedNormals;
        std::unique_ptr<GfVec2f[]> mergedUvs;

        size_t numMeshSamples = std::max(std::max(pointSamples.size(), normalSamples.size()), uvSamples.size());

        // XXX (RPR): Only Northstar supports deformation motion blur. Use only the first sample for all other plugins.
        if (m_rprContextMetadata.pluginType != kPluginNorthstar) {
            numMeshSamples = 1;
        }

        if (numMeshSamples > 1) {
            meshProperties[0] = (rpr_mesh_info)RPR_MESH_MOTION_DIMENSION;
            meshProperties[1] = (rpr_mesh_info)numMeshSamples;
            meshProperties[2] = (rpr_mesh_info)0;

            mergedPoints = MergeSamples(&pointSamples, numMeshSamples, &pointsData, &numPoints);
            mergedNormals = MergeSamples(&normalSamples, numMeshSamples, &normalsData, &numNormals);
            mergedUvs = MergeSamples(&uvSamples, numMeshSamples, &uvsData, &numUvs);

        } else {
            if (pointSamples.empty()) {
                return nullptr;
            }
            pointsData = (rpr_float const*)pointSamples[0].cdata();
            numPoints = pointSamples[0].size();

            if (!normalSamples.empty()) {
                normalsData = (rpr_float const*)normalSamples[0].data();
                numNormals = normalSamples[0].size();
            }
            
            if (!uvSamples.empty()) {
                uvsData = (rpr_float const*)uvSamples[0].data();
                numUvs = uvSamples[0].size();
            }
        }

        rpr_int texCoordStride = sizeof(GfVec2f);
        rpr_int texCoordIdxStride = sizeof(rpr_int);

        LockGuard rprLock(m_rprContext->GetMutex());

        rpr::Status status;
        auto mesh = m_rprContext->CreateShape(
            pointsData, numPoints, sizeof(GfVec3f),
            normalsData, numNormals, sizeof(GfVec3f),
            nullptr, 0, 0,
            1, &uvsData, &numUvs, &texCoordStride,
            newIndices.data(), sizeof(rpr_int),
            normalIndicesData, sizeof(rpr_int),
            &uvIndicesData, &texCoordIdxStride,
            newVpf.data(), newVpf.size(), meshProperties.data(), &status);
        if (!mesh) {
            RPR_ERROR_CHECK(status, "Failed to create mesh");
            return nullptr;
        }

        if (RPR_ERROR_CHECK(m_scene->Attach(mesh), "Failed to attach mesh to scene")) {
            delete mesh;
            return nullptr;
        }
        m_dirtyFlags |= ChangeTracker::DirtyScene;
        return mesh;
    }

    rpr::Shape* CreateMeshInstance(rpr::Shape* prototype) {
        if (!m_rprContext) {
            return nullptr;
        }

        LockGuard rprLock(m_rprContext->GetMutex());

        rpr::Status status;
        auto mesh = m_rprContext->CreateShapeInstance(prototype, &status);
        if (!mesh) {
            RPR_ERROR_CHECK(status, "Failed to create mesh instance");
            return nullptr;
        }

        if (RPR_ERROR_CHECK(m_scene->Attach(mesh), "Failed to attach mesh to scene")) {
            delete mesh;
            return nullptr;
        }
        m_dirtyFlags |= ChangeTracker::DirtyScene;
        return mesh;
    }

    void SetMeshRefineLevel(rpr::Shape* mesh, const int level) {
        if (!m_rprContext) {
            return;
        }

        if (RprUsdIsHybrid(m_rprContextMetadata.pluginType)) {
            // Not supported
            return;
        }

        LockGuard rprLock(m_rprContext->GetMutex());

        bool dirty = true;

        size_t dummy;
        int oldLevel;
        if (!RPR_ERROR_CHECK(mesh->GetInfo(RPR_SHAPE_SUBDIVISION_FACTOR, sizeof(oldLevel), &oldLevel, &dummy), "Failed to query mesh subdivision factor")) {
            dirty = level != oldLevel;
        }

        if (dirty) {
            if (RPR_ERROR_CHECK(mesh->SetSubdivisionFactor(level), "Failed to set mesh subdividion level")) return;
            m_dirtyFlags |= ChangeTracker::DirtyScene;
        }
    }

    void SetMeshVertexInterpolationRule(rpr::Shape* mesh, TfToken const& boundaryInterpolation) {
        if (!m_rprContext) {
            return;
        }

        if (RprUsdIsHybrid(m_rprContextMetadata.pluginType)) {
            // Not supported
            return;
        }

        rpr_subdiv_boundary_interfop_type newInterfopType = boundaryInterpolation == PxOsdOpenSubdivTokens->edgeAndCorner ?
            RPR_SUBDIV_BOUNDARY_INTERFOP_TYPE_EDGE_AND_CORNER :
            RPR_SUBDIV_BOUNDARY_INTERFOP_TYPE_EDGE_ONLY;

        LockGuard rprLock(m_rprContext->GetMutex());

        bool dirty = true;

        size_t dummy;
        rpr_subdiv_boundary_interfop_type interfopType;
        if (!RPR_ERROR_CHECK(mesh->GetInfo(RPR_SHAPE_SUBDIVISION_BOUNDARYINTEROP, sizeof(interfopType), &interfopType, &dummy), "Failed to query mesh subdivision interfopType")) {
            dirty = newInterfopType != interfopType;
        }

        if (dirty) {
            if (RPR_ERROR_CHECK(mesh->SetSubdivisionBoundaryInterop(newInterfopType), "Fail set mesh subdividion boundary")) return;
            m_dirtyFlags |= ChangeTracker::DirtyScene;
        }
    }

    void SetMeshMaterial(rpr::Shape* mesh, RprUsdMaterial const* material, bool displacementEnabled) {
        LockGuard rprLock(m_rprContext->GetMutex());
        if (material) {
            material->AttachTo(mesh, displacementEnabled);
        } else {
            RprUsdMaterial::DetachFrom(mesh);
        }
        m_dirtyFlags |= ChangeTracker::DirtyScene;
    }

    void SetCurveMaterial(rpr::Curve* curve, RprUsdMaterial const* material) {
        LockGuard rprLock(m_rprContext->GetMutex());
        if (material) {
            material->AttachTo(curve);
        } else {
            RprUsdMaterial::DetachFrom(curve);
        }
        m_dirtyFlags |= ChangeTracker::DirtyScene;
    }

    void SetCurveVisibility(rpr::Curve* curve, uint32_t visibilityMask) {
        LockGuard rprLock(m_rprContext->GetMutex());
        if (RprUsdIsHybrid(m_rprContextMetadata.pluginType)) {
            // XXX (Hybrid): rprCurveSetVisibility not supported, emulate visibility using attach/detach
            if (visibilityMask) {
                m_scene->Attach(curve);
            } else {
                m_scene->Detach(curve);
            }
            m_dirtyFlags |= ChangeTracker::DirtyScene;
        } else {
            RPR_ERROR_CHECK(curve->SetVisibilityFlag(RPR_CURVE_VISIBILITY_PRIMARY_ONLY_FLAG, visibilityMask & kVisiblePrimary), "Failed to set curve primary visibility");
            RPR_ERROR_CHECK(curve->SetVisibilityFlag(RPR_CURVE_VISIBILITY_SHADOW, visibilityMask & kVisibleShadow), "Failed to set curve shadow visibility");
            RPR_ERROR_CHECK(curve->SetVisibilityFlag(RPR_CURVE_VISIBILITY_REFLECTION, visibilityMask & kVisibleReflection), "Failed to set curve reflection visibility");
            RPR_ERROR_CHECK(curve->SetVisibilityFlag(RPR_CURVE_VISIBILITY_REFRACTION, visibilityMask & kVisibleRefraction), "Failed to set curve refraction visibility");
            RPR_ERROR_CHECK(curve->SetVisibilityFlag(RPR_CURVE_VISIBILITY_TRANSPARENT, visibilityMask & kVisibleTransparent), "Failed to set curve transparent visibility");
            RPR_ERROR_CHECK(curve->SetVisibilityFlag(RPR_CURVE_VISIBILITY_DIFFUSE, visibilityMask & kVisibleDiffuse), "Failed to set curve diffuse visibility");
            RPR_ERROR_CHECK(curve->SetVisibilityFlag(RPR_CURVE_VISIBILITY_GLOSSY_REFLECTION, visibilityMask & kVisibleGlossyReflection), "Failed to set curve glossyReflection visibility");
            RPR_ERROR_CHECK(curve->SetVisibilityFlag(RPR_CURVE_VISIBILITY_GLOSSY_REFRACTION, visibilityMask & kVisibleGlossyRefraction), "Failed to set curve glossyRefraction visibility");
            
            // kVisibilityLight was intentionally removed because RPR_SHAPE_VISIBILITY_LIGHT is the sum of
            // RPR_SHAPE_VISIBILITY_PRIMARY_ONLY_FLAG and RPR_SHAPE_VISIBILITY_GLOSSY_REFRACTION
            
            m_dirtyFlags |= ChangeTracker::DirtyScene;
        }
    }

    void Release(rpr::Curve* curve) {
        if (curve) {
            LockGuard rprLock(m_rprContext->GetMutex());

            if (!RPR_ERROR_CHECK(m_scene->Detach(curve), "Failed to detach curve from scene")) {
                m_dirtyFlags |= ChangeTracker::DirtyScene;
            };
            delete curve;
        }
    }

    void Release(rpr::Shape* shape) {
        if (shape) {
            LockGuard rprLock(m_rprContext->GetMutex());

            if (!RPR_ERROR_CHECK(m_scene->Detach(shape), "Failed to detach mesh from scene")) {
                m_dirtyFlags |= ChangeTracker::DirtyScene;
            };
            delete shape;
        }
    }

    void SetMeshVisibility(rpr::Shape* mesh, uint32_t visibilityMask) {
        LockGuard rprLock(m_rprContext->GetMutex());
        if (RprUsdIsHybrid(m_rprContextMetadata.pluginType)) {
            // XXX (Hybrid): rprShapeSetVisibility not supported, emulate visibility using attach/detach
            if (visibilityMask) {
                m_scene->Attach(mesh);
            } else {
                m_scene->Detach(mesh);
            }
            m_dirtyFlags |= ChangeTracker::DirtyScene;
        } else {
            RPR_ERROR_CHECK(mesh->SetVisibilityFlag(RPR_SHAPE_VISIBILITY_PRIMARY_ONLY_FLAG, visibilityMask & kVisiblePrimary), "Failed to set mesh primary visibility");
            RPR_ERROR_CHECK(mesh->SetVisibilityFlag(RPR_SHAPE_VISIBILITY_SHADOW, visibilityMask & kVisibleShadow), "Failed to set mesh shadow visibility");
            RPR_ERROR_CHECK(mesh->SetVisibilityFlag(RPR_SHAPE_VISIBILITY_REFLECTION, visibilityMask & kVisibleReflection), "Failed to set mesh reflection visibility");
            RPR_ERROR_CHECK(mesh->SetVisibilityFlag(RPR_SHAPE_VISIBILITY_REFRACTION, visibilityMask & kVisibleRefraction), "Failed to set mesh refraction visibility");
            RPR_ERROR_CHECK(mesh->SetVisibilityFlag(RPR_SHAPE_VISIBILITY_TRANSPARENT, visibilityMask & kVisibleTransparent), "Failed to set mesh transparent visibility");
            RPR_ERROR_CHECK(mesh->SetVisibilityFlag(RPR_SHAPE_VISIBILITY_DIFFUSE, visibilityMask & kVisibleDiffuse), "Failed to set mesh diffuse visibility");
            RPR_ERROR_CHECK(mesh->SetVisibilityFlag(RPR_SHAPE_VISIBILITY_GLOSSY_REFLECTION, visibilityMask & kVisibleGlossyReflection), "Failed to set mesh glossyReflection visibility");
            RPR_ERROR_CHECK(mesh->SetVisibilityFlag(RPR_SHAPE_VISIBILITY_GLOSSY_REFRACTION, visibilityMask & kVisibleGlossyRefraction), "Failed to set mesh glossyRefraction visibility");
            
            // kVisibilityLight was intentionally removed because RPR_SHAPE_VISIBILITY_LIGHT is the sum of
            // RPR_SHAPE_VISIBILITY_PRIMARY_ONLY_FLAG and RPR_SHAPE_VISIBILITY_GLOSSY_REFRACTION
            
            m_dirtyFlags |= ChangeTracker::DirtyScene;
        }
    }

    void SetMeshId(rpr::Shape* mesh, uint32_t id) {
        LockGuard rprLock(m_rprContext->GetMutex());
        RPR_ERROR_CHECK(mesh->SetObjectID(id), "Failed to set mesh id");
    }

    void SetMeshIgnoreContour(rpr::Shape* mesh, bool ignoreContour) {
        if (m_rprContextMetadata.pluginType == kPluginNorthstar) {
            LockGuard rprLock(m_rprContext->GetMutex());
            // TODO: update C++ wrapper
            RPR_ERROR_CHECK(rprShapeSetContourIgnore(rpr::GetRprObject(mesh), ignoreContour), "Failed to set shape contour ignore");

            m_dirtyFlags |= ChangeTracker::DirtyScene;
        }
    }

    rpr::Curve* CreateCurve(VtVec3fArray const& points, VtIntArray const& indices, VtFloatArray const& radiuses, VtVec2fArray const& uvs, VtIntArray const& segmentPerCurve) {
        if (!m_rprContext) {
            return nullptr;
        }

        auto curveCount = segmentPerCurve.size();
        bool isCurveTapered = radiuses.size() != curveCount;

        const size_t kRprCurveSegmentSize = 4;
        if (segmentPerCurve.empty() || points.empty() || indices.empty() ||
            indices.size() % kRprCurveSegmentSize != 0 ||
            (isCurveTapered && radiuses.size() != (indices.size() / kRprCurveSegmentSize) * 2) ||
            (!uvs.empty() && uvs.size() != curveCount)) {
            TF_RUNTIME_ERROR("Failed to create RPR curve: invalid parameters");
            return nullptr;
        }

        uint32_t creationFlags = rpr::kCurveCreationFlagsNone;
        if (isCurveTapered) {
            creationFlags |= rpr::kCurveCreationFlagTapered;
        }

        LockGuard rprLock(m_rprContext->GetMutex());

        rpr::Status status;
        auto curve = m_rprContext->CreateCurve(
            points.size(), (float const*)points.data(), sizeof(GfVec3f),
            indices.size(), curveCount, (rpr_uint const*)indices.data(),
            radiuses.data(), (float const*)uvs.data(), segmentPerCurve.data(), rpr::CurveCreationFlags(creationFlags), &status);
        if (!curve) {
            RPR_ERROR_CHECK(status, "Failed to create curve");
            return nullptr;
        }

        if (RPR_ERROR_CHECK(m_scene->Attach(curve), "Failed to attach curve to scene")) {
            delete curve;
            return nullptr;
        }
        m_dirtyFlags |= ChangeTracker::DirtyScene;
        return curve;
    }

    template <typename T>
    T* CreateLight(std::function<T*(rpr::Status*)> creator) {
        if (!m_rprContext) {
            return nullptr;
        }

        LockGuard rprLock(m_rprContext->GetMutex());

        rpr::Status status;
        auto light = creator(&status);
        if (!light) {
            RPR_ERROR_CHECK(status, "Failed to create light", m_rprContext.get());
            return nullptr;
        }

        if (RPR_ERROR_CHECK(m_scene->Attach(light), "Failed to attach directional light to scene", m_rprContext.get())) {
            delete light;
            return nullptr;
        }

        m_dirtyFlags |= ChangeTracker::DirtyScene;
        m_numLights++;
        return light;
    }

    rpr::DirectionalLight* CreateDirectionalLight() {
        return CreateLight<rpr::DirectionalLight>([this](rpr::Status* status) {
            return m_rprContext->CreateDirectionalLight(status);
        });
    }

    rpr::SpotLight* CreateSpotLight(float angle, float softness) {
        return CreateLight<rpr::SpotLight>([this, angle, softness](rpr::Status* status) {
            auto light = m_rprContext->CreateSpotLight(status);
            if (light) {
                float outerAngle = GfDegreesToRadians(angle);
                float innerAngle = outerAngle * (1.0f - softness);
                RPR_ERROR_CHECK(light->SetConeShape(innerAngle, outerAngle), "Failed to set spot light cone shape");
            }
            return light;
        });
    }

    rpr::PointLight* CreatePointLight() {
        return CreateLight<rpr::PointLight>([this](rpr::Status* status) {
            return m_rprContext->CreatePointLight(status);
        });
    }

    rpr::DiskLight* CreateDiskLight() {
        return CreateLight<rpr::DiskLight>([this](rpr::Status* status) {
            return m_rprContext->CreateDiskLight(status);
        });
    }

    rpr::SphereLight* CreateSphereLight() {
        return CreateLight<rpr::SphereLight>([this](rpr::Status* status) {
            return m_rprContext->CreateSphereLight(status);
        });
    }

    rpr::IESLight* CreateIESLight(std::string const& iesFilepath) {
        return CreateLight<rpr::IESLight>([this, &iesFilepath](rpr::Status* status) {
            auto light = m_rprContext->CreateIESLight(status);
            if (light) {
                // TODO: consider exposing it as light primitive primvar
                constexpr int kIESImageResolution = 256;

                *status = light->SetImageFromFile(iesFilepath.c_str(), kIESImageResolution, kIESImageResolution);
                if (RPR_ERROR_CHECK(*status, "Failed to set IES data")) {
                    delete light;
                    light = nullptr;
                }
            }
            return light;
        });
    }

    void SetDirectionalLightAttributes(rpr::DirectionalLight* light, GfVec3f const& color, float shadowSoftnessAngle) {
        LockGuard rprLock(m_rprContext->GetMutex());

        RPR_ERROR_CHECK(light->SetRadiantPower(color[0], color[1], color[2]), "Failed to set directional light color");
        RPR_ERROR_CHECK(light->SetShadowSoftnessAngle(GfClamp(shadowSoftnessAngle, 0.0f, float(M_PI_4))), "Failed to set directional light color");
    }

    template <typename Light>
    void SetLightRadius(Light* light, float radius) {
        LockGuard rprLock(m_rprContext->GetMutex());

        RPR_ERROR_CHECK(light->SetRadius(radius), "Failed to set light radius");
    }

    void SetLightAngle(rpr::DiskLight* light, float angle) {
        LockGuard rprLock(m_rprContext->GetMutex());

        RPR_ERROR_CHECK(light->SetAngle(angle), "Failed to set light angle");
    }

    void SetLightColor(rpr::RadiantLight* light, GfVec3f const& color) {
        LockGuard rprLock(m_rprContext->GetMutex());

        RPR_ERROR_CHECK(light->SetRadiantPower(color[0], color[1], color[2]), "Failed to set light color");
    }

    void Release(rpr::Light* light) {
        if (light) {
            LockGuard rprLock(m_rprContext->GetMutex());

            if (!RPR_ERROR_CHECK(m_scene->Detach(light), "Failed to detach light from scene")) {
                m_dirtyFlags |= ChangeTracker::DirtyScene;
            }
            delete light;
            m_numLights--;
        }
    }

    RprUsdMaterial* CreateGeometryLightMaterial(GfVec3f const& emissionColor) {
        if (!m_rprContext) {
            return nullptr;
        }

        LockGuard rprLock(m_rprContext->GetMutex());

        auto material = HdRprApiRawMaterial::Create(m_rprContext.get(), RPR_MATERIAL_NODE_EMISSIVE, {
            {RPR_MATERIAL_INPUT_COLOR, ToVec4(emissionColor, 1.0f)}
        });
        if (material) m_numLights++;
        return material;
    }

    void ReleaseGeometryLightMaterial(RprUsdMaterial* material) {
        if (material) {
            m_numLights--;
            Release(material);
        }
    }

    HdRprApiEnvironmentLight* CreateEnvironmentLight(std::unique_ptr<RprUsdCoreImage>&& image, float intensity, HdRprApi::BackgroundOverride const& backgroundOverride) {
        // XXX (RPR): default environment light should be removed before creating a new one - RPR limitation
        RemoveDefaultLight();

        auto envLight = new HdRprApiEnvironmentLight;

        rpr::Status status;
        envLight->light.reset(m_rprContext->CreateEnvironmentLight(&status));
        envLight->image = std::move(image);

        if (!envLight ||
            RPR_ERROR_CHECK(envLight->light->SetImage(envLight->image->GetRootImage()), "Failed to set env light image", m_rprContext.get()) ||
            RPR_ERROR_CHECK(envLight->light->SetIntensityScale(intensity), "Failed to set env light intensity", m_rprContext.get())) {
            RPR_ERROR_CHECK(status, "Failed to create environment light");
            delete envLight;
            return nullptr;
        }

        if (RprUsdIsHybrid(m_rprContextMetadata.pluginType)) {
            if ((status = m_scene->SetEnvironmentLight(envLight->light.get())) == RPR_SUCCESS) {
                envLight->state = HdRprApiEnvironmentLight::kAttachedAsEnvLight;
            }
        } else {
            if ((status = m_scene->Attach(envLight->light.get())) == RPR_SUCCESS) {
                envLight->state = HdRprApiEnvironmentLight::kAttachedAsLight;
            }
        }
        if (status != RPR_SUCCESS) {
            RPR_ERROR_CHECK(status, "Failed to attach environment light", m_rprContext.get());
            delete envLight;
            return nullptr;
        }

        if (backgroundOverride.enable) {
            envLight->backgroundOverrideLight.reset(m_rprContext->CreateEnvironmentLight(&status));
            envLight->backgroundOverrideImage = CreateConstantColorImage(backgroundOverride.color.data());

            if (!envLight->backgroundOverrideLight ||
                !envLight->backgroundOverrideImage ||
                RPR_ERROR_CHECK(envLight->backgroundOverrideLight->SetImage(envLight->backgroundOverrideImage->GetRootImage()), "Failed to set background override env light image", m_rprContext.get()) ||
                RPR_ERROR_CHECK(envLight->light->SetEnvironmentLightOverride(RPR_ENVIRONMENT_LIGHT_OVERRIDE_BACKGROUND, envLight->backgroundOverrideLight.get()), "Failed to set env light background override")) {
                envLight->backgroundOverrideLight = nullptr;
                envLight->backgroundOverrideImage = nullptr;
            }
        }

        m_dirtyFlags |= ChangeTracker::DirtyScene;
        m_numLights++;
        return envLight;
    }

    void ReleaseImpl(HdRprApiEnvironmentLight* envLight) {
        if (envLight) {
            rpr::Status status;
            if (envLight->state == HdRprApiEnvironmentLight::kAttachedAsEnvLight) {
                status = m_scene->SetEnvironmentLight(nullptr);
            } else {
                status = m_scene->Detach(envLight->light.get());
            }

            if (!RPR_ERROR_CHECK(status, "Failed to detach environment light")) {
                m_dirtyFlags |= ChangeTracker::DirtyScene;
            }
            delete envLight;
            m_numLights--;
        }
    }

    void Release(HdRprApiEnvironmentLight* envLight) {
        if (envLight) {
            LockGuard rprLock(m_rprContext->GetMutex());
            ReleaseImpl(envLight);
        }
    }

    HdRprApiEnvironmentLight* CreateEnvironmentLight(const std::string& path, float intensity, HdRprApi::BackgroundOverride const& backgroundOverride) {
        if (!m_rprContext || path.empty()) {
            return nullptr;
        }

        LockGuard rprLock(m_rprContext->GetMutex());

        auto image = std::unique_ptr<RprUsdCoreImage>(RprUsdCoreImage::Create(m_rprContext.get(), path, 0));
        if (!image) {
            return nullptr;
        }

        return CreateEnvironmentLight(std::move(image), intensity, backgroundOverride);
    }

    HdRprApiEnvironmentLight* CreateEnvironmentLight(GfVec3f color, float intensity, HdRprApi::BackgroundOverride const& backgroundOverride) {
        if (!m_rprContext) {
            return nullptr;
        }

        LockGuard rprLock(m_rprContext->GetMutex());

        auto backgroundImage = CreateConstantColorImage(color.data());
        if (!backgroundImage) {
            return nullptr;
        }

        return CreateEnvironmentLight(std::move(backgroundImage), intensity, backgroundOverride);
    }

    void SetTransform(rpr::SceneObject* object, GfMatrix4f const& transform) {
        LockGuard rprLock(m_rprContext->GetMutex());
        if (!RPR_ERROR_CHECK(object->SetTransform(transform.GetArray(), false), "Fail set object transform")) {
            m_dirtyFlags |= ChangeTracker::DirtyScene;
        }
    }

    void DecomposeTransform(GfMatrix4d const& transform, GfVec3f& scale, GfQuatf& orient, GfVec3f& translate) {
        translate = GfVec3f(transform.ExtractTranslation());

        GfVec3f col[3], skew;

        // Now get scale and shear.
        for (int i = 0; i < 3; ++i) {
            for (int j = 0; j < 3; ++j) {
                col[i][j] = transform[i][j];
            }
        }

        scale[0] = col[0].GetLength();
        col[0] /= scale[0];

        skew[2] = GfDot(col[0], col[1]);
        // Make Y col orthogonal to X col
        col[1] = col[1] - skew[2] * col[0];

        scale[1] = col[1].GetLength();
        col[1] /= scale[1];
        skew[2] /= scale[1];

        // Compute XZ and YZ shears, orthogonalize Z col
        skew[1] = GfDot(col[0], col[2]);
        col[2] = col[2] - skew[1] * col[0];
        skew[0] = GfDot(col[1], col[2]);
        col[2] = col[2] - skew[0] * col[1];

        scale[2] = col[2].GetLength();
        col[2] /= scale[2];
        skew[1] /= scale[2];
        skew[0] /= scale[2];

        // At this point, the matrix is orthonormal.
        // Check for a coordinate system flip. If the determinant
        // is -1, then negate the matrix and the scaling factors.
        if (GfDot(col[0], GfCross(col[1], col[2])) < 0.0f) {
            for (int i = 0; i < 3; i++) {
                scale[i] *= -1.0f;
                col[i] *= -1.0f;
            }
        }

        float trace = col[0][0] + col[1][1] + col[2][2];
        if (trace > 0.0f) {
            float root = std::sqrt(trace + 1.0f);
            orient.SetReal(0.5f * root);
            root = 0.5f / root;
            orient.SetImaginary(
                root * (col[1][2] - col[2][1]),
                root * (col[2][0] - col[0][2]),
                root * (col[0][1] - col[1][0]));
        } else {
            static int next[3] = {1, 2, 0};
            int i, j, k = 0;
            i = 0;
            if (col[1][1] > col[0][0]) i = 1;
            if (col[2][2] > col[i][i]) i = 2;
            j = next[i];
            k = next[j];

            float root = std::sqrt(col[i][i] - col[j][j] - col[k][k] + 1.0f);

            GfVec3f im;
            im[i] = 0.5f * root;
            root = 0.5f / root;
            im[j] = root * (col[i][j] + col[j][i]);
            im[k] = root * (col[i][k] + col[k][i]);
            orient.SetImaginary(im);
            orient.SetReal(root * (col[j][k] - col[k][j]));
        }
    }

    void GetMotion(GfMatrix4d const& startTransform, GfMatrix4d const& endTransform,
                   GfVec3f* linearMotion, GfVec3f* scaleMotion, GfVec3f* rotateAxis, float* rotateAngle) {
        GfVec3f startScale, startTranslate; GfQuatf startRotation;
        GfVec3f endScale, endTranslate; GfQuatf endRotation;
        DecomposeTransform(startTransform, startScale, startRotation, startTranslate);
        DecomposeTransform(endTransform, endScale, endRotation, endTranslate);

        *linearMotion = endTranslate - startTranslate;
        *scaleMotion = endScale - startScale;
        *rotateAxis = GfVec3f(1, 0, 0);
        *rotateAngle = 0.0f;

        auto rotateMotion = endRotation * startRotation.GetInverse();
        auto imLen = rotateMotion.GetImaginary().GetLength();
        if (imLen > std::numeric_limits<float>::epsilon()) {
            *rotateAxis = rotateMotion.GetImaginary() / imLen;
            *rotateAngle = 2.0f * std::atan2(imLen, rotateMotion.GetReal());
        }

        if (*rotateAngle > M_PI) {
            *rotateAngle -= 2 * M_PI;
        }
    }

    void SetTransform(rpr::Shape* shape, size_t numSamples, float* timeSamples, GfMatrix4d* transformSamples) {
        // TODO: Implement C++ wrapper methods
        auto rprShapeHandle = rpr::GetRprObject(shape);

        if (numSamples == 1) {
            RPR_ERROR_CHECK(rprShapeSetMotionTransformCount(rprShapeHandle, 0), "Failed to set shape motion transform count");

            return SetTransform(shape, GfMatrix4f(transformSamples[0]));
        }

        // XXX (RPR): for the moment, RPR supports only 1 motion matrix
        auto& startTransform = transformSamples[0];
        auto& endTransform = transformSamples[numSamples - 1];

        auto rprStartTransform = GfMatrix4f(startTransform);

        if (m_rprContextMetadata.pluginType == kPluginNorthstar) {
            LockGuard rprLock(m_rprContext->GetMutex());
            RPR_ERROR_CHECK(shape->SetTransform(rprStartTransform.GetArray(), false), "Fail set shape transform");

            auto rprEndTransform = GfMatrix4f(endTransform);
            RPR_ERROR_CHECK(rprShapeSetMotionTransformCount(rprShapeHandle, 1), "Failed to set shape motion transform count");
            RPR_ERROR_CHECK(rprShapeSetMotionTransform(rprShapeHandle, false, rprEndTransform.GetArray(), 1), "Failed to set shape motion transform count");
        } else {
            GfVec3f linearMotion, scaleMotion, rotateAxis;
            float rotateAngle;
            GetMotion(startTransform, endTransform, &linearMotion, &scaleMotion, &rotateAxis, &rotateAngle);

            LockGuard rprLock(m_rprContext->GetMutex());

            RPR_ERROR_CHECK(shape->SetTransform(rprStartTransform.GetArray(), false), "Fail set shape transform");
            RPR_ERROR_CHECK(shape->SetLinearMotion(linearMotion[0], linearMotion[1], linearMotion[2]), "Fail to set shape linear motion");
            RPR_ERROR_CHECK(shape->SetScaleMotion(scaleMotion[0], scaleMotion[1], scaleMotion[2]), "Fail to set shape scale motion");
            RPR_ERROR_CHECK(shape->SetAngularMotion(rotateAxis[0], rotateAxis[1], rotateAxis[2], rotateAngle), "Fail to set shape angular motion");
        }
        m_dirtyFlags |= ChangeTracker::DirtyScene;
    }

    RprUsdMaterial* CreateMaterial(SdfPath const& materialId, HdSceneDelegate* sceneDelegate, HdMaterialNetworkMap const& materialNetwork) {
        if (!m_rprContext) {
            return nullptr;
        }

        LockGuard rprLock(m_rprContext->GetMutex());
        return RprUsdMaterialRegistry::GetInstance().CreateMaterial(materialId, sceneDelegate, materialNetwork, m_rprContext.get(), m_imageCache.get());
    }

    RprUsdMaterial* CreatePointsMaterial(VtVec3fArray const& colors) {
        if (!m_rprContext) {
            return nullptr;
        }

        LockGuard rprLock(m_rprContext->GetMutex());

        class HdRprApiPointsMaterial : public RprUsdMaterial {
        public:
            HdRprApiPointsMaterial(VtVec3fArray const& colors, rpr::Context* context) {
                rpr::Status status;

                rpr::BufferDesc bufferDesc;
                bufferDesc.nb_element = colors.size();
                bufferDesc.element_type = RPR_BUFFER_ELEMENT_TYPE_FLOAT32;
                bufferDesc.element_channel_size = 3;

                m_colorsBuffer.reset(context->CreateBuffer(bufferDesc, colors.data(), &status));
                if (!m_colorsBuffer) {
                    RPR_ERROR_CHECK_THROW(status, "Failed to create colors buffer");
                }

                m_objectIdLookupNode.reset(context->CreateMaterialNode(RPR_MATERIAL_NODE_INPUT_LOOKUP, &status));
                if (!m_objectIdLookupNode) {
                    RPR_ERROR_CHECK_THROW(status, "Failed to create objectId lookup node");
                }

                status = m_objectIdLookupNode->SetInput(RPR_MATERIAL_INPUT_VALUE, RPR_MATERIAL_NODE_LOOKUP_OBJECT_ID);
                if (status != RPR_SUCCESS) {
                    RPR_ERROR_CHECK_THROW(status, "Failed to set lookup node input value");
                }

                m_bufferSamplerNode.reset(context->CreateMaterialNode(RPR_MATERIAL_NODE_BUFFER_SAMPLER, &status));
                if (!m_bufferSamplerNode) {
                    RPR_ERROR_CHECK_THROW(status, "Failed to create buffer sampler node");
                }
                RPR_ERROR_CHECK_THROW(m_bufferSamplerNode->SetInput(RPR_MATERIAL_INPUT_DATA, m_colorsBuffer.get()), "Failed to set buffer sampler node input data");
                RPR_ERROR_CHECK_THROW(m_bufferSamplerNode->SetInput(RPR_MATERIAL_INPUT_UV, m_objectIdLookupNode.get()), "Failed to set buffer sampler node input uv");

                m_uberNode.reset(context->CreateMaterialNode(RPR_MATERIAL_NODE_UBERV2, &status));
                if (!m_uberNode) {
                    RPR_ERROR_CHECK_THROW(status, "Failed to create uber node");
                }
                RPR_ERROR_CHECK_THROW(m_uberNode->SetInput(RPR_MATERIAL_INPUT_UBER_DIFFUSE_COLOR, m_bufferSamplerNode.get()), "Failed to set root material diffuse color");

                m_surfaceNode = m_uberNode.get();
            }

            ~HdRprApiPointsMaterial() final = default;

        private:
            std::unique_ptr<rpr::Buffer> m_colorsBuffer;
            std::unique_ptr<rpr::MaterialNode> m_objectIdLookupNode;
            std::unique_ptr<rpr::MaterialNode> m_bufferSamplerNode;
            std::unique_ptr<rpr::MaterialNode> m_uberNode;
        };

        try {
            return new HdRprApiPointsMaterial(colors, m_rprContext.get());
        } catch (RprUsdError& e) {
            TF_RUNTIME_ERROR("Failed to create points material: %s", e.what());
            return nullptr;
        }
    }

    RprUsdMaterial* CreateRawMaterial(
        rpr::MaterialNodeType nodeType,
        std::vector<std::pair<rpr::MaterialNodeInput, GfVec4f>> const& inputs) {
        if (!m_rprContext) {
            return nullptr;
        }

        LockGuard rprLock(m_rprContext->GetMutex());
        return HdRprApiRawMaterial::Create(m_rprContext.get(), nodeType, inputs);
    }

    void Release(RprUsdMaterial* material) {
        if (material) {
            LockGuard rprLock(m_rprContext->GetMutex());
            delete material;
        }
    }

    HdRprApiVolume* CreateVolume(VtUIntArray const& densityCoords, VtFloatArray const& densityValues, VtVec3fArray const& densityLUT, float densityScale,
                                 VtUIntArray const& albedoCoords, VtFloatArray const& albedoValues, VtVec3fArray const& albedoLUT, float albedoScale,
                                 VtUIntArray const& emissionCoords, VtFloatArray const& emissionValues, VtVec3fArray const& emissionLUT, float emissionScale,
                                 const GfVec3i& gridSize, const GfVec3f& voxelSize, const GfVec3f& gridBBLow) {
        if (!m_rprContext) {
            return nullptr;
        }

        auto cubeMesh = CreateCubeMesh(1.0f, 1.0f, 1.0f);
        if (!cubeMesh) {
            return nullptr;
        }

        LockGuard rprLock(m_rprContext->GetMutex());

        auto rprApiVolume = new HdRprApiVolume;

        rprApiVolume->cubeMeshMaterial.reset(HdRprApiRawMaterial::Create(m_rprContext.get(), RPR_MATERIAL_NODE_TRANSPARENT, {
            {RPR_MATERIAL_INPUT_COLOR, GfVec4f(1.0f)}
        }));
        rprApiVolume->cubeMesh.reset(cubeMesh);

        rpr::Status densityGridStatus;
        rprApiVolume->densityGrid.reset(m_rprContext->CreateGrid(gridSize[0], gridSize[1], gridSize[2],
            &densityCoords[0], densityCoords.size() / 3, RPR_GRID_INDICES_TOPOLOGY_XYZ_U32,
            &densityValues[0], densityValues.size() * sizeof(densityValues[0]), 0, &densityGridStatus));

        rpr::Status albedoGridStatus;
        rprApiVolume->albedoGrid.reset(m_rprContext->CreateGrid(gridSize[0], gridSize[1], gridSize[2],
            &albedoCoords[0], albedoCoords.size() / 3, RPR_GRID_INDICES_TOPOLOGY_XYZ_U32,
            &albedoValues[0], albedoValues.size() * sizeof(albedoValues[0]), 0, &albedoGridStatus));

        rpr::Status emissionGridStatus;
        rprApiVolume->emissionGrid.reset(m_rprContext->CreateGrid(gridSize[0], gridSize[1], gridSize[2],
            &emissionCoords[0], emissionCoords.size() / 3, RPR_GRID_INDICES_TOPOLOGY_XYZ_U32,
            &emissionValues[0], emissionValues.size() * sizeof(emissionValues[0]), 0, &emissionGridStatus));

        rpr::Status status;
        rprApiVolume->heteroVolume.reset(m_rprContext->CreateHeteroVolume(&status));

        if (!rprApiVolume->densityGrid || !rprApiVolume->albedoGrid || !rprApiVolume->emissionGrid ||
            !rprApiVolume->cubeMeshMaterial || !rprApiVolume->cubeMesh ||
            !rprApiVolume->heteroVolume ||

            RPR_ERROR_CHECK(rprApiVolume->heteroVolume->SetDensityGrid(rprApiVolume->densityGrid.get()), "Failed to set density hetero volume grid") ||
            RPR_ERROR_CHECK(rprApiVolume->heteroVolume->SetDensityLookup((float*)densityLUT.data(), densityLUT.size()), "Failed to set density volume lookup values") ||
            RPR_ERROR_CHECK(rprApiVolume->heteroVolume->SetDensityScale(densityScale), "Failed to set volume's density scale") ||

            RPR_ERROR_CHECK(rprApiVolume->heteroVolume->SetAlbedoGrid(rprApiVolume->albedoGrid.get()), "Failed to set albedo hetero volume grid") ||
            RPR_ERROR_CHECK(rprApiVolume->heteroVolume->SetAlbedoLookup((float*)albedoLUT.data(), albedoLUT.size()), "Failed to set albedo volume lookup values") ||
            RPR_ERROR_CHECK(rprApiVolume->heteroVolume->SetAlbedoScale(albedoScale), "Failed to set volume's albedo scale") ||

            RPR_ERROR_CHECK(rprApiVolume->heteroVolume->SetEmissionGrid(rprApiVolume->emissionGrid.get()), "Failed to set emission hetero volume grid") ||
            RPR_ERROR_CHECK(rprApiVolume->heteroVolume->SetEmissionLookup((float*)emissionLUT.data(), emissionLUT.size()), "Failed to set emission volume lookup values") ||
            RPR_ERROR_CHECK(rprApiVolume->heteroVolume->SetEmissionScale(emissionScale), "Failed to set volume's emission scale") ||

            RPR_ERROR_CHECK(rprApiVolume->cubeMesh->SetHeteroVolume(rprApiVolume->heteroVolume.get()), "Failed to set hetero volume to mesh") ||
            RPR_ERROR_CHECK(m_scene->Attach(rprApiVolume->heteroVolume.get()), "Failed attach hetero volume")) {

            RPR_ERROR_CHECK(densityGridStatus, "Failed to create density grid");
            RPR_ERROR_CHECK(albedoGridStatus, "Failed to create albedo grid");
            RPR_ERROR_CHECK(emissionGridStatus, "Failed to create emission grid");
            RPR_ERROR_CHECK(status, "Failed to create hetero volume");

            m_scene->Detach(rprApiVolume->heteroVolume.get());
            delete rprApiVolume;

            return nullptr;
        }

        rprApiVolume->cubeMeshMaterial->AttachTo(rprApiVolume->cubeMesh.get(), false);

        rprApiVolume->voxelsTransform = GfMatrix4f(1.0f);
        rprApiVolume->voxelsTransform.SetScale(GfCompMult(voxelSize, gridSize));
        rprApiVolume->voxelsTransform.SetTranslateOnly(GfCompMult(voxelSize, GfVec3f(gridSize)) / 2.0f + gridBBLow);

        return rprApiVolume;
    }

    void SetTransform(HdRprApiVolume* volume, GfMatrix4f const& transform) {
        auto t = transform * volume->voxelsTransform;

        LockGuard rprLock(m_rprContext->GetMutex());
        RPR_ERROR_CHECK(volume->cubeMesh->SetTransform(t.data(), false), "Failed to set cubeMesh transform");
        RPR_ERROR_CHECK(volume->heteroVolume->SetTransform(t.data(), false), "Failed to set heteroVolume transform");
        m_dirtyFlags |= ChangeTracker::DirtyScene;
    }

    void Release(HdRprApiVolume* volume) {
        if (volume) {
            LockGuard rprLock(m_rprContext->GetMutex());

            m_scene->Detach(volume->heteroVolume.get());
            delete volume;

            m_dirtyFlags |= ChangeTracker::DirtyScene;
        }
    }

    void SetName(rpr::ContextObject* object, const char* name) {
        LockGuard rprLock(m_rprContext->GetMutex());
        object->SetName(name);
    }

    void SetName(RprUsdMaterial* object, const char* name) {
        LockGuard rprLock(m_rprContext->GetMutex());
        object->SetName(name);
    }

    void SetName(HdRprApiEnvironmentLight* object, const char* name) {
        LockGuard rprLock(m_rprContext->GetMutex());
        object->light->SetName(name);
        object->image->SetName(name);
    }

    void SetCamera(HdCamera const* camera) {
        auto hdRprCamera = dynamic_cast<HdRprCamera const*>(camera);
        if (!hdRprCamera) {
            TF_CODING_ERROR("HdRprApi can work only with HdRprCamera");
            return;
        }

        if (m_hdCamera != hdRprCamera) {
            m_hdCamera = hdRprCamera;
            m_dirtyFlags |= ChangeTracker::DirtyHdCamera;
        }
    }

    HdCamera const* GetCamera() const {
        return m_hdCamera;
    }

    GfMatrix4d GetCameraViewMatrix() const {
        return m_hdCamera ? m_hdCamera->GetViewMatrix() : GfMatrix4d(1.0);
    }

    const GfMatrix4d& GetCameraProjectionMatrix() const {
        return m_cameraProjectionMatrix;
    }

    GfVec2i GetViewportSize() const {
        return m_viewportSize;
    }

    void SetViewportSize(GfVec2i const& size) {
        m_viewportSize = size;
        m_dirtyFlags |= ChangeTracker::DirtyViewport;
    }

    void SetAovBindings(HdRenderPassAovBindingVector const& aovBindings) {
        m_aovBindings = aovBindings;
        m_dirtyFlags |= ChangeTracker::DirtyAOVBindings;

        auto retainedOutputRenderBuffers = std::move(m_outputRenderBuffers);
        auto registerAovBinding = [&retainedOutputRenderBuffers, this](HdRenderPassAovBinding const& aovBinding) -> OutputRenderBuffer* {
            OutputRenderBuffer outRb;
            outRb.aovBinding = &aovBinding;

            HdFormat aovFormat;
            if (!GetAovBindingInfo(aovBinding, &outRb.aovName, &outRb.lpe, &aovFormat)) {
                return nullptr;
            }

            decltype(retainedOutputRenderBuffers.begin()) outputRenderBufferIt;
            if (outRb.lpe.empty()) {
                outputRenderBufferIt = std::find_if(retainedOutputRenderBuffers.begin(), retainedOutputRenderBuffers.end(),
                    [&outRb](OutputRenderBuffer const& buffer) { return buffer.aovName == outRb.aovName; });
            } else {
                outputRenderBufferIt = std::find_if(retainedOutputRenderBuffers.begin(), retainedOutputRenderBuffers.end(),
                    [&outRb](OutputRenderBuffer const& buffer) { return buffer.lpe == outRb.lpe; });
            }

            auto rprRenderBuffer = static_cast<HdRprRenderBuffer*>(aovBinding.renderBuffer);
            if (outputRenderBufferIt == retainedOutputRenderBuffers.end()) {
                if (!outRb.lpe.empty()) {
                    // We can bind limited amount of LPE AOVs with RPR.
                    // lpeAovPool controls available AOV binding slots.
                    if (m_lpeAovPool.empty()) {
                        TF_RUNTIME_ERROR("Cannot create \"%s\" LPE AOV: exceeded the number of LPE AOVs at the same time - %d",
                            outRb.lpe.c_str(), +RPR_AOV_LPE_8 - +RPR_AOV_LPE_0 + 1);
                        return nullptr;
                    }

                    outRb.aovName = m_lpeAovPool.back();
                    m_lpeAovPool.pop_back();
                }

                // Create new RPR AOV
                outRb.rprAov = CreateAov(outRb.aovName, rprRenderBuffer->GetWidth(), rprRenderBuffer->GetHeight(), aovFormat);
            } else if (outputRenderBufferIt->rprAov) {
                // Reuse previously created RPR AOV
                std::swap(outRb.rprAov, outputRenderBufferIt->rprAov);
                // Update underlying format if needed
                outRb.rprAov->Resize(rprRenderBuffer->GetWidth(), rprRenderBuffer->GetHeight(), aovFormat, GetRenderResolutionScale());
            }

            if (!outRb.rprAov) return nullptr;

            if (!outRb.lpe.empty() &&
                RPR_ERROR_CHECK(outRb.rprAov->GetAovFb()->GetRprObject()->SetLPE(outRb.lpe.c_str()), "Failed to set LPE")) {
                return nullptr;
            }

            m_outputRenderBuffers.push_back(std::move(outRb));
            return &m_outputRenderBuffers.back();
        };

        for (auto& aovBinding : m_aovBindings) {
            if (!aovBinding.renderBuffer) {
                continue;
            }

            if (auto outputRb = registerAovBinding(aovBinding)) {
                auto rprRenderBuffer = static_cast<HdRprRenderBuffer*>(aovBinding.renderBuffer);
                outputRb->isMultiSampled = rprRenderBuffer->IsMultiSampled();
                outputRb->mappedData = rprRenderBuffer->GetPointerForWriting();
                outputRb->mappedDataSize = HdDataSizeOfFormat(rprRenderBuffer->GetFormat()) * rprRenderBuffer->GetWidth() * rprRenderBuffer->GetHeight();
            }
        }
    }

    HdRenderPassAovBindingVector const& GetAovBindings() const {
        return m_aovBindings;
    }

    void ResolveFramebuffers() {
        auto startTime = std::chrono::high_resolution_clock::now();

        m_resolveData.ForAllAovs([&](ResolveData::AovEntry& e) {
            if (m_isFirstSample || e.isMultiSampled) {
                e.aov->Resolve();
            }
        });

        if (m_rifContext) {
            m_rifContext->ExecuteCommandQueue();
        }

        for (auto& outRb : m_outputRenderBuffers) {
            if (outRb.mappedData && (m_isFirstSample || outRb.isMultiSampled)) {
                outRb.rprAov->GetData(outRb.mappedData, outRb.mappedDataSize);
            }
        }

        m_isFirstSample = false;

        auto resolveTime = std::chrono::high_resolution_clock::now() - startTime;
        m_frameResolveTotalTime += resolveTime;

        if (m_resolveMode == kResolveInRenderUpdateCallback) {
            // When RUC is enabled, we do resolves in between of rendering on the same thread
            // TODO (optimization): move resolves in a background thread (makes sense for non-interactive, GPU-only rendering)
            //
            m_frameRenderTotalTime -= resolveTime;
        }
    }

    void Update() {
        auto rprRenderParam = static_cast<HdRprRenderParam*>(m_delegate->GetRenderParam());

        // In case there is no Lights in scene - create default
        if (m_numLights == 0) {
            AddDefaultLight();
        } else {
            RemoveDefaultLight();
        }

        bool clearAovs = false;
        RenderSetting<HdRprApiColorAov::TonemapParams> tonemap;
        RenderSetting<HdRprApiColorAov::UpscaleAndDenoiseParams> upscaleAndDenoise;
        RenderSetting<bool> instantaneousShutter;
        RenderSetting<TfToken> aspectRatioPolicy;
        {
            HdRprConfig* config;
            auto configInstanceLock = m_delegate->LockConfigInstance(&config);

<<<<<<< HEAD
            upscaleAndDenoise.isDirty = config->IsDirty(HdRprConfig::DirtyUpscaleAndDenoise);
            if (upscaleAndDenoise.isDirty) {
                upscaleAndDenoise.value.enable = config->GetEnableUpscalingAndDenoising();

                m_denoiseMinIter = config->GetDenoiseMinIter();
                m_denoiseIterStep = config->GetDenoiseIterStep();

                TfToken mode = config->GetUpscalerMode();

                if (mode == HdRprUpscalerModeTokens->Good) {
                    upscaleAndDenoise.value.mode = HdRprApiColorAov::UpscaleAndDenoiseParams::UpscalerMode::Good;
                } else if (mode == HdRprUpscalerModeTokens->Best) {
                    upscaleAndDenoise.value.mode = HdRprApiColorAov::UpscaleAndDenoiseParams::UpscalerMode::Best;
                } else if (mode == HdRprUpscalerModeTokens->Fast) {
                    upscaleAndDenoise.value.mode = HdRprApiColorAov::UpscaleAndDenoiseParams::UpscalerMode::Fast;
                }
=======
            enableDenoise.isDirty = config->IsDirty(HdRprConfig::DirtyDenoise);
            if (enableDenoise.isDirty) {
                enableDenoise.value = config->GetDenoisingEnable();

                m_denoiseMinIter = config->GetDenoisingMinIter();
                m_denoiseIterStep = config->GetDenoisingIterStep();
>>>>>>> ce86bc88
            }

            tonemap.isDirty = config->IsDirty(HdRprConfig::DirtyTonemapping);
            if (tonemap.isDirty) {
                tonemap.value.enable = config->GetTonemappingEnable();
                tonemap.value.exposureTime = config->GetTonemappingExposureTime();
                tonemap.value.sensitivity = config->GetTonemappingSensitivity();
                tonemap.value.fstop = config->GetTonemappingFstop();
                tonemap.value.gamma = config->GetTonemappingGamma();
            }

            aspectRatioPolicy.isDirty = config->IsDirty(HdRprConfig::DirtyUsdNativeCamera);
            aspectRatioPolicy.value = config->GetAspectRatioConformPolicy();
            instantaneousShutter.isDirty = config->IsDirty(HdRprConfig::DirtyUsdNativeCamera);
            instantaneousShutter.value = config->GetInstantaneousShutter();

            if (config->IsDirty(HdRprConfig::DirtyRprExport)) {
                m_rprSceneExportPath = config->GetExportPath();
                m_rprExportAsSingleFile = config->GetExportAsSingleFile();
                m_rprExportUseImageCache = config->GetExportUseImageCache();
            }

            if (config->IsDirty(HdRprConfig::DirtyRenderQuality)) {
                m_currentRenderQuality = GetRenderQuality(*config);

                auto newPlugin = GetPluginType(m_currentRenderQuality);
                auto activePlugin = m_rprContextMetadata.pluginType;
                m_state = (newPlugin != activePlugin) ? kStateRestartRequired : kStateRender;
            }

            if (m_state == kStateRender && config->IsDirty(HdRprConfig::DirtyRenderQuality)) {
                TfToken activeRenderQuality;
                if (m_rprContextMetadata.pluginType == kPluginTahoe) {
                    activeRenderQuality = HdRprCoreRenderQualityTokens->Full;
                } else if (m_rprContextMetadata.pluginType == kPluginNorthstar) {
                    activeRenderQuality = HdRprCoreRenderQualityTokens->Northstar;
                } else {
                    rpr_uint currentHybridQuality = RPR_RENDER_QUALITY_HIGH;
                    size_t dummy;
                    RPR_ERROR_CHECK(m_rprContext->GetInfo(rpr::ContextInfo(RPR_CONTEXT_RENDER_QUALITY), sizeof(currentHybridQuality), &currentHybridQuality, &dummy), "Failed to query current render quality");
                    if (currentHybridQuality == RPR_RENDER_QUALITY_LOW) {
                        activeRenderQuality = HdRprCoreRenderQualityTokens->Low;
                    } else if (currentHybridQuality == RPR_RENDER_QUALITY_MEDIUM) {
                        activeRenderQuality = HdRprCoreRenderQualityTokens->Medium;
                    } else {
                        activeRenderQuality = HdRprCoreRenderQualityTokens->High;
                    }
                }

                clearAovs = activeRenderQuality != m_currentRenderQuality;
            }

            UpdateSettings(*config);
            config->ResetDirty();
        }
        UpdateCamera(aspectRatioPolicy, instantaneousShutter);
        UpdateAovs(rprRenderParam, upscaleAndDenoise, tonemap, clearAovs);

        m_dirtyFlags = ChangeTracker::Clean;
        if (m_hdCamera) {
            m_hdCamera->CleanDirtyBits();
        }
    }

    rpr_uint GetRprRenderMode(TfToken const& mode) {
        static std::map<TfToken, rpr_render_mode> s_mapping = {
            {HdRprCoreRenderModeTokens->GlobalIllumination, RPR_RENDER_MODE_GLOBAL_ILLUMINATION},
            {HdRprCoreRenderModeTokens->DirectIllumination, RPR_RENDER_MODE_DIRECT_ILLUMINATION},
            {HdRprCoreRenderModeTokens->Wireframe, RPR_RENDER_MODE_WIREFRAME},
            {HdRprCoreRenderModeTokens->MaterialIndex, RPR_RENDER_MODE_MATERIAL_INDEX},
            {HdRprCoreRenderModeTokens->Position, RPR_RENDER_MODE_POSITION},
            {HdRprCoreRenderModeTokens->Normal, RPR_RENDER_MODE_NORMAL},
            {HdRprCoreRenderModeTokens->Texcoord, RPR_RENDER_MODE_TEXCOORD},
            {HdRprCoreRenderModeTokens->AmbientOcclusion, RPR_RENDER_MODE_AMBIENT_OCCLUSION},
            {HdRprCoreRenderModeTokens->Diffuse, RPR_RENDER_MODE_DIFFUSE},
        };

        auto it = s_mapping.find(mode);
        if (it == s_mapping.end()) return RPR_RENDER_MODE_GLOBAL_ILLUMINATION;
        return it->second;
    }

    void UpdateRenderMode(HdRprConfig const& preferences, bool force) {
        if (!preferences.IsDirty(HdRprConfig::DirtyRenderMode) && !force) {
            return;
        }
        m_dirtyFlags |= ChangeTracker::DirtyScene;

        auto& renderMode = preferences.GetCoreRenderMode();

        if (m_rprContextMetadata.pluginType == kPluginNorthstar) {
            if (renderMode == HdRprCoreRenderModeTokens->Contour) {
                if (!m_contourAovs) {
                    m_contourAovs = std::make_unique<ContourRenderModeAovs>();
                    m_contourAovs->normal = CreateAov(HdAovTokens->normal);
                    m_contourAovs->primId = CreateAov(HdAovTokens->primId);
                    m_contourAovs->materialId = CreateAov(HdRprAovTokens->materialId);
                }

                RPR_ERROR_CHECK(m_rprContext->SetParameter(RPR_CONTEXT_CONTOUR_DEBUG_ENABLED, preferences.GetContourDebug()), "Failed to set contour debug");
                RPR_ERROR_CHECK(m_rprContext->SetParameter(RPR_CONTEXT_CONTOUR_ANTIALIASING, preferences.GetContourAntialiasing()), "Failed to set contour antialiasing");

                RPR_ERROR_CHECK(m_rprContext->SetParameter(RPR_CONTEXT_CONTOUR_USE_NORMAL, int(preferences.GetContourUseNormal())), "Failed to set contour use normal");
                if (preferences.GetContourUseNormal()) {
                    RPR_ERROR_CHECK(m_rprContext->SetParameter(RPR_CONTEXT_CONTOUR_LINEWIDTH_NORMAL, preferences.GetContourLinewidthNormal()), "Failed to set contour normal linewidth");
                    RPR_ERROR_CHECK(m_rprContext->SetParameter(RPR_CONTEXT_CONTOUR_NORMAL_THRESHOLD, preferences.GetContourNormalThreshold()), "Failed to set contour normal threshold");
                }

                RPR_ERROR_CHECK(m_rprContext->SetParameter(RPR_CONTEXT_CONTOUR_USE_OBJECTID, int(preferences.GetContourUsePrimId())), "Failed to set contour use primId");
                if (preferences.GetContourUsePrimId()) {
                    RPR_ERROR_CHECK(m_rprContext->SetParameter(RPR_CONTEXT_CONTOUR_LINEWIDTH_OBJECTID, preferences.GetContourLinewidthPrimId()), "Failed to set contour primId linewidth");
                }

                RPR_ERROR_CHECK(m_rprContext->SetParameter(RPR_CONTEXT_CONTOUR_USE_MATERIALID, int(preferences.GetContourUseMaterialId())), "Failed to set contour use materialId");
                if (preferences.GetContourUseMaterialId()) {
                    RPR_ERROR_CHECK(m_rprContext->SetParameter(RPR_CONTEXT_CONTOUR_LINEWIDTH_MATERIALID, preferences.GetContourLinewidthMaterialId()), "Failed to set contour materialId linewidth");
                }

                RPR_ERROR_CHECK(m_rprContext->SetParameter(RPR_CONTEXT_GPUINTEGRATOR, "gpucontour"), "Failed to set gpuintegrator");
                return;
            } else {
                m_contourAovs = nullptr;
                RPR_ERROR_CHECK(m_rprContext->SetParameter(RPR_CONTEXT_GPUINTEGRATOR, "gpusimple"), "Failed to set gpuintegrator");
            }
        }

        RPR_ERROR_CHECK(m_rprContext->SetParameter(RPR_CONTEXT_RENDER_MODE, GetRprRenderMode(renderMode)), "Failed to set render mode");
        if (renderMode == HdRprCoreRenderModeTokens->AmbientOcclusion) {
            RPR_ERROR_CHECK(m_rprContext->SetParameter(RPR_CONTEXT_AO_RAY_LENGTH, preferences.GetAmbientOcclusionRadius()), "Failed to set ambient occlusion radius");
        }
    }

    void UpdateTahoeSettings(HdRprConfig const& preferences, bool force) {
        if (preferences.IsDirty(HdRprConfig::DirtyAdaptiveSampling) || force) {
            m_varianceThreshold = preferences.GetAdaptiveSamplingNoiseTreshold();
            m_minSamples = preferences.GetAdaptiveSamplingMinSamples();
            RPR_ERROR_CHECK(m_rprContext->SetParameter(RPR_CONTEXT_ADAPTIVE_SAMPLING_THRESHOLD, m_varianceThreshold), "Failed to set as.threshold");
            RPR_ERROR_CHECK(m_rprContext->SetParameter(RPR_CONTEXT_ADAPTIVE_SAMPLING_MIN_SPP, m_minSamples), "Failed to set as.minspp");

            if (IsAdaptiveSamplingEnabled()) {
                if (!m_internalAovs.count(HdRprAovTokens->variance)) {
                    if (auto aov = CreateAov(HdRprAovTokens->variance)) {
                        m_internalAovs.emplace(HdRprAovTokens->variance, std::move(aov));
                    } else {
                        TF_RUNTIME_ERROR("Failed to create variance AOV, adaptive sampling will not work");
                    }
                }
            } else {
                m_internalAovs.erase(HdRprAovTokens->variance);
            }

            m_dirtyFlags |= ChangeTracker::DirtyScene;
        }

        if (preferences.IsDirty(HdRprConfig::DirtyQuality) || force) {
            RPR_ERROR_CHECK(m_rprContext->SetParameter(RPR_CONTEXT_MAX_RECURSION, preferences.GetQualityRayDepth()), "Failed to set max recursion");
            RPR_ERROR_CHECK(m_rprContext->SetParameter(RPR_CONTEXT_MAX_DEPTH_DIFFUSE, preferences.GetQualityRayDepthDiffuse()), "Failed to set max depth diffuse");
            RPR_ERROR_CHECK(m_rprContext->SetParameter(RPR_CONTEXT_MAX_DEPTH_GLOSSY, preferences.GetQualityRayDepthGlossy()), "Failed to set max depth glossy");
            RPR_ERROR_CHECK(m_rprContext->SetParameter(RPR_CONTEXT_MAX_DEPTH_REFRACTION, preferences.GetQualityRayDepthRefraction()), "Failed to set max depth refraction");
            RPR_ERROR_CHECK(m_rprContext->SetParameter(RPR_CONTEXT_MAX_DEPTH_GLOSSY_REFRACTION, preferences.GetQualityRayDepthGlossyRefraction()), "Failed to set max depth glossy refraction");
            RPR_ERROR_CHECK(m_rprContext->SetParameter(RPR_CONTEXT_MAX_DEPTH_SHADOW, preferences.GetQualityRayDepthShadow()), "Failed to set max depth shadow");

            RPR_ERROR_CHECK(m_rprContext->SetParameter(RPR_CONTEXT_RAY_CAST_EPISLON, preferences.GetQualityRaycastEpsilon()), "Failed to set ray cast epsilon");
            auto radianceClamp = preferences.GetQualityRadianceClamping() == 0 ? std::numeric_limits<float>::max() : preferences.GetQualityRadianceClamping();
            RPR_ERROR_CHECK(m_rprContext->SetParameter(RPR_CONTEXT_RADIANCE_CLAMP, radianceClamp), "Failed to set radiance clamp");

            m_dirtyFlags |= ChangeTracker::DirtyScene;
        }

        if ((preferences.IsDirty(HdRprConfig::DirtyInteractiveMode) ||
            preferences.IsDirty(HdRprConfig::DirtyInteractiveQuality)) || force) {
            m_isInteractive = preferences.GetInteractiveMode();
            auto maxRayDepth = m_isInteractive ? preferences.GetQualityInteractiveRayDepth() : preferences.GetQualityRayDepth();
            RPR_ERROR_CHECK(m_rprContext->SetParameter(RPR_CONTEXT_MAX_RECURSION, maxRayDepth), "Failed to set max recursion");

            if (m_rprContextMetadata.pluginType == kPluginNorthstar) {
                int downscale = 0;
                if (m_isInteractive) {
                    downscale = preferences.GetQualityInteractiveDownscaleResolution();
                }
                RPR_ERROR_CHECK(m_rprContext->SetParameter(RPR_CONTEXT_PREVIEW, uint32_t(downscale)), "Failed to set preview mode");
            } else {
                bool enableDownscale = m_isInteractive && preferences.GetQualityInteractiveDownscaleEnable();
                RPR_ERROR_CHECK(m_rprContext->SetParameter(RPR_CONTEXT_PREVIEW, uint32_t(enableDownscale)), "Failed to set preview mode");
            }

            if (preferences.IsDirty(HdRprConfig::DirtyInteractiveMode) || m_isInteractive) {
                m_dirtyFlags |= ChangeTracker::DirtyScene;
            }
        }

        UpdateRenderMode(preferences, force);

        if (preferences.IsDirty(HdRprConfig::DirtySeed) || force) {
            m_isUniformSeed = preferences.GetUniformSeed();
            m_frameCount = 0;
            m_dirtyFlags |= ChangeTracker::DirtyScene;
        }

        if (m_rprContextMetadata.pluginType == kPluginNorthstar) {
            if (preferences.IsDirty(HdRprConfig::DirtyMotionBlur) || force) {
                RPR_ERROR_CHECK(m_rprContext->SetParameter(RPR_CONTEXT_BEAUTY_MOTION_BLUR, uint32_t(preferences.GetBeautyMotionBlurEnable())), "Failed to set beauty motion blur");
                m_dirtyFlags |= ChangeTracker::DirtyScene;
            }

            if (preferences.IsDirty(HdRprConfig::DirtyOCIO) || force) {
                std::string ocioConfigPath;

                // OpenColorIO doc recommends to use `OCIO` environment variable to
                // globally define path to OCIO config. See the docs for details about the motivation for this.
                // Houdini handles it in the same while leaving possibility to override it through UI.
                // We allow the OCIO config path to be overridden through render settings.
                if (!preferences.GetOcioConfigPath().empty()) {
                    ocioConfigPath = preferences.GetOcioConfigPath();
                } else {
                    ocioConfigPath = TfGetenv("OCIO");
                }

                RPR_ERROR_CHECK(m_rprContext->SetParameter(RPR_CONTEXT_OCIO_CONFIG_PATH, ocioConfigPath.c_str()), "Faled to set OCIO config path");
                RPR_ERROR_CHECK(m_rprContext->SetParameter(RPR_CONTEXT_OCIO_RENDERING_COLOR_SPACE, preferences.GetOcioRenderingColorSpace().c_str()), "Faled to set OCIO rendering color space");
                m_dirtyFlags |= ChangeTracker::DirtyScene;
            }

            if (preferences.IsDirty(HdRprConfig::DirtyCryptomatte) || force) {
#ifdef RPR_EXR_EXPORT_ENABLED
                m_cryptomatteOutputPath = preferences.GetCryptomatteOutputPath();
                m_cryptomattePreviewLayer = preferences.GetCryptomattePreviewLayer();
#else
                if (!preferences.GetCryptomatteOutputPath().empty()) {
                    fprintf(stderr, "Cryptomatte export is not supported: hdRpr compiled without .exr support\n");
                }
#endif // RPR_EXR_EXPORT_ENABLED
            }
        }
    }

    void UpdateHybridSettings(HdRprConfig const& preferences, bool force) {
        if (preferences.IsDirty(HdRprConfig::DirtyRenderQuality) || force) {
            rpr_uint hybridRenderQuality = -1;
            if (m_currentRenderQuality == HdRprCoreRenderQualityTokens->High) {
                hybridRenderQuality = RPR_RENDER_QUALITY_HIGH;
            } else if (m_currentRenderQuality == HdRprCoreRenderQualityTokens->Medium) {
                hybridRenderQuality = RPR_RENDER_QUALITY_MEDIUM;
            } else if (m_currentRenderQuality == HdRprCoreRenderQualityTokens->Low) {
                hybridRenderQuality = RPR_RENDER_QUALITY_LOW;
            }

            if (hybridRenderQuality != -1) {
                RPR_ERROR_CHECK(m_rprContext->SetParameter(rpr::ContextInfo(RPR_CONTEXT_RENDER_QUALITY), hybridRenderQuality), "Fail to set context hybrid render quality");
            }
        }
    }

    void UpdateSettings(HdRprConfig const& preferences, bool force = false) {
        if (preferences.IsDirty(HdRprConfig::DirtySampling) || force) {
            m_maxSamples = preferences.GetMaxSamples();
            if (m_maxSamples < m_numSamples) {
                // Force framebuffers clear to render required number of samples
                m_dirtyFlags |= ChangeTracker::DirtyScene;
            }
        }

        if (m_rprContextMetadata.pluginType == kPluginTahoe ||
            m_rprContextMetadata.pluginType == kPluginNorthstar) {
            UpdateTahoeSettings(preferences, force);
        } else if (m_rprContextMetadata.pluginType == kPluginHybrid) {
            UpdateHybridSettings(preferences, force);
        }

        if (preferences.IsDirty(HdRprConfig::DirtyAlpha) || force ||
            (m_rprContextMetadata.pluginType == kPluginNorthstar && preferences.IsDirty(HdRprConfig::DirtyRenderMode))) {
            m_isAlphaEnabled = preferences.GetAlphaEnable();

            UpdateColorAlpha(m_colorAov.get());
        }

        if (preferences.IsDirty(HdRprConfig::DirtySession) || force) {
            m_isProgressive = preferences.GetProgressive();
            bool isBatch = preferences.GetRenderMode() == HdRprRenderModeTokens->batch;
            if (m_isBatch != isBatch) {
                m_isBatch = isBatch;
                m_batchREM = isBatch ? std::make_unique<BatchRenderEventManager>() : nullptr;
                m_dirtyFlags |= ChangeTracker::DirtyScene;
            }
        }

        if (preferences.IsDirty(HdRprConfig::DirtySession) || preferences.IsDirty(HdRprConfig::DirtyCryptomatte) || force) {
            if (!m_cryptomatteOutputPath.empty() &&
                (m_isBatch || preferences.GetCryptomatteOutputMode() == HdRprCryptomatteOutputModeTokens->Interactive) &&
                m_rprContextMetadata.pluginType == kPluginNorthstar) {
                if (!m_cryptomatteAovs) {
                    auto cryptomatteAovs = std::make_unique<CryptomatteAovs>();
                    cryptomatteAovs->obj.aov[0] = CreateAov(HdRprAovTokens->cryptomatteObj0);
                    cryptomatteAovs->obj.aov[1] = CreateAov(HdRprAovTokens->cryptomatteObj1);
                    cryptomatteAovs->obj.aov[2] = CreateAov(HdRprAovTokens->cryptomatteObj2);
                    cryptomatteAovs->mat.aov[0] = CreateAov(HdRprAovTokens->cryptomatteMat0);
                    cryptomatteAovs->mat.aov[1] = CreateAov(HdRprAovTokens->cryptomatteMat1);
                    cryptomatteAovs->mat.aov[2] = CreateAov(HdRprAovTokens->cryptomatteMat2);
                    for (int i = 0; i < 3; ++i) {
                        if (!cryptomatteAovs->obj.aov[i] ||
                            !cryptomatteAovs->mat.aov[i]) {
                            cryptomatteAovs = nullptr;
                            break;
                        }
                    }
                    m_cryptomatteAovs = std::move(cryptomatteAovs);
                }
            } else {
                m_cryptomatteAovs = nullptr;
            }
        }
    }

    void UpdateCamera(RenderSetting<TfToken> const& aspectRatioPolicy, RenderSetting<bool> const& instantaneousShutter) {
        if (!m_hdCamera || !m_camera) {
            return;
        }

        if (aspectRatioPolicy.isDirty ||
            instantaneousShutter.isDirty) {
            m_dirtyFlags |= ChangeTracker::DirtyHdCamera;
        }

        if ((m_dirtyFlags & ChangeTracker::DirtyViewport) == 0 &&
            !IsCameraChanged()) {
            return;
        }

        GfRange1f clippingRange(0.01f, 100000000.0f);
        m_hdCamera->GetClippingRange(&clippingRange);
        RPR_ERROR_CHECK(m_camera->SetNearPlane(clippingRange.GetMin()), "Failed to set camera near plane");
        RPR_ERROR_CHECK(m_camera->SetFarPlane(clippingRange.GetMax()), "Failed to set camera far plane");

        double shutterOpen = 0.0;
        double shutterClose = 0.0;
        if (!instantaneousShutter.value) {
            m_hdCamera->GetShutterOpen(&shutterOpen);
            m_hdCamera->GetShutterClose(&shutterClose);
        }
        double exposure = std::max(shutterClose - shutterOpen, 0.0);

        // Hydra always sample transforms in such a way that
        // starting transform matches shutterOpen and
        // ending transform matches shutterClose
        RPR_ERROR_CHECK(m_camera->SetExposure(1.0f), "Failed to set camera exposure");

        auto setCameraLookAt = [this](GfMatrix4d const& viewMatrix, GfMatrix4d const& inverseViewMatrix) {
            auto& iwvm = inverseViewMatrix;
            auto& wvm = viewMatrix;
            GfVec3f eye(iwvm[3][0], iwvm[3][1], iwvm[3][2]);
            GfVec3f up(wvm[0][1], wvm[1][1], wvm[2][1]);
            GfVec3f n(wvm[0][2], wvm[1][2], wvm[2][2]);
            GfVec3f at(eye - n);
            RPR_ERROR_CHECK(m_camera->LookAt(eye[0], eye[1], eye[2], at[0], at[1], at[2], up[0], up[1], up[2]), "Failed to set camera Look At");
        };

        if (exposure != 0.0 && m_hdCamera->GetTransformSamples().count > 1) {
            auto& transformSamples = m_hdCamera->GetTransformSamples();

            // XXX (RPR): there is no way to sample all transforms via current RPR API
            auto& startTransform = transformSamples.values.front();
            auto& endTransform = transformSamples.values.back();

            GfVec3f linearMotion, scaleMotion, rotateAxis;
            float rotateAngle;
            GetMotion(startTransform, endTransform, &linearMotion, &scaleMotion, &rotateAxis, &rotateAngle);

            setCameraLookAt(startTransform.GetInverse(), startTransform);
            RPR_ERROR_CHECK(m_camera->SetLinearMotion(linearMotion[0], linearMotion[1], linearMotion[2]), "Failed to set camera linear motion");
            RPR_ERROR_CHECK(m_camera->SetAngularMotion(rotateAxis[0], rotateAxis[1], rotateAxis[2], rotateAngle), "Failed to set camera angular motion");
        } else {
            setCameraLookAt(m_hdCamera->GetViewMatrix(), m_hdCamera->GetViewInverseMatrix());
            RPR_ERROR_CHECK(m_camera->SetLinearMotion(0.0f, 0.0f, 0.0f), "Failed to set camera linear motion");
            RPR_ERROR_CHECK(m_camera->SetAngularMotion(1.0f, 0.0f, 0.0f, 0.0f), "Failed to set camera angular motion");
        }

        auto aspectRatio = double(m_viewportSize[0]) / m_viewportSize[1];
        m_cameraProjectionMatrix = CameraUtilConformedWindow(m_hdCamera->GetProjectionMatrix(), m_hdCamera->GetWindowPolicy(), aspectRatio);

        float sensorWidth;
        float sensorHeight;
        float focalLength;

        GfVec2f apertureSize;
        GfVec2f apertureOffset(0.0f);
        HdRprCamera::Projection projection;
        if (m_hdCamera->GetFocalLength(&focalLength) &&
            m_hdCamera->GetApertureSize(&apertureSize) &&
            m_hdCamera->GetApertureOffset(&apertureOffset) &&
            m_hdCamera->GetProjection(&projection)) {
            ApplyAspectRatioPolicy(m_viewportSize, aspectRatioPolicy.value, apertureSize);
            sensorWidth = apertureSize[0];
            sensorHeight = apertureSize[1];

            apertureOffset[0] /= apertureSize[0];
            apertureOffset[1] /= apertureSize[1];
        } else {
            bool isOrthographic = round(m_cameraProjectionMatrix[3][3]) == 1.0;
            if (isOrthographic) {
                projection = HdRprCamera::Orthographic;

                GfVec3f ndcTopLeft(-1.0f, 1.0f, 0.0f);
                GfVec3f nearPlaneTrace = m_cameraProjectionMatrix.GetInverse().Transform(ndcTopLeft);

                sensorWidth = std::abs(nearPlaneTrace[0]) * 2.0;
                sensorHeight = std::abs(nearPlaneTrace[1]) * 2.0;
            } else {
                projection = HdRprCamera::Perspective;

                sensorWidth = 1.0f;
                sensorHeight = 1.0f / aspectRatio;
                focalLength = m_cameraProjectionMatrix[1][1] / (2.0 * aspectRatio);
            }
        }

        RPR_ERROR_CHECK(m_camera->SetLensShift(apertureOffset[0], apertureOffset[1]), "Failed to set camera lens shift");

        if (projection == HdRprCamera::Orthographic) {
            RPR_ERROR_CHECK(m_camera->SetMode(RPR_CAMERA_MODE_ORTHOGRAPHIC), "Failed to set camera mode");
            RPR_ERROR_CHECK(m_camera->SetOrthoWidth(sensorWidth), "Failed to set camera ortho width");
            RPR_ERROR_CHECK(m_camera->SetOrthoHeight(sensorHeight), "Failed to set camera ortho height");
        } else {
            RPR_ERROR_CHECK(m_camera->SetMode(RPR_CAMERA_MODE_PERSPECTIVE), "Failed to set camera mode");

            float focusDistance = 1.0f;
            m_hdCamera->GetFocusDistance(&focusDistance);
            if (focusDistance > 0.0f) {
                RPR_ERROR_CHECK(m_camera->SetFocusDistance(focusDistance), "Failed to set camera focus distance");
            }

            float fstop = 0.0f;
            m_hdCamera->GetFStop(&fstop);
            bool dofEnabled = fstop != 0.0f && fstop != std::numeric_limits<float>::max();

            if (dofEnabled) {
                uint32_t apertureBlades = m_hdCamera->GetApertureBlades();
                if (apertureBlades < 4 || apertureBlades > 32) {
                    apertureBlades = 16;
                }
                RPR_ERROR_CHECK(m_camera->SetApertureBlades(apertureBlades), "Failed to set camera aperture blades");
            } else {
                fstop = std::numeric_limits<float>::max();
            }
            RPR_ERROR_CHECK(m_camera->SetFStop(fstop), "Failed to set camera FStop");

            // Convert to millimeters
            focalLength *= 1e3f;
            sensorWidth *= 1e3f;
            sensorHeight *= 1e3f;

            RPR_ERROR_CHECK(m_camera->SetFocalLength(focalLength), "Fail to set camera focal length");
            RPR_ERROR_CHECK(m_camera->SetSensorSize(sensorWidth, sensorHeight), "Failed to set camera sensor size");
        }
    }

    VtValue GetAovSetting(TfToken const& settingName, HdRenderPassAovBinding const& aovBinding) {
        auto settingsIt = aovBinding.aovSettings.find(settingName);
        if (settingsIt == aovBinding.aovSettings.end()) {
            return VtValue();
        }
        return settingsIt->second;
    }

    bool GetAovBindingInfo(HdRenderPassAovBinding const& aovBinding, TfToken* aovName, std::string* lpe, HdFormat* format) {
        // Check for UsdRenderVar: take aovName from `sourceName`, format from `dataType`
        auto sourceType = GetAovSetting(UsdRenderTokens->sourceType, aovBinding);
        if (sourceType == UsdRenderTokens->raw) {
            auto name = TfToken(GetAovSetting(UsdRenderTokens->sourceName, aovBinding).Get<std::string>());
            auto& aovDesc = HdRprAovRegistry::GetInstance().GetAovDesc(name);
            if (aovDesc.id != kAovNone && aovDesc.format != HdFormatInvalid) {
                *aovName = name;
                *format = ConvertUsdRenderVarDataType(GetAovSetting(UsdRenderTokens->dataType, aovBinding).Get<TfToken>());
                return *format != HdFormatInvalid;
            } else {
                TF_RUNTIME_ERROR("Unsupported UsdRenderVar sourceName: %s", name.GetText());
            }
        } else if (sourceType == UsdRenderTokens->lpe) {
            auto sourceName = GetAovSetting(UsdRenderTokens->sourceName, aovBinding).Get<std::string>();
            if (sourceName.empty()) {
                return false;
            }

            *format = ConvertUsdRenderVarDataType(GetAovSetting(UsdRenderTokens->dataType, aovBinding).Get<TfToken>());

            if (sourceName == "C.*") {
                // We can use RPR_AOV_COLOR here instead of reserving one of the available LPE AOV slots
                *aovName = HdAovTokens->color;
            } else {
                if (m_rprContextMetadata.pluginType != kPluginNorthstar) {
                    TF_RUNTIME_ERROR("LPE AOV is supported in Northstar only");
                    return false;
                }

                *lpe = sourceName;
            }

            return *format != HdFormatInvalid;
        }

        // Default AOV: aovName from `aovBinding.aovName`, format is controlled by HdRenderBuffer
        auto& aovDesc = HdRprAovRegistry::GetInstance().GetAovDesc(aovBinding.aovName);
        if (aovDesc.id != kAovNone && aovDesc.format != HdFormatInvalid) {
            *aovName = aovBinding.aovName;
            *format = static_cast<HdRprRenderBuffer*>(aovBinding.renderBuffer)->GetFormat();
            return true;
        }

        return false;
    }

    void UpdateAovs(HdRprRenderParam* rprRenderParam, 
                    RenderSetting<HdRprApiColorAov::UpscaleAndDenoiseParams> upscaleAndDenoise,
                    RenderSetting<HdRprApiColorAov::TonemapParams> tonemap,
                    bool clearAovs
    ) {
        if (upscaleAndDenoise.isDirty) {
            UpdateUpscalingAndDenoising(upscaleAndDenoise);
        }

        if (tonemap.isDirty) {
            m_colorAov->SetTonemap(tonemap.value);
        }

        if (m_dirtyFlags & (ChangeTracker::DirtyAOVBindings | ChangeTracker::DirtyAOVRegistry)) {
            m_resolveData.rawAovs.clear();
            m_resolveData.computedAovs.clear();
            for (auto it = m_aovRegistry.begin(); it != m_aovRegistry.end();) {
                if (auto aov = it->second.lock()) {
                    bool isMultiSampled = aov->GetDesc().multiSampled;

                    // An opinion of a user overrides an AOV descriptor opinion
                    if (auto outputRb = GetOutputRenderBuffer(it->first)) {
                        isMultiSampled = outputRb->isMultiSampled;
                    }

                    if (aov->GetDesc().computed) {
                        m_resolveData.computedAovs.push_back({aov.get(), isMultiSampled});
                    } else {
                        m_resolveData.rawAovs.push_back({aov.get(), isMultiSampled});
                    }
                    ++it;
                } else {
                    it = m_aovRegistry.erase(it);
                }
            }
        }

        if (m_dirtyFlags & ChangeTracker::DirtyViewport) {
            m_resolveData.ForAllAovs([this](ResolveData::AovEntry const& e) {
                e.aov->Resize(m_viewportSize[0], m_viewportSize[1], e.aov->GetFormat(), GetRenderResolutionScale());
            });

            // If AOV bindings are dirty then we already committed HdRprRenderBuffers, see SetAovBindings
            if ((m_dirtyFlags & ChangeTracker::DirtyAOVBindings) == 0) {
                for (auto& outputRb : m_outputRenderBuffers) {
                    auto rprRenderBuffer = static_cast<HdRprRenderBuffer*>(outputRb.aovBinding->renderBuffer);
                    outputRb.mappedData = rprRenderBuffer->GetPointerForWriting();
                    outputRb.mappedDataSize = HdDataSizeOfFormat(rprRenderBuffer->GetFormat()) * rprRenderBuffer->GetWidth() * rprRenderBuffer->GetHeight();
                }
            }
        }

        if (m_dirtyFlags & ChangeTracker::DirtyScene ||
            m_dirtyFlags & ChangeTracker::DirtyAOVRegistry ||
            m_dirtyFlags & ChangeTracker::DirtyAOVBindings ||
            m_dirtyFlags & ChangeTracker::DirtyViewport ||
            IsCameraChanged()) {
            clearAovs = true;
        }

        auto rprApi = rprRenderParam->GetRprApi();
        m_resolveData.ForAllAovs([=](ResolveData::AovEntry const& e) {
            e.aov->Update(rprApi, m_rifContext.get());
            if (clearAovs) {
                e.aov->Clear();
            }
        });

        if (clearAovs) {
            m_numSamples = 0;
            m_activePixels = -1;
            m_isFirstSample = true;
            m_frameRenderTotalTime = {};
            m_frameResolveTotalTime = {};

            // Always start from RPR_CONTEXT_ITERATIONS=1 to be able to resolve singlesampled AOVs correctly
            m_numSamplesPerIter = 1;
            RPR_ERROR_CHECK(m_rprContext->SetParameter(RPR_CONTEXT_ITERATIONS, m_numSamplesPerIter), "Failed to set context iterations");
        }
    }

    void UpdateUpscalingAndDenoising(RenderSetting<HdRprApiColorAov::UpscaleAndDenoiseParams> upscaleAndDenoise)
    {
        // Disable denoiser to prevent possible crashes due to incorrect AI models
        if (!m_rifContext || m_rifContext->GetModelPath().empty() || !upscaleAndDenoise.isDirty) {
            return;
        }

        // Update upscale
        m_colorAov->SetUpscale(upscaleAndDenoise.value);
        m_dirtyFlags |= ChangeTracker::DirtyViewport;

        // Update denoise
        if (m_isDenoiseAndUpscaleEnabled == upscaleAndDenoise.value.enable) {
            return;
        }

        m_isDenoiseAndUpscaleEnabled = upscaleAndDenoise.value.enable;

        if (!m_isDenoiseAndUpscaleEnabled) {
            m_colorAov->DeinitDenoise(m_rifContext.get());
            return;
        }

        rif::FilterType filterType = rif::FilterType::EawDenoise;
        if (RprUsdIsGpuUsed(m_rprContextMetadata)) {
            filterType = rif::FilterType::AIDenoise;
        }

        if (filterType == rif::FilterType::EawDenoise) {
            m_colorAov->InitEAWDenoise(CreateAov(HdRprAovTokens->albedo),
                CreateAov(HdAovTokens->normal),
                CreateAov(HdRprGetCameraDepthAovName()),
                CreateAov(HdAovTokens->primId),
                CreateAov(HdRprAovTokens->worldCoordinate));
        } else {
            m_colorAov->InitAIDenoise(CreateAov(HdRprAovTokens->albedo),
                CreateAov(HdAovTokens->normal),
                CreateAov(HdRprGetCameraDepthAovName()));
        }
    }

    using RenderUpdateCallbackFunc = void (*)(float progress, void* userData);
    void EnableRenderUpdateCallback(RenderUpdateCallbackFunc rucFunc) {
        if (m_rprContextMetadata.pluginType != kPluginNorthstar) {
            m_isRenderUpdateCallbackEnabled = false;
            return;
        }

        m_rucData.rprApi = this;
        RPR_ERROR_CHECK_THROW(m_rprContext->SetParameter(RPR_CONTEXT_RENDER_UPDATE_CALLBACK_FUNC, (void*)rucFunc), "Failed to set northstar RUC func");
        RPR_ERROR_CHECK_THROW(m_rprContext->SetParameter(RPR_CONTEXT_RENDER_UPDATE_CALLBACK_DATA, &m_rucData), "Failed to set northstar RUC data");
        m_isRenderUpdateCallbackEnabled = true;
    }

    bool EnableAborting() {
        m_isAbortingEnabled.store(true);

        // If abort was called when it was disabled, abort now
        if (m_abortRender) {
            AbortRender();
            return true;
        }
        return false;
    }

    void IncrementFrameCount(bool isAdaptiveSamplingEnabled) {
        if (RprUsdIsHybrid(m_rprContextMetadata.pluginType)) {
            return;
        }

        uint32_t frameCount = m_frameCount++;

        // XXX: When adaptive sampling is enabled,
        // Tahoe requires RPR_CONTEXT_FRAMECOUNT to be set to 0 on the very first sample,
        // otherwise internal adaptive sampling buffers is never reset
        if (m_rprContextMetadata.pluginType == kPluginTahoe &&
            isAdaptiveSamplingEnabled && m_numSamples == 0) {
            frameCount = 0;
        }

        RPR_ERROR_CHECK(m_rprContext->SetParameter(RPR_CONTEXT_FRAMECOUNT, frameCount), "Failed to set framecount");
    }

    static void BatchRenderUpdateCallback(float progress, void* dataPtr) {
        auto data = static_cast<RenderUpdateCallbackData*>(dataPtr);

        if (data->rprApi->m_numSamples == 0) {
            data->rprApi->EnableAborting();
        }

        if (data->rprApi->m_resolveMode == kResolveInRenderUpdateCallback) {
            // In batch, we do resolve from RUC only by request
            if (data->rprApi->m_batchREM->IsResolveRequested()) {
                data->rprApi->ResolveFramebuffers();
                data->rprApi->m_batchREM->OnResolve();
            }
        }

        data->previousProgress = progress;
    }

    bool CommonRenderImplPrologue() {
        if (m_numSamples == 0) {
            // Default resolve mode
            m_resolveMode = kResolveAfterRender;

            // When we want to have a uniform seed across all frames,
            // we need to make sure that RPR_CONTEXT_FRAMECOUNT sequence is the same for all of them
            if (m_isUniformSeed) {
                m_frameCount = 0;
            }

            // Disable aborting on the very first sample
            //
            // Ideally, aborting the first sample should not be the problem.
            // We would like to be able to abort it: to reduce response time,
            // to avoid doing calculations that may be discarded by the following changes.
            // But in reality, aborting the very first sample may cause crashes or
            // unwanted behavior when we will call rprContextRender next time.
            // So until RPR core fixes these issues, we are not aborting the first sample.
            m_isAbortingEnabled.store(false);
        }
        m_abortRender.store(false);

        // If the changes that were made by the user did not reset our AOVs,
        // we can just resolve them to the current render buffers and we are done with the rendering
        if (IsConverged()) {
            ResolveFramebuffers();
            return false;
        }

        return true;
    }

    uint32_t cryptomatte_avoid_bad_float_hash(uint32_t hash) {
        // from Cryptomatte Specification version 1.2.0
        // This is for avoiding nan, inf, subnormals
        // 
        // if all exponent bits are 0 (subnormals, +zero, -zero) set exponent to 1
        // if all exponent bits are 1 (NaNs, +inf, -inf) set exponent to 254
        uint32_t exponent = hash >> 23 & 255; // extract exponent (8 bits)
        if (exponent == 0 || exponent == 255) {
            hash ^= 1 << 23; // toggle bit
        }
        return hash;
    }
    std::string cryptomatte_hash_name(const char* name, size_t size) {
        uint32_t m3hash = 0;
        MurmurHash3_x86_32(name, size, 0, &m3hash);
        m3hash = cryptomatte_avoid_bad_float_hash(m3hash);
        return TfStringPrintf("%08x", m3hash);
    }
    template <size_t size>
    std::string cryptomatte_hash_name(char (&name)[size]) {
        return cryptomatte_hash_name(name, size);
    }
    std::string cryptomatte_hash_name(std::string const& name) {
        return cryptomatte_hash_name(name.c_str(), name.size());
    }

    void SaveCryptomatte() {
#ifdef RPR_EXR_EXPORT_ENABLED
        if (m_cryptomatteAovs &&
            m_numSamples == m_maxSamples) {

            std::string outputPath = m_cryptomatteOutputPath;
            std::string filename = TfGetBaseName(outputPath);
            if (filename.empty()) {
                TF_WARN("Cryptomatte output path should be a path to .exr file");
                outputPath = TfStringCatPaths(outputPath, "cryptomatte.exr");
            } else if (!TfStringEndsWith(outputPath, ".exr")) {
                TF_WARN("Cryptomatte output path should be a path to .exr file");
                outputPath += ".exr";
            }

            if (!CreateIntermediateDirectories(outputPath)) {
                fprintf(stderr, "Failed to save cryptomatte aov: cannot create intermediate directories - %s\n", outputPath.c_str());
                return;
            }

            // Generate manifests
            std::string objectManifestEncoded;
            std::string materialManifestEncoded;

            if (auto shapes = RprUsdGetListInfo<rpr_shape>(m_rprContext.get(), RPR_CONTEXT_LIST_CREATED_SHAPES)) {
                json objectManifest;
                json materialManifest;
                for (size_t iShape = 0; iShape < shapes.size; ++iShape) {
                    auto shape = RprUsdGetRprObject<rpr::Shape>(shapes.data[iShape]);
                    if (auto name = RprUsdGetListInfo<char>(shape, RPR_SHAPE_NAME)) {
                        objectManifest[name.data.get()] = cryptomatte_hash_name(name.data.get(), name.size - 1);
                    }

                    if (rpr_material_node rprMaterialNode = RprUsdGetInfo<rpr_material_node>(shape, RPR_SHAPE_MATERIAL)) {
                        auto name = RprUsdGetListInfo<char>(
                            [rprMaterialNode](size_t size, void* data, size_t* size_ret) {
                                return rprMaterialNodeGetInfo(rprMaterialNode, RPR_MATERIAL_NODE_NAME, size, data, size_ret);
                            }
                        );
                        if (name) {
                            materialManifest[name.data.get()] = cryptomatte_hash_name(name.data.get(), name.size - 1);
                        }
                    }
                }
                objectManifestEncoded = objectManifest.dump();
                materialManifestEncoded = materialManifest.dump();
            }

            try {
                namespace exr = OPENEXR_IMF_NAMESPACE;
                exr::FrameBuffer exrFb;
                exr::Header exrHeader(m_viewportSize[0], m_viewportSize[1]);
                exrHeader.compression() = exr::ZIPS_COMPRESSION;

                const int kNumComponents = 4;
                const char* kComponentNames[kNumComponents] = {".R", ".G", ".B", ".A"};

                size_t linesize = m_viewportSize[0] * kNumComponents * sizeof(float);
                size_t layersize = m_viewportSize[1] * linesize;
                std::unique_ptr<char[]> flipBuffer;
                if (m_isOutputFlipped) {
                    flipBuffer = std::make_unique<char[]>(layersize);
                }

                std::vector<std::unique_ptr<char[]>> cryptomatteLayers;
                std::vector<std::unique_ptr<GfVec4f[]>> previewLayers;

                auto addCryptomatte = [&](const char* name, CryptomatteAov const& cryptomatte, std::string const& manifest) {
                    std::string nameHash = cryptomatte_hash_name(name).substr(0, 7);
                    std::string cryptoPrefix = "cryptomatte/" + nameHash + "/";
                    exrHeader.insert(cryptoPrefix + "name", exr::StringAttribute(name));
                    exrHeader.insert(cryptoPrefix + "hash", exr::StringAttribute("MurmurHash3_32"));
                    exrHeader.insert(cryptoPrefix + "conversion", exr::StringAttribute("uint32_to_float32"));
                    exrHeader.insert(cryptoPrefix + "manifest", exr::StringAttribute(manifest));

                    auto addLayer = [&](const char* layerName, char* basePtr) {
                        for (int iComponent = 0; iComponent < kNumComponents; ++iComponent) {
                            std::string channelName = TfStringPrintf("%s%s", layerName, kComponentNames[iComponent]);
                            exrHeader.channels().insert(channelName.c_str(), exr::Channel(exr::FLOAT));

                            char* dataPtr = &basePtr[iComponent * sizeof(float)];
                            size_t xStride = kNumComponents * sizeof(float);
                            size_t yStride = xStride * m_viewportSize[0];
                            exrFb.insert(channelName.c_str(), exr::Slice(exr::FLOAT, dataPtr, xStride, yStride));
                        }
                    };

                    for (int i = 0; i < 3; ++i) {
                        auto rprLayer = cryptomatte.aov[i]->GetResolvedFb();
                        cryptomatteLayers.push_back(std::make_unique<char[]>(layersize));
                        if (!rprLayer->GetData(cryptomatteLayers.back().get(), layersize)) {
                            throw std::runtime_error("failed to get RPR fb data");
                        }

                        if (m_isOutputFlipped) {
                            for (int y = 0; y < m_viewportSize[1]; ++y) {
                                void* src = &cryptomatteLayers.back()[y * linesize];
                                void* dst = &flipBuffer[(m_viewportSize[1] - y - 1) * linesize];
                                std::memcpy(dst, src, linesize);
                            }
                            std::swap(flipBuffer, cryptomatteLayers.back());
                        }

                        std::string layerName = TfStringPrintf("%s0%d", name, i);
                        addLayer(layerName.c_str(), cryptomatteLayers.back().get());
                    }

                    if (m_cryptomattePreviewLayer) {
                        size_t numPixels = m_viewportSize[0] * m_viewportSize[1];
                        previewLayers.push_back(std::make_unique<GfVec4f[]>(numPixels));
                        std::memset(previewLayers.back().get(), 0, numPixels * sizeof(GfVec4f));

                        size_t channelOffset = cryptomatteLayers.size() - 3;

                        GfVec4f* previewLayer = previewLayers.back().get();
                        WorkParallelForN(numPixels,
                            [&](size_t begin, size_t end) {
                                for (size_t iChannel = 0; iChannel < 3; ++iChannel) {
                                    auto channelData = cryptomatteLayers[channelOffset + iChannel].get();
                                    for (size_t iPixel = begin; iPixel < end; ++iPixel) {
                                        size_t offset = iPixel * kNumComponents * sizeof(float);

                                        uint32_t id;
                                        float contrib;
                                        UnalignedRead(channelData, &offset, &id);
                                        UnalignedRead(channelData, &offset, &contrib);
                                        GfVec4f color = ColorizeId(id) * contrib;

                                        UnalignedRead(channelData, &offset, &id);
                                        UnalignedRead(channelData, &offset, &contrib);
                                        color += ColorizeId(id) * contrib;

                                        previewLayer[iPixel] += color;
                                    }
                                }
                            }
                        );

                        addLayer(name, (char*)previewLayer);
                    }
                };

                addCryptomatte("CryptoObject", m_cryptomatteAovs->obj, objectManifestEncoded);
                addCryptomatte("CryptoMaterial", m_cryptomatteAovs->mat, materialManifestEncoded);

                ArchUnlinkFile(outputPath.c_str());
                exr::OutputFile exrFile(outputPath.c_str(), exrHeader);
                exrFile.setFrameBuffer(exrFb);
                exrFile.writePixels(m_viewportSize[1]);
            } catch (std::exception& e) {
                fprintf(stderr, "Failed to save cryptomatte: %s", e.what());
            }
        }
#endif // RPR_EXR_EXPORT_ENABLED
    }

    void BatchRenderImpl(HdRprRenderThread* renderThread) {
        if (!CommonRenderImplPrologue()) {
            return;
        }

        auto renderScope = m_batchREM->EnterRenderScope();

        EnableRenderUpdateCallback(BatchRenderUpdateCallback);

        // Also, we try to maximize the number of samples rendered with one rprContextRender call.
        bool isMaximizingContextIterations = false;

        // In a batch session, we disable resolving of all samples except the first and last.
        // Also, if the user will keep progressive mode on, we support snapshoting (resolving intermediate renders)
        //
        // User might decide to completely disable progress updates to maximize performance.
        // In this case, snapshoting is not available.
        if (m_isProgressive) {
            // We can keep the ability to log progress and do snapshots
            // while maximizing RPR_CONTEXT_ITERATIONS, only if RUC is supported.
            if (m_isRenderUpdateCallbackEnabled) {
                isMaximizingContextIterations = true;
            }
        } else {
            // If the user is willing to sacrifice progress logging and snapshots,
            // we minimize the amount of chore work needed to get renders.
            isMaximizingContextIterations = true;
            if (m_isRenderUpdateCallbackEnabled) {
                m_isRenderUpdateCallbackEnabled = false;
                RPR_ERROR_CHECK_THROW(m_rprContext->SetParameter(RPR_CONTEXT_RENDER_UPDATE_CALLBACK_FUNC, (void*)nullptr), "Failed to disable RUC func");
            }
        }

        if (m_contourAovs) {
            // In contour rendering mode we must render with RPR_CONTEXT_ITERATIONS=1
            if (isMaximizingContextIterations) {
                isMaximizingContextIterations = false;
                if (m_isRenderUpdateCallbackEnabled) {
                    m_isRenderUpdateCallbackEnabled = false;
                    RPR_ERROR_CHECK_THROW(m_rprContext->SetParameter(RPR_CONTEXT_RENDER_UPDATE_CALLBACK_FUNC, (void*)nullptr), "Failed to disable RUC func");
                }
            }
        }

        // Though if adaptive sampling is enabled in a batch session we first render m_minSamples samples
        // and after that, if needed, render 1 sample at a time because we want to check the current amount of
        // active pixels as often as possible
        const bool isAdaptiveSamplingEnabled = IsAdaptiveSamplingEnabled();
        const bool isActivePixelCountCheckRequired = isAdaptiveSamplingEnabled && m_rprContextMetadata.pluginType == kPluginTahoe;

        // In a batch session, we do denoise once at the end
        auto rprApi = static_cast<HdRprRenderParam*>(m_delegate->GetRenderParam())->GetRprApi();
        if (m_isDenoiseAndUpscaleEnabled) {
            m_colorAov->SetDenoise(false, rprApi, m_rifContext.get());
        }

        while (!IsConverged()) {
            if (renderThread->IsStopRequested()) {
                break;
            }

            IncrementFrameCount(isAdaptiveSamplingEnabled);

            auto startTime = std::chrono::high_resolution_clock::now();

            m_rucData.previousProgress = -1.0f;
            auto status = m_rprContext->Render();
            m_rucData.previousProgress = -1.0f;

            m_frameRenderTotalTime += std::chrono::high_resolution_clock::now() - startTime;

            if (status != RPR_SUCCESS && status != RPR_ERROR_ABORTED) {
                RPR_ERROR_CHECK(status, "Failed to render", m_rprContext.get());
                break;
            }

            if (status == RPR_ERROR_ABORTED) {
                break;
            }

            // As soon as the first sample has been rendered, we enable aborting
            m_isAbortingEnabled.store(true);

            m_numSamples += m_numSamplesPerIter;

            if (m_resolveMode == kResolveAfterRender) {
                // In batch mode resolve only the first and the last frames or
                // when the host app requested it explicitly
                if (m_isFirstSample || m_batchREM->IsResolveRequested()) {
                    ResolveFramebuffers();
                    m_batchREM->OnResolve();
                }
            }

            if (isMaximizingContextIterations) {
                int oldNumSamplesPerIter = m_numSamplesPerIter;

                // When singlesampled AOVs already rendered, we can fire up rendering of as many samples as possible
                if (m_numSamples == 1) {
                    // Render as many samples as possible per Render call
                    if (isActivePixelCountCheckRequired) {
                        m_numSamplesPerIter = m_minSamples - m_numSamples;
                    } else {
                        m_numSamplesPerIter = m_maxSamples - m_numSamples;
                    }

                    // And disable resolves after render if possible
                    if (m_isRenderUpdateCallbackEnabled) {
                        m_resolveMode = kResolveInRenderUpdateCallback;
                    }
                } else {
                    // When adaptive sampling is enabled, after reaching m_minSamples we want query RPR_CONTEXT_ACTIVE_PIXEL_COUNT each sample
                    if (isActivePixelCountCheckRequired && m_numSamples == m_minSamples) {
                        m_numSamplesPerIter = 1;
                        isMaximizingContextIterations = false;
                    }
                }

                if (m_numSamplesPerIter != oldNumSamplesPerIter) {
                    // Make sure we will not oversample the image
                    int numSamplesLeft = m_maxSamples - m_numSamples;
                    m_numSamplesPerIter = std::min(m_numSamplesPerIter, numSamplesLeft);
                    if (m_numSamplesPerIter > 0) {
                        RPR_ERROR_CHECK(m_rprContext->SetParameter(RPR_CONTEXT_ITERATIONS, m_numSamplesPerIter), "Failed to set context iterations");
                    }
                }
            }

            if (isActivePixelCountCheckRequired && m_numSamples >= m_minSamples &&
                RPR_ERROR_CHECK(m_rprContext->GetInfo(RPR_CONTEXT_ACTIVE_PIXEL_COUNT, sizeof(m_activePixels), &m_activePixels, NULL), "Failed to query active pixels")) {
                m_activePixels = -1;
            }
        }

        if (m_isDenoiseAndUpscaleEnabled) {
            m_colorAov->SetDenoise(true, rprApi, m_rifContext.get());
        }

        ResolveFramebuffers();
    }

    static void RenderUpdateCallback(float progress, void* dataPtr) {
        auto data = static_cast<RenderUpdateCallbackData*>(dataPtr);

        if (data->rprApi->m_numSamples == 0 &&
            !data->rprApi->m_isInteractive) {
            data->rprApi->EnableAborting();
        }

        if (data->rprApi->m_resolveMode == kResolveInRenderUpdateCallback) {
            static const float kResolveFrequency = 0.1f;
            int previousStep = static_cast<int>(data->previousProgress / kResolveFrequency);
            int currentStep = static_cast<int>(progress / kResolveFrequency);
            if (currentStep != previousStep) {
                data->rprApi->ResolveFramebuffers();
            }
        }

        data->previousProgress = progress;
    }

    void RenderImpl(HdRprRenderThread* renderThread) {
        if (!CommonRenderImplPrologue()) {
            return;
        }

        EnableRenderUpdateCallback(RenderUpdateCallback);

        const bool progressivelyIncreaseSamplesPerIter =
            // Progressively increasing RPR_CONTEXT_ITERATIONS makes sense only for Northstar
            // because, first, it highly improves its performance (internal optimization)
            // and, second, it supports render update callback that allows us too resolve intermediate results
            m_rprContextMetadata.pluginType == kPluginNorthstar &&
            // in interactive mode we want to be able to abort ASAP
            !m_isInteractive &&
            // in contour rendering mode we must render only with RPR_CONTEXT_ITERATIONS=1
            !m_contourAovs;

        auto rprApi = static_cast<HdRprRenderParam*>(m_delegate->GetRenderParam())->GetRprApi();
        int iteration = 0;

        while (!IsConverged()) {
            // In interactive mode, always render at least one frame, otherwise
            // disturbing full-screen-flickering will be visible or
            // viewport will not update because of fast exit due to abort
            const bool forceRender = m_isInteractive && m_numSamples == 0;

            renderThread->WaitUntilPaused();
            if (renderThread->IsStopRequested() && !forceRender) {
                break;
            }

            IncrementFrameCount(IsAdaptiveSamplingEnabled());

            if (progressivelyIncreaseSamplesPerIter) {
                // 1, 1, 2, 4, 8, ...
                int numSamplesPerIter = std::max(int(pow(2, int(log2(m_numSamples)))), 1);

                // Make sure we will not oversample the image
                int numSamplesLeft = std::min(numSamplesPerIter, m_maxSamples - m_numSamples);
                numSamplesPerIter = numSamplesLeft > 0 ? numSamplesLeft : numSamplesPerIter;
                if (m_numSamplesPerIter != numSamplesPerIter) {
                    m_numSamplesPerIter = numSamplesPerIter;
                    RPR_ERROR_CHECK(m_rprContext->SetParameter(RPR_CONTEXT_ITERATIONS, m_numSamplesPerIter), "Failed to set context iterations");

                    if (m_isRenderUpdateCallbackEnabled) {
                        // Enable resolves in the render update callback after RPR_CONTEXT_ITERATIONS gets high enough
                        // to get interactive updates even when RPR_CONTEXT_ITERATIONS huge
                        if (m_numSamplesPerIter >= 32) {
                            m_resolveMode = kResolveInRenderUpdateCallback;
                        }
                    }
                }
            }

            auto startTime = std::chrono::high_resolution_clock::now();

            m_rucData.previousProgress = -1.0f;
            auto status = m_rprContext->Render();
            m_rucData.previousProgress = -1.0f;

            m_frameRenderTotalTime += std::chrono::high_resolution_clock::now() - startTime;

            if (status != RPR_SUCCESS && status != RPR_ERROR_ABORTED) {
                RPR_ERROR_CHECK(status, "Failed to render", m_rprContext.get());
                break;
            }

            if (status == RPR_ERROR_ABORTED && !forceRender) {
                break;
            }

            bool doDenoisedResolve = false;
            if (m_colorAov) {
                if (m_isDenoiseAndUpscaleEnabled) {
                    ++iteration;
                    if (iteration >= m_denoiseMinIter) {
                        int relativeIter = iteration - m_denoiseMinIter;
                        if (relativeIter % m_denoiseIterStep == 0) {
                            doDenoisedResolve = true;
                        }
                    }

                    // Always force denoise on the last sample because it's quite hard to match
                    // the max amount of samples and denoise controls (min iter and iter step)
                    if (m_numSamples + m_numSamplesPerIter == m_maxSamples) {
                        doDenoisedResolve = true;
                    }
                }

                m_colorAov->SetDenoise(doDenoisedResolve, rprApi, m_rifContext.get());
            }

            if (m_resolveMode == kResolveAfterRender ||
                doDenoisedResolve) {
                ResolveFramebuffers();
            }

            if (IsAdaptiveSamplingEnabled() && m_numSamples >= m_minSamples &&
                RPR_ERROR_CHECK(m_rprContext->GetInfo(RPR_CONTEXT_ACTIVE_PIXEL_COUNT, sizeof(m_activePixels), &m_activePixels, NULL), "Failed to query active pixels")) {
                m_activePixels = -1;
            }

            // As soon as the first sample has been rendered, we enable aborting
            m_isAbortingEnabled.store(true);

            m_numSamples += m_numSamplesPerIter;
        }
    }

    void InteropRenderImpl(HdRprRenderThread* renderThread) {
        if (!RprUsdIsHybrid(m_rprContextMetadata.pluginType)) {
            TF_CODING_ERROR("InteropRenderImpl should be called for Hybrid plugin only");
            return;
        }

        // For now render 5 frames before each present
        for (int i = 0; i < 5; i++) {
            rpr::Status status = m_rprContext->Render();
            if (status != rpr::Status::RPR_SUCCESS) {
                TF_WARN("rprContextRender returns: %d", status);
            }
        }

        // Next frame couldn't be flushed before previous was presented. We should wait for presenter
        std::unique_lock<std::mutex> lock(m_rprContext->GetMutex());
        m_presentedConditionVariable->wait(lock, [this] { return *m_presentedCondition == true; });

        rpr_int status = m_rprContextFlushFrameBuffers(rpr::GetRprObject(m_rprContext.get()));
        if (status != RPR_SUCCESS) {
            TF_WARN("rprContextFlushFrameBuffers returns: %d", status);
        }

        *m_presentedCondition = false;
    }

    void RenderFrame(HdRprRenderThread* renderThread) {
        if (!m_rprContext) {
            return;
        }

        try {
            Update();
        } catch (std::runtime_error const& e) {
            TF_RUNTIME_ERROR("Failed to update: %s", e.what());
            m_dirtyFlags = ChangeTracker::Clean;
            if (m_hdCamera) {
                m_hdCamera->CleanDirtyBits();
            }
            return;
        }

        if (!m_rprSceneExportPath.empty()) {
            return ExportRpr();
        }

        if (m_aovRegistry.empty()) {
            return;
        }

        if (m_state == kStateRender) {
            try {
                if (m_isBatch) {
                    BatchRenderImpl(renderThread);
                } else {
                    if (RprUsdIsHybrid(m_rprContextMetadata.pluginType) &&
                        m_rprContextMetadata.interopInfo) {
                        InteropRenderImpl(renderThread);
                    } else {
                        RenderImpl(renderThread);
                    }
                }
                SaveCryptomatte();
            } catch (std::runtime_error const& e) {
                TF_RUNTIME_ERROR("Failed to render frame: %s", e.what());
            }
        } else if (m_state == kStateRestartRequired) {
            {
                RprUsdConfig* config;
                auto configLock = RprUsdConfig::GetInstance(&config);

                if (config->IsRestartWarningEnabled()) {
                    std::string message =
                        R"(Restart required when you change "Render Device" or "Render Quality" (To "Full" or vice versa).
You can revert your changes now and you will not lose any rendering progress.
You can restart renderer by pressing "RPR Persp" - "Restart Render".

Don't show this message again?
)";

                    if (HdRprShowMessage("Restart required", message)) {
                        config->SetRestartWarning(false);
                    }
                }
            }

            PlugPluginPtr plugin = PLUG_THIS_PLUGIN;
            auto imagesPath = PlugFindPluginResource(plugin, "images", false);
            auto path = imagesPath + "/restartRequired.png";
            if (!RenderImage(path)) {
                fprintf(stderr, "Please restart render\n");
            }
        }
    }

    void ExportRpr() {
#ifdef RPR_LOADSTORE_AVAILABLE

#ifdef BUILD_AS_HOUDINI_PLUGIN
        if (HOM().isApprentice()) {
            fprintf(stderr, "Cannot export .rpr from Apprentice");
            return;
        }
#endif // BUILD_AS_HOUDINI_PLUGIN

        if (!CreateIntermediateDirectories(m_rprSceneExportPath)) {
            fprintf(stderr, "Failed to create .rpr export output directory\n");
        }

        uint32_t currentYFlip;
        if (m_isOutputFlipped) {
            currentYFlip = RprUsdGetInfo<uint32_t>(m_rprContext.get(), RPR_CONTEXT_Y_FLIP);

            currentYFlip = !currentYFlip;
            RPR_ERROR_CHECK(m_rprContext->SetParameter(RPR_CONTEXT_Y_FLIP, currentYFlip), "Failed to set context Y FLIP parameter");
        }

        unsigned int rprsFlags = 0;
        if (!m_rprExportAsSingleFile) {
            rprsFlags |= RPRLOADSTORE_EXPORTFLAG_EXTERNALFILES;
        }
        if (m_rprExportUseImageCache) {
            rprsFlags |= RPRLOADSTORE_EXPORTFLAG_USE_IMAGE_CACHE;
        }

        auto rprContextHandle = rpr::GetRprObject(m_rprContext.get());
        auto rprSceneHandle = rpr::GetRprObject(m_scene.get());
        if (RPR_ERROR_CHECK(rprsExport(m_rprSceneExportPath.c_str(), rprContextHandle, rprSceneHandle, 0, nullptr, nullptr, 0, nullptr, nullptr, rprsFlags, nullptr), "Failed to export .rpr file")) {
            return;
        }

        if (m_isOutputFlipped) {
            currentYFlip = !currentYFlip;
            RPR_ERROR_CHECK(m_rprContext->SetParameter(RPR_CONTEXT_Y_FLIP, currentYFlip), "Failed to set context Y FLIP parameter");
        }

        TfStringReplace(m_rprSceneExportPath, ".rpr", ".json");
        auto configFilename = m_rprSceneExportPath.substr(0, m_rprSceneExportPath.size() - 4) + ".json";
        std::ofstream configFile(configFilename);
        if (!configFile.is_open()) {
            fprintf(stderr, "Failed to create config file: %s\n", configFilename.c_str());
            return;
        }

        try {
            json config;
            config["width"] = m_viewportSize[0];
            config["height"] = m_viewportSize[1];
            config["iterations"] = m_maxSamples;
            config["batchsize"] = m_maxSamples;

            auto basename = TfStringGetBeforeSuffix(TfGetBaseName(m_rprSceneExportPath));
            config["output"] = basename + ".exr";
            config["output.json"] = basename + ".output.json";

            static std::map<rpr_creation_flags, const char*> kRprsContextFlags = {
                {RPR_CREATION_FLAGS_ENABLE_CPU, "cpu"},
                {RPR_CREATION_FLAGS_ENABLE_DEBUG, "debug"},
                {RPR_CREATION_FLAGS_ENABLE_GPU0, "gpu0"},
                {RPR_CREATION_FLAGS_ENABLE_GPU1, "gpu1"},
                {RPR_CREATION_FLAGS_ENABLE_GPU2, "gpu2"},
                {RPR_CREATION_FLAGS_ENABLE_GPU3, "gpu3"},
                {RPR_CREATION_FLAGS_ENABLE_GPU4, "gpu4"},
                {RPR_CREATION_FLAGS_ENABLE_GPU5, "gpu5"},
                {RPR_CREATION_FLAGS_ENABLE_GPU6, "gpu6"},
                {RPR_CREATION_FLAGS_ENABLE_GPU7, "gpu7"},
                {RPR_CREATION_FLAGS_ENABLE_GPU8, "gpu8"},
                {RPR_CREATION_FLAGS_ENABLE_GPU9, "gpu9"},
                {RPR_CREATION_FLAGS_ENABLE_GPU10, "gpu10"},
                {RPR_CREATION_FLAGS_ENABLE_GPU11, "gpu11"},
                {RPR_CREATION_FLAGS_ENABLE_GPU12, "gpu12"},
                {RPR_CREATION_FLAGS_ENABLE_GPU13, "gpu13"},
                {RPR_CREATION_FLAGS_ENABLE_GPU14, "gpu14"},
                {RPR_CREATION_FLAGS_ENABLE_GPU15, "gpu15"},
            };

            json context;
            auto creationFlags = RprUsdGetInfo<uint32_t>(m_rprContext.get(), RPR_CONTEXT_CREATION_FLAGS);
            for (auto& entry : kRprsContextFlags) {
                if (creationFlags & entry.first) {
                    context[entry.second] = 1;
                }
            }
            if (creationFlags & RPR_CREATION_FLAGS_ENABLE_CPU) {
                context["threads"] = RprUsdGetInfo<uint32_t>(m_rprContext.get(), RPR_CONTEXT_CPU_THREAD_LIMIT);
            }
            config["context"] = context;

            static const char* kRprsAovNames[] = {
                /* RPR_AOV_COLOR = */ "color",
                /* RPR_AOV_OPACITY = */ "opacity",
                /* RPR_AOV_WORLD_COORDINATE = */ "world.coordinate",
                /* RPR_AOV_UV = */ "uv",
                /* RPR_AOV_MATERIAL_ID = */ "material.id",
                /* RPR_AOV_GEOMETRIC_NORMAL = */ "normal.geom",
                /* RPR_AOV_SHADING_NORMAL = */ "normal",
                /* RPR_AOV_DEPTH = */ "depth",
                /* RPR_AOV_OBJECT_ID = */ "object.id",
                /* RPR_AOV_OBJECT_GROUP_ID = */ "group.id",
                /* RPR_AOV_SHADOW_CATCHER = */ "shadow.catcher",
                /* RPR_AOV_BACKGROUND = */ "background",
                /* RPR_AOV_EMISSION = */ "emission",
                /* RPR_AOV_VELOCITY = */ "velocity",
                /* RPR_AOV_DIRECT_ILLUMINATION = */ "direct.illumination",
                /* RPR_AOV_INDIRECT_ILLUMINATION = */ "indirect.illumination",
                /* RPR_AOV_AO = */ "ao",
                /* RPR_AOV_DIRECT_DIFFUSE = */ "direct.diffuse",
                /* RPR_AOV_DIRECT_REFLECT = */ "direct.reflect",
                /* RPR_AOV_INDIRECT_DIFFUSE = */ "indirect.diffuse",
                /* RPR_AOV_INDIRECT_REFLECT = */ "indirect.reflect",
                /* RPR_AOV_REFRACT = */ "refract",
                /* RPR_AOV_VOLUME = */ "volume",
                /* RPR_AOV_LIGHT_GROUP0 = */ "light.group0",
                /* RPR_AOV_LIGHT_GROUP1 = */ "light.group1",
                /* RPR_AOV_LIGHT_GROUP2 = */ "light.group2",
                /* RPR_AOV_LIGHT_GROUP3 = */ "light.group3",
                /* RPR_AOV_DIFFUSE_ALBEDO = */ "albedo.diffuse",
                /* RPR_AOV_VARIANCE = */ "variance",
                /* RPR_AOV_VIEW_SHADING_NORMAL = */ "view.shading.normal",
                /* RPR_AOV_REFLECTION_CATCHER = */ "reflection.catcher",
                /* RPR_AOV_COLOR_RIGHT = */ "color.right",
                /* RPR_AOV_LPE_0 = */ "lpe0",
                /* RPR_AOV_LPE_1 = */ "lpe1",
                /* RPR_AOV_LPE_2 = */ "lpe2",
                /* RPR_AOV_LPE_3 = */ "lpe3",
                /* RPR_AOV_LPE_4 = */ "lpe4",
                /* RPR_AOV_LPE_5 = */ "lpe5",
                /* RPR_AOV_LPE_6 = */ "lpe6",
                /* RPR_AOV_LPE_7 = */ "lpe7",
                /* RPR_AOV_LPE_8 = */ "lpe8",
                /* RPR_AOV_CAMERA_NORMAL = */ "camera.normal",
                /* RPR_AOV_CRYPTOMATTE_MAT0 = */ "CryptoMaterial00",
                /* RPR_AOV_CRYPTOMATTE_MAT1 = */ "CryptoMaterial01",
                /* RPR_AOV_CRYPTOMATTE_MAT2 = */ "CryptoMaterial02",
                /* RPR_AOV_CRYPTOMATTE_OBJ0 = */ "CryptoObject00",
                /* RPR_AOV_CRYPTOMATTE_OBJ1 = */ "CryptoObject01",
                /* RPR_AOV_CRYPTOMATTE_OBJ2 = */ "CryptoObject02",
            };
            static const size_t kNumRprsAovNames = sizeof(kRprsAovNames) / sizeof(kRprsAovNames[0]);

            json configAovs;
            for (auto& outputRb : m_outputRenderBuffers) {
                auto aovDesc = &outputRb.rprAov->GetDesc();
                if (aovDesc->computed) {
                    if (aovDesc->id == kColorAlpha) {
                        aovDesc = &HdRprAovRegistry::GetInstance().GetAovDesc(RPR_AOV_COLOR, false);
                    } else if (aovDesc->id == kNdcDepth) {
                        // XXX: RprsRender does not support it but for the users, it is more expected if we map it to the linear depth instead of ignoring it at all
                        aovDesc = &HdRprAovRegistry::GetInstance().GetAovDesc(RPR_AOV_DEPTH, false);
                    } else {
                        fprintf(stderr, "Unprocessed computed AOV: %u\n", aovDesc->id);
                        continue;
                    }
                }

                if (TF_VERIFY(aovDesc->id != kAovNone) &&
                    TF_VERIFY(aovDesc->id < kNumRprsAovNames) &&
                    TF_VERIFY(!aovDesc->computed)) {
                    auto aovName = kRprsAovNames[aovDesc->id];
                    if (aovDesc->id >= RPR_AOV_LPE_0 && aovDesc->id <= RPR_AOV_LPE_8) {
                        try {
                            auto name = outputRb.aovBinding->aovName.GetText();
                            if (!*name) {
                                name = aovName;
                            }

                            json lpeAov;
                            lpeAov["output"] = TfStringPrintf("%s.%s.exr", basename.c_str(), name);
                            lpeAov["lpe"] = RprUsdGetStringInfo(outputRb.rprAov->GetAovFb()->GetRprObject(), RPR_FRAMEBUFFER_LPE);
                            configAovs[aovName] = lpeAov;
                        } catch (RprUsdError& e) {
                            fprintf(stderr, "Failed to export %s AOV: %s\n", aovName, e.what());
                        }
                    } else {
                        configAovs[aovName] = TfStringPrintf("%s.%s.exr", basename.c_str(), aovName);
                    }
                }
            }
            config["aovs"] = configAovs;

            if (m_contourAovs) {
                HdRprConfig* rprConfig;
                auto configInstanceLock = m_delegate->LockConfigInstance(&rprConfig);

                json contour;
                contour["object.id"] = int(rprConfig->GetContourUsePrimId());
                contour["material.id"] = int(rprConfig->GetContourUseMaterialId());
                contour["normal"] = int(rprConfig->GetContourUseNormal());
                contour["threshold.normal"] = rprConfig->GetContourNormalThreshold();
                contour["linewidth.objid"] = rprConfig->GetContourLinewidthPrimId();
                contour["linewidth.matid"] = rprConfig->GetContourLinewidthMaterialId();
                contour["linewidth.normal"] = rprConfig->GetContourLinewidthNormal();
                contour["antialiasing"] = rprConfig->GetContourAntialiasing();
                contour["debug"] = int(rprConfig->GetContourDebug());

                config["contour"] = contour;
            }

            configFile << config;
        } catch (json::exception& e) {
            fprintf(stderr, "Failed to fill config file: %s\n", configFilename.c_str());
        }
#else // !defined(RPR_LOADSTORE_AVAILABLE)
        TF_RUNTIME_ERROR(".rpr export is not supported: hdRpr compiled without rprLoadStore library");
#endif // RPR_LOADSTORE_AVAILABLE
    }

    void CommitResources() {
        if (!m_rprContext) {
            return;
        }

        RprUsdMaterialRegistry::GetInstance().CommitResources(m_imageCache.get());
    }

    void Resolve(SdfPath const& aovId) {
        // hdRpr's rendering is implemented asynchronously - rprContextRender spins in the background thread.
        //
        // Resolve works differently depending on the current rendering session type:
        //   * In a non-interactive (i.e. batch) session, it blocks execution until
        //      AOV framebuffer resolved to corresponding HdRenderBuffers.
        //   * In an interactive session, it simply does nothing because we always resolve
        //      data to HdRenderBuffer as fast as possible. It might change in the future though.
        //
        if (m_isBatch) {
            m_batchREM->WaitForResolve(aovId);
        }
    }

    void Render(HdRprRenderThread* renderThread) {
        RenderFrame(renderThread);

        for (auto& aovBinding : m_aovBindings) {
            if (auto rb = static_cast<HdRprRenderBuffer*>(aovBinding.renderBuffer)) {
                rb->SetConverged(true);
            }
        }
    }

    void AbortRender() {
        if (!m_rprContext) {
            return;
        }

        if (m_isAbortingEnabled) {
            if (m_rprContextMetadata.pluginType == kPluginHybridPro) {
                return;
            }

            RPR_ERROR_CHECK(m_rprContext->AbortRender(), "Failed to abort render");
        } else {
            // In case aborting is disabled, we postpone abort until it's enabled
            m_abortRender.store(true);
        }
    }

    HdRprApi::RenderStats GetRenderStats() const {
        HdRprApi::RenderStats stats = {};

        // rprsExport has no progress callback
        if (!m_rprSceneExportPath.empty()) {
            return stats;
        }

        double progress = double(m_numSamples) / m_maxSamples;
        if (m_activePixels != -1) {
            int numPixels = m_viewportSize[0] * m_viewportSize[1];
            progress = std::max(progress, double(numPixels - m_activePixels) / numPixels);
        } else if (m_isRenderUpdateCallbackEnabled && m_rucData.previousProgress > 0.0f) {
            progress += m_rucData.previousProgress * (double(m_numSamplesPerIter) / m_maxSamples);
        }
        stats.percentDone = 100.0 * progress;

        if (m_numSamples > 0) {
            double numRenderedSamples = progress * m_maxSamples;
            auto resolveTime = m_frameResolveTotalTime / numRenderedSamples;
            auto renderTime = m_frameRenderTotalTime / numRenderedSamples;

            using FloatingPointSecond = std::chrono::duration<double>;
            stats.averageRenderTimePerSample = std::chrono::duration_cast<FloatingPointSecond>(renderTime).count();
            stats.averageResolveTimePerSample = std::chrono::duration_cast<FloatingPointSecond>(resolveTime).count();
        }

        return stats;
    }

    bool IsCameraChanged() const {
        if (!m_hdCamera) {
            return false;
        }

        return (m_dirtyFlags & ChangeTracker::DirtyHdCamera) != 0 || m_hdCamera->GetDirtyBits() != HdCamera::Clean;
    }

    bool IsChanged() const {
        if (m_dirtyFlags != ChangeTracker::Clean ||
            IsCameraChanged()) {
            return true;
        }

        HdRprConfig* config;
        auto configInstanceLock = m_delegate->LockConfigInstance(&config);
        return config->IsDirty(HdRprConfig::DirtyAll);
    }

    bool IsConverged() const {
        if (m_currentRenderQuality == HdRprCoreRenderQualityTokens->Low ||
            m_currentRenderQuality == HdRprCoreRenderQualityTokens->Medium) {
            return m_numSamples == 1;
        }

        return m_numSamples >= m_maxSamples || m_activePixels == 0;
    }

    bool IsAdaptiveSamplingEnabled() const {
        return m_rprContext && m_varianceThreshold > 0.0f &&
              (m_rprContextMetadata.pluginType == kPluginTahoe || m_rprContextMetadata.pluginType == kPluginNorthstar);
    }

    bool IsGlInteropEnabled() const {
        return m_rprContext && m_rprContextMetadata.isGlInteropEnabled;
    }

    bool IsVulkanInteropEnabled() const {
        return m_rprContext && RprUsdIsHybrid(m_rprContextMetadata.pluginType) && m_rprContextMetadata.interopInfo;
    }

    bool IsArbitraryShapedLightSupported() const {
        return !RprUsdIsHybrid(m_rprContextMetadata.pluginType);
    }

    bool IsSphereAndDiskLightSupported() const {
        return m_rprContextMetadata.pluginType == kPluginNorthstar;
    }

    TfToken const& GetCurrentRenderQuality() const {
        return m_currentRenderQuality;
    }

    void SetInteropInfo(void* interopInfo, std::condition_variable* presentedConditionVariable, bool* presentedCondition) {
#ifdef HDRPR_ENABLE_VULKAN_INTEROP_SUPPORT
        m_rprContextMetadata.interopInfo = interopInfo;
        m_presentedConditionVariable = presentedConditionVariable;
        m_presentedCondition = presentedCondition;
#endif // HDRPR_ENABLE_VULKAN_INTEROP_SUPPORT
    }

    rpr::FrameBuffer* GetRawColorFramebuffer() {
        auto it = m_aovRegistry.find(HdRprAovTokens->rawColor);
        if (it != m_aovRegistry.end()) {
            if (auto aov = it->second.lock()) {
                if (auto fb = aov->GetAovFb()) {
                    return fb->GetRprObject();
                }
            }
        }

        return nullptr;
    }

private:
    static RprUsdPluginType GetPluginType(TfToken const& renderQuality) {
        if (renderQuality == HdRprCoreRenderQualityTokens->Full) {
            return kPluginTahoe;
        } else if (renderQuality == HdRprCoreRenderQualityTokens->Northstar) {
            return kPluginNorthstar;
        } else if (renderQuality == HdRprCoreRenderQualityTokens->HybridPro) {
            return kPluginHybridPro;
        } else {
            return kPluginHybrid;
        }
    }

    static void RprContextDeleter(rpr::Context* ctx) {
        if (RprUsdIsLeakCheckEnabled()) {
            typedef rpr::Status (GetInfoFnc)(void*, uint32_t, size_t, void*, size_t*);

            struct ListDescriptor {
                rpr_context_info infoType;
                const char* name;
                GetInfoFnc* getInfo;

                ListDescriptor(rpr_context_info infoType, const char* name, void* getInfoFnc)
                    : infoType(infoType), name(name)
                    , getInfo(reinterpret_cast<GetInfoFnc*>(getInfoFnc)) {
                }
            };
            std::vector<ListDescriptor> lists = {
                {RPR_CONTEXT_LIST_CREATED_CAMERAS, "cameras", (void*)rprCameraGetInfo},
                {RPR_CONTEXT_LIST_CREATED_MATERIALNODES, "materialnodes", (void*)rprMaterialNodeGetInfo},
                {RPR_CONTEXT_LIST_CREATED_LIGHTS, "lights", (void*)rprLightGetInfo},
                {RPR_CONTEXT_LIST_CREATED_SHAPES, "shapes", (void*)rprShapeGetInfo},
                {RPR_CONTEXT_LIST_CREATED_HETEROVOLUMES, "heterovolumes", (void*)rprHeteroVolumeGetInfo},
                {RPR_CONTEXT_LIST_CREATED_GRIDS, "grids", (void*)rprGridGetInfo},
                {RPR_CONTEXT_LIST_CREATED_BUFFERS, "buffers", (void*)rprBufferGetInfo},
                {RPR_CONTEXT_LIST_CREATED_IMAGES, "images", (void*)rprImageGetInfo},
                {RPR_CONTEXT_LIST_CREATED_FRAMEBUFFERS, "framebuffers", (void*)rprFrameBufferGetInfo},
                {RPR_CONTEXT_LIST_CREATED_SCENES, "scenes", (void*)rprSceneGetInfo},
                {RPR_CONTEXT_LIST_CREATED_CURVES, "curves", (void*)rprCurveGetInfo},
            };

            bool hasLeaks = false;
            std::vector<char> nameBuffer;

            for (auto& list : lists) {
                size_t sizeParam = 0;
                if (!RPR_ERROR_CHECK(ctx->GetInfo(list.infoType, 0, nullptr, &sizeParam), "Failed to get context info", ctx)) {
                    size_t numObjects = sizeParam / sizeof(void*);

                    if (numObjects > 0) {
                        if (!hasLeaks) {
                            hasLeaks = true;
                            fprintf(stderr, "hdRpr - rpr::Context leaks detected\n");
                        }

                        fprintf(stderr, "Leaked %zu %s: ", numObjects, list.name);

                        std::vector<void*> objectPointers(numObjects, nullptr);
                        if (!RPR_ERROR_CHECK(ctx->GetInfo(list.infoType, sizeParam, objectPointers.data(), nullptr), "Failed to get context info", ctx)) {
                            fprintf(stderr, "{");
                            for (size_t i = 0; i < numObjects; ++i) {
                                size_t size;
                                if (!RPR_ERROR_CHECK(list.getInfo(objectPointers[i], RPR_OBJECT_NAME, 0, nullptr, &size), "Failed to get object name size") && size > 0) {
                                    if (size > nameBuffer.size()) {
                                        nameBuffer.reserve(size);
                                    }

                                    if (!RPR_ERROR_CHECK(list.getInfo(objectPointers[i], RPR_OBJECT_NAME, size, nameBuffer.data(), &size), "Failed to get object name")) {
                                        fprintf(stderr, "\"%.*s\"", int(size), nameBuffer.data());
                                        if (i + 1 != numObjects) fprintf(stderr, ",");
                                        continue;
                                    }
                                }

                                fprintf(stderr, "0x%p", objectPointers[i]);
                                if (i + 1 != numObjects) fprintf(stderr, ",");
                            }
                            fprintf(stderr, "}\n");
                        } else {
                            fprintf(stderr, "failed to get object list\n");
                        }
                    }
                }
            }
        }
        delete ctx;
    }

    void InitRpr() {
        bool flipRequestedByRenderSetting = false;

        {
            HdRprConfig* config;
            auto configInstanceLock = m_delegate->LockConfigInstance(&config);
            // Force sync to catch up the latest render quality and render device
            config->Sync(m_delegate);

            m_currentRenderQuality = GetRenderQuality(*config);
            flipRequestedByRenderSetting = config->GetFlipVertical();
        }

        m_rprContextMetadata.pluginType = GetPluginType(m_currentRenderQuality);
        m_rprContext = RprContextPtr(RprUsdCreateContext(&m_rprContextMetadata), RprContextDeleter);
        if (!m_rprContext) {
            RPR_THROW_ERROR_MSG("Failed to create RPR context");
        }

        auto contextApiHandle = rpr::GetRprObject(m_rprContext.get());
        for (std::string materialXSearchPath : TfStringSplit(TfGetenv("MATERIALX_SEARCH_PATH"), ARCH_PATH_LIST_SEP)) {
            if (!materialXSearchPath.empty()) {
                RPR_ERROR_CHECK(rprMaterialXAddResourceFolder(contextApiHandle, materialXSearchPath.c_str()), "Failed to add mtlx resource folder");
            }
        }

        // TODO: verify
        if (RprUsdIsHybrid(m_rprContextMetadata.pluginType)) {
            RPR_ERROR_CHECK(m_rprContext->SetParameter(rpr::ContextInfo(RPR_CONTEXT_ENABLE_RELAXED_MATERIAL_CHECKS), 1u), "Failed to enable relaxed material checks");
        }

        uint32_t requiredYFlip = 0;
        bool flipRequestedByInteropHybrid = RprUsdIsHybrid(m_rprContextMetadata.pluginType) && m_rprContextMetadata.interopInfo;
        if (flipRequestedByInteropHybrid || flipRequestedByRenderSetting) {
            RPR_ERROR_CHECK_THROW(m_rprContext->GetFunctionPtr(
                RPR_CONTEXT_FLUSH_FRAMEBUFFERS_FUNC_NAME, 
                (void**)(&m_rprContextFlushFrameBuffers)
            ), "Fail to get rprContextFlushFramebuffers function");
            requiredYFlip = 1;
        }

        m_isOutputFlipped = RprUsdGetInfo<uint32_t>(m_rprContext.get(), RPR_CONTEXT_Y_FLIP) != requiredYFlip;
        if (m_isOutputFlipped) {
            RPR_ERROR_CHECK_THROW(m_rprContext->SetParameter(RPR_CONTEXT_Y_FLIP, requiredYFlip), "Failed to set context Y FLIP parameter");
        }

        m_isRenderUpdateCallbackEnabled = false;

        if (!RprUsdIsTracingEnabled()) {
            // We need it for correct rendering of ID AOVs (e.g. RPR_AOV_OBJECT_ID)
            // XXX: it takes approximately 32ms due to RPR API indirection,
            //      replace with rprContextSetAOVindexLookupRange when ready
            // XXX: only up to 2^16 indices, internal LUT limit
            for (uint32_t i = 0; i < (1 << 16); ++i) {
                // Split uint32_t into 4 float values - every 8 bits correspond to one float.
                // Such an encoding scheme simplifies the conversion of RPR ID texture (float4) to the int32 texture (as required by Hydra).
                // Conversion is currently implemented like this:
                //   * convert float4 texture to uchar4 using RIF
                //   * reinterpret uchar4 data as int32_t (works on little-endian CPU only)
                m_rprContext->SetAOVindexLookup(rpr_int(i),
                    float(((i + 1) >> 0) & 0xFF) / 255.0f,
                    float(((i + 1) >> 8) & 0xFF) / 255.0f,
                    0.0f, 0.0f);
            }
        }

        m_imageCache.reset(new RprUsdImageCache(m_rprContext.get()));

        m_isAbortingEnabled.store(false);
    }

    bool ValidateRifModels(std::string const& modelsPath) {
        // To ensure that current RIF implementation will use correct models we check for the file that points to models version
        std::ifstream versionFile(modelsPath + "/rif_models.version");
        if (versionFile.is_open()) {
            std::stringstream buffer;
            buffer << versionFile.rdbuf();
            auto rifVersionString = std::to_string(RIF_VERSION_MAJOR) + "." + std::to_string(RIF_VERSION_MINOR) + "." + std::to_string(RIF_VERSION_REVISION);
            return rifVersionString == buffer.str();
        }

        return false;
    }

    void InitRif() {
        PlugPluginPtr plugin = PLUG_THIS_PLUGIN;
        auto modelsPath = PlugFindPluginResource(plugin, "rif_models", false);
        if (modelsPath.empty()) {
            TF_RUNTIME_ERROR("Failed to find RIF models in plugin package");
        } else if (!ValidateRifModels(modelsPath)) {
            modelsPath = "";
            TF_RUNTIME_ERROR("RIF version and AI models version mismatch");
        }

        m_rifContext = rif::Context::Create(m_rprContext.get(), m_rprContextMetadata, modelsPath);
    }

    void InitAovs() {
        m_colorAov = std::static_pointer_cast<HdRprApiColorAov>(CreateAov(HdAovTokens->color));

        m_lpeAovPool.clear();
        m_lpeAovPool.insert(m_lpeAovPool.begin(), {
            HdRprAovTokens->lpe0, HdRprAovTokens->lpe1, HdRprAovTokens->lpe2,
            HdRprAovTokens->lpe3, HdRprAovTokens->lpe4, HdRprAovTokens->lpe5,
            HdRprAovTokens->lpe6, HdRprAovTokens->lpe7, HdRprAovTokens->lpe8});
    }

    void InitScene() {
        rpr::Status status;
        m_scene.reset(m_rprContext->CreateScene(&status));
        if (!m_scene) {
            RPR_ERROR_CHECK_THROW(status, "Failed to create scene", m_rprContext.get());
        }

        RPR_ERROR_CHECK_THROW(m_rprContext->SetScene(m_scene.get()), "Failed to set context scene");
    }

    void InitCamera() {
        rpr::Status status;
        m_camera.reset(m_rprContext->CreateCamera(&status));
        if (!m_camera) {
            RPR_ERROR_CHECK_THROW(status, "Failed to create camera", m_rprContext.get());
        }

        RPR_ERROR_CHECK_THROW(m_scene->SetCamera(m_camera.get()), "Failed to to set scene camera");
    }

    void AddDefaultLight() {
        if (!m_defaultLightObject) {
            const GfVec3f k_defaultLightColor(0.5f, 0.5f, 0.5f);
            m_defaultLightObject = CreateEnvironmentLight(k_defaultLightColor, 1.f, HdRprApi::BackgroundOverride{});

            if (RprUsdIsLeakCheckEnabled()) {
                m_defaultLightObject->light->SetName("defaultLight");
                m_defaultLightObject->image->SetName("defaultLight");
            }

            // Do not count default light object
            m_numLights--;
        }
    }

    void RemoveDefaultLight() {
        if (m_defaultLightObject) {
            ReleaseImpl(m_defaultLightObject);
            m_defaultLightObject = nullptr;

            // Do not count default light object
            m_numLights++;
        }
    }

    std::unique_ptr<RprUsdCoreImage> CreateConstantColorImage(float const* color) {
        std::array<float, 3> colorArray = {color[0], color[1], color[2]};
        rpr_image_format format = {3, RPR_COMPONENT_TYPE_FLOAT32};
        rpr_uint imageSize = RprUsdIsHybrid(m_rprContextMetadata.pluginType) ? 64 : 1;
        std::vector<std::array<float, 3>> imageData(imageSize * imageSize, colorArray);

        rpr::Status status;
        auto image = std::unique_ptr<RprUsdCoreImage>(RprUsdCoreImage::Create(m_rprContext.get(), imageSize, imageSize, format, imageData.data(), &status));
        if (!image) {
            RPR_ERROR_CHECK(status, "Failed to create const color image", m_rprContext.get());
            return nullptr;
        }

        return image;
    }

    void SplitPolygons(const VtIntArray& indexes, const VtIntArray& vpf, VtIntArray& out_newIndexes, VtIntArray& out_newVpf) {
        out_newIndexes.clear();
        out_newVpf.clear();

        out_newIndexes.reserve(indexes.size());
        out_newVpf.reserve(vpf.size());

        VtIntArray::const_iterator idxIt = indexes.begin();
        for (const int vCount : vpf) {
            if (vCount == 3 || vCount == 4) {
                for (int i = 0; i < vCount; ++i) {
                    out_newIndexes.push_back(*idxIt);
                    ++idxIt;
                }
                out_newVpf.push_back(vCount);
            } else {
                const int commonVertex = *idxIt;
                constexpr int triangleVertexCount = 3;
                for (int i = 1; i < vCount - 1; ++i) {
                    out_newIndexes.push_back(commonVertex);
                    out_newIndexes.push_back(*(idxIt + i + 0));
                    out_newIndexes.push_back(*(idxIt + i + 1));
                    out_newVpf.push_back(triangleVertexCount);
                }
                idxIt += vCount;
            }
        }
    }

    void SplitPolygons(const VtIntArray& indexes, const VtIntArray& vpf, VtIntArray& out_newIndexes) {
        out_newIndexes.clear();
        out_newIndexes.reserve(indexes.size());

        VtIntArray::const_iterator idxIt = indexes.begin();
        for (const int vCount : vpf) {
            if (vCount == 3 || vCount == 4) {
                for (int i = 0; i < vCount; ++i) {
                    out_newIndexes.push_back(*idxIt);
                    ++idxIt;
                }
            } else {
                const int commonVertex = *idxIt;
                for (int i = 1; i < vCount - 1; ++i) {
                    out_newIndexes.push_back(commonVertex);
                    out_newIndexes.push_back(*(idxIt + i + 0));
                    out_newIndexes.push_back(*(idxIt + i + 1));
                }
                idxIt += vCount;
            }
        }
    }

    void ConvertIndices(VtIntArray* indices, VtIntArray const& vpf, TfToken const& windingOrder) {
        if (windingOrder == HdTokens->rightHanded) {
            return;
        }

        // XXX: RPR does not allow to select which winding order we want to use and it's by default right handed
        size_t indicesOffset = 0;
        for (int iFace = 0; iFace < vpf.size(); ++iFace) {
            auto faceIndices = indices->data() + indicesOffset;
            std::swap(faceIndices[0], faceIndices[2]);
            indicesOffset += vpf[iFace];
        }
    }

    rpr::Shape* CreateCubeMesh(float width, float height, float depth) {
        constexpr const size_t cubeVertexCount = 24;
        constexpr const size_t cubeNormalCount = 24;
        constexpr const size_t cubeVpfCount = 12;

        const float halfWidth = width * 0.5f;
        const float halfHeight = height * 0.5f;
        const float halfDepth = depth * 0.5f;

        VtVec3fArray position(cubeVertexCount);
        position[0] = GfVec3f(-halfWidth, halfHeight, -halfDepth);
        position[1] = GfVec3f(halfWidth, halfHeight, -halfDepth);
        position[2] = GfVec3f(halfWidth, halfHeight, halfDepth);
        position[3] = GfVec3f(-halfWidth, halfHeight, halfDepth);

        position[4] = GfVec3f(-halfWidth, -halfHeight, -halfDepth);
        position[5] = GfVec3f(halfWidth, -halfHeight, -halfDepth);
        position[6] = GfVec3f(halfWidth, -halfHeight, halfDepth);
        position[7] = GfVec3f(-halfWidth, -halfHeight, halfDepth);

        position[8] = GfVec3f(-halfWidth, -halfHeight, halfDepth);
        position[9] = GfVec3f(-halfWidth, -halfHeight, -halfDepth);
        position[10] = GfVec3f(-halfWidth, halfHeight, -halfDepth);
        position[11] = GfVec3f(-halfWidth, halfHeight, halfDepth);

        position[12] = GfVec3f(halfWidth, -halfHeight, halfDepth);
        position[13] = GfVec3f(halfWidth, -halfHeight, -halfDepth);
        position[14] = GfVec3f(halfWidth, halfHeight, -halfDepth);
        position[15] = GfVec3f(halfWidth, halfHeight, halfDepth);

        position[16] = GfVec3f(-halfWidth, -halfHeight, -halfDepth);
        position[17] = GfVec3f(halfWidth, -halfHeight, -halfDepth);
        position[18] = GfVec3f(halfWidth, halfHeight, -halfDepth);
        position[19] = GfVec3f(-halfWidth, halfHeight, -halfDepth);

        position[20] = GfVec3f(-halfWidth, -halfHeight, halfDepth);
        position[21] = GfVec3f(halfWidth, -halfHeight, halfDepth);
        position[22] = GfVec3f(halfWidth, halfHeight, halfDepth);
        position[23] = GfVec3f(-halfWidth, halfHeight, halfDepth);

        VtVec3fArray normals(cubeNormalCount);
        normals[0] = GfVec3f(0.f, 1.f, 0.f);
        normals[1] = GfVec3f(0.f, 1.f, 0.f);
        normals[2] = GfVec3f(0.f, 1.f, 0.f);
        normals[3] = GfVec3f(0.f, 1.f, 0.f);

        normals[4] = GfVec3f(0.f, -1.f, 0.f);
        normals[5] = GfVec3f(0.f, -1.f, 0.f);
        normals[6] = GfVec3f(0.f, -1.f, 0.f);
        normals[7] = GfVec3f(0.f, -1.f, 0.f);

        normals[8] = GfVec3f(-1.f, 0.f, 0.f);
        normals[9] = GfVec3f(-1.f, 0.f, 0.f);
        normals[10] = GfVec3f(-1.f, 0.f, 0.f);
        normals[11] = GfVec3f(-1.f, 0.f, 0.f);

        normals[12] = GfVec3f(1.f, 0.f, 0.f);
        normals[13] = GfVec3f(1.f, 0.f, 0.f);
        normals[14] = GfVec3f(1.f, 0.f, 0.f);
        normals[15] = GfVec3f(1.f, 0.f, 0.f);

        normals[16] = GfVec3f(0.f, 0.f, -1.f);
        normals[17] = GfVec3f(0.f, 0.f, -1.f);
        normals[18] = GfVec3f(0.f, 0.f, -1.f);
        normals[19] = GfVec3f(0.f, 0.f, -1.f);

        normals[20] = GfVec3f(0.f, 0.f, 1.f);
        normals[21] = GfVec3f(0.f, 0.f, 1.f);
        normals[22] = GfVec3f(0.f, 0.f, 1.f);
        normals[23] = GfVec3f(0.f, 0.f, 1.f);

        VtIntArray indexes = {
            3,1,0,
            2,1,3,

            6,4,5,
            7,4,6,

            11,9,8,
            10,9,11,

            14,12,13,
            15,12,14,

            19,17,16,
            18,17,19,

            22,20,21,
            23,20,22
        };

        VtIntArray vpf(cubeVpfCount, 3);

        return CreateMesh(position, indexes, normals, VtIntArray(), VtVec2fArray(), VtIntArray(), vpf);
    }

    void UpdateColorAlpha(HdRprApiColorAov* colorAov) {
        // Force disable alpha for some render modes when we render with Northstar
        if (m_rprContextMetadata.pluginType == kPluginNorthstar) {
            // Contour rendering should not have an alpha,
            // it might cause missed contours (just for the user, not in actual data)
            if (m_contourAovs) {
                m_isAlphaEnabled = false;
            } else {
                auto currentRenderMode = RprUsdGetInfo<rpr_render_mode>(m_rprContext.get(), RPR_CONTEXT_RENDER_MODE);

                // XXX (RPRNEXT-343): opacity is always zero when such render modes are active:
                if (currentRenderMode == RPR_RENDER_MODE_NORMAL ||
                    currentRenderMode == RPR_RENDER_MODE_POSITION ||
                    currentRenderMode == RPR_RENDER_MODE_TEXCOORD ||
                    currentRenderMode == RPR_RENDER_MODE_WIREFRAME ||
                    currentRenderMode == RPR_RENDER_MODE_MATERIAL_INDEX) {
                    m_isAlphaEnabled = false;
                }
            }
        }

        if (m_isAlphaEnabled) {
            auto opacityAov = GetAov(HdRprAovTokens->opacity, m_viewportSize[0], m_viewportSize[1], HdFormatFloat32Vec4);
            if (opacityAov) {
                colorAov->SetOpacityAov(opacityAov);
            } else {
                TF_WARN("Cannot enable alpha");
            }
        } else {
            colorAov->SetOpacityAov(nullptr);
        }
    }

    std::shared_ptr<HdRprApiAov> GetAov(TfToken const& aovName, int width, int height, HdFormat format) {
        std::shared_ptr<HdRprApiAov> aov;
        auto aovIter = m_aovRegistry.find(aovName);
        if (aovIter == m_aovRegistry.end() ||
            !(aov = aovIter->second.lock())) {

            aov = CreateAov(aovName, width, height, format);
        }
        return aov;
    }

    std::shared_ptr<HdRprApiAov> CreateAov(TfToken const& aovName, int width, int height, HdFormat format) {
        if (!m_rprContext ||
            width < 0 || height < 0 ||
            format == HdFormatInvalid || HdDataSizeOfFormat(format) == 0) {
            return nullptr;
        }

        auto& aovDesc = HdRprAovRegistry::GetInstance().GetAovDesc(aovName);
        if (aovDesc.id == kAovNone ||
            aovDesc.format == HdFormatInvalid) {
            TF_WARN("Unsupported aov type: %s", aovName.GetText());
            return nullptr;
        }

        std::shared_ptr<HdRprApiAov> aov;

        auto iter = m_aovRegistry.find(aovName);
        if (iter != m_aovRegistry.end()) {
            aov = iter->second.lock();
        }

        try {
            if (!aov) {
                HdRprApiAov* newAov = nullptr;
                HdRprApiAovBuilder builder = HdRprApiAov::Builder()
                    .WithType(rpr::Aov(aovDesc.id))
                    .WithFormat(format)
                    .WithSize(width, height)
                    .WithRprContext(m_rprContext.get())
                    .WithRprContextMetadata(&m_rprContextMetadata)
                    .WithRifContext(m_rifContext.get())
                    .WithRenderResolutionScale(GetRenderResolutionScale());

                std::function<void(HdRprApiAov*)> aovCustomDestructor;

                if (aovName == HdAovTokens->color) {
                    auto rawColorAov = GetAov(HdRprAovTokens->rawColor, width, height, HdFormatFloat32Vec4);
                    if (!rawColorAov) {
                        TF_RUNTIME_ERROR("Failed to create color AOV: can't create rawColor AOV");
                        return nullptr;
                    }

                    newAov = builder
                        .WithType(rpr::Aov::RPR_AOV_COLOR)
                        .WithRawColorAov(std::move(rawColorAov))
                        .Build();
                    
                    UpdateColorAlpha((HdRprApiColorAov*)newAov);
                } else if (aovName == HdAovTokens->normal) {
                    newAov = builder.Build();
                } else if (aovName == HdAovTokens->depth) {
                    auto worldCoordinateAov = GetAov(HdRprAovTokens->worldCoordinate, width, height, HdFormatFloat32Vec4);
                    if (!worldCoordinateAov) {
                        TF_RUNTIME_ERROR("Failed to create depth AOV: can't create worldCoordinate AOV");
                        return nullptr;
                    }

                    newAov = builder
                        .WithWorldCoordinateAov(std::move(worldCoordinateAov))
                        .Build();
                } else if (TfStringStartsWith(aovName.GetString(), "lpe")) {
                    newAov = builder.Build();
                    
                    aovCustomDestructor = [this](HdRprApiAov* aov) {
                        // Each LPE AOV reserves RPR's LPE AOV id (RPR_AOV_LPE_0, ...)
                        // As soon as LPE AOV is released we want to return reserved id to the pool
                        m_lpeAovPool.push_back(GetRprLpeAovName(aov->GetAovFb()->GetAovId()));
                        m_dirtyFlags |= ChangeTracker::DirtyAOVRegistry;
                        delete aov;
                    };
                } else if (aovName == HdRprAovTokens->materialIdMask ||
                           aovName == HdRprAovTokens->objectIdMask ||
                           aovName == HdRprAovTokens->objectGroupIdMask) {
                    TfToken baseAovName;
                    if (aovName == HdRprAovTokens->materialIdMask) {
                        baseAovName = HdRprAovTokens->materialId;
                    } else if (aovName == HdRprAovTokens->objectIdMask) {
                        baseAovName = HdAovTokens->primId;
                    } else if (aovName == HdRprAovTokens->objectGroupIdMask) {
                        baseAovName = HdRprAovTokens->objectGroupId;
                    }

                    auto baseAov = GetAov(baseAovName, width, height, HdFormatInt32);
                    if (!baseAov) {
                        TF_RUNTIME_ERROR("Failed to create %s AOV: cant create %s AOV", aovName.GetText(), baseAovName.GetText());
                        return nullptr;
                    }

                    newAov = builder
                        .WithBaseIdAov(baseAov)
                        .WithAovDesc(aovDesc)
                        .Build();
                } else {
                    if (!aovDesc.computed) {
                        newAov = builder.Build();
                    } else {
                        TF_CODING_ERROR("Failed to create %s AOV: unprocessed computed AOV", aovName.GetText());
                    }
                }

                if (!newAov) {
                    return nullptr;
                }

                if (!aovCustomDestructor) {
                    aovCustomDestructor = [this](HdRprApiAov* aov) {
                        m_dirtyFlags |= ChangeTracker::DirtyAOVRegistry;
                        delete aov;
                    };
                }

                aov = std::shared_ptr<HdRprApiAov>(newAov, std::move(aovCustomDestructor));
                m_aovRegistry[aovName] = aov;
                m_dirtyFlags |= ChangeTracker::DirtyAOVRegistry;
            } else {
                aov->Resize(width, height, format, GetRenderResolutionScale());
            }
        } catch (std::runtime_error const& e) {
            TF_RUNTIME_ERROR("Failed to create %s AOV: %s", aovName.GetText(), e.what());
        }

        return aov;
    }

    std::shared_ptr<HdRprApiAov> CreateAov(TfToken const& aovName) {
        auto iter = m_aovRegistry.find(aovName);
        if (iter != m_aovRegistry.end()) {
            if (auto aov = iter->second.lock()) {
                return aov;
            }
        }

        return CreateAov(aovName, m_viewportSize[0], m_viewportSize[1], HdFormatFloat32Vec4);
    }

    struct OutputRenderBuffer;

    OutputRenderBuffer* GetOutputRenderBuffer(TfToken const& aovName) {
        auto it = std::find_if(m_outputRenderBuffers.begin(), m_outputRenderBuffers.end(), [&](OutputRenderBuffer const& outRb) {
            return outRb.aovName == aovName;
        });
        if (it == m_outputRenderBuffers.end()) {
            return nullptr;
        }
        return &(*it);
    }

    bool RenderImage(std::string const& path) {
        if (!m_rifContext) {
            return false;
        }

        auto colorOutputRb = GetOutputRenderBuffer(HdAovTokens->color);
        if (!colorOutputRb) {
            return false;
        }

        auto textureData = RprUsdTextureData::New(path);
        if (textureData) {
            rif_image_desc imageDesc = {};
            imageDesc.image_width = textureData->GetWidth();
            imageDesc.image_height = textureData->GetHeight();
            imageDesc.image_depth = 1;
            imageDesc.image_row_pitch = 0;
            imageDesc.image_slice_pitch = 0;

            auto textureMetadata = textureData->GetGLMetadata();

            uint8_t bytesPerComponent;
            if (textureMetadata.glType == GL_UNSIGNED_BYTE) {
                imageDesc.type = RIF_COMPONENT_TYPE_UINT8;
                bytesPerComponent = 1;
            } else if (textureMetadata.glType == GL_HALF_FLOAT) {
                imageDesc.type = RIF_COMPONENT_TYPE_FLOAT16;
                bytesPerComponent = 2;
            } else if (textureMetadata.glType == GL_FLOAT) {
                imageDesc.type = RIF_COMPONENT_TYPE_FLOAT32;
                bytesPerComponent = 2;
            } else {
                TF_RUNTIME_ERROR("\"%s\" image has unsupported pixel channel type: %#x", path.c_str(), textureMetadata.glType);
                return false;
            }

            if (textureMetadata.glFormat == GL_RGBA) {
                imageDesc.num_components = 4;
            } else if (textureMetadata.glFormat == GL_RGB) {
                imageDesc.num_components = 3;
            } else if (textureMetadata.glFormat == GL_RED) {
                imageDesc.num_components = 1;
            } else {
                TF_RUNTIME_ERROR("\"%s\" image has unsupported pixel format: %#x", path.c_str(), textureMetadata.glFormat);
                return false;
            }

            auto rifImage = m_rifContext->CreateImage(imageDesc);

            void* mappedData;
            if (RIF_ERROR_CHECK(rifImageMap(rifImage->GetHandle(), RIF_IMAGE_MAP_WRITE, &mappedData), "Failed to map rif image") || !mappedData) {
                return false;
            }
            size_t imageSize = bytesPerComponent * imageDesc.num_components * imageDesc.image_width * imageDesc.image_height;
            std::memcpy(mappedData, textureData->GetData(), imageSize);
            RIF_ERROR_CHECK(rifImageUnmap(rifImage->GetHandle(), mappedData), "Failed to unmap rif image");

            auto colorRb = static_cast<HdRprRenderBuffer*>(colorOutputRb->aovBinding->renderBuffer);

            try {
                auto blitFilter = rif::Filter::CreateCustom(RIF_IMAGE_FILTER_USER_DEFINED, m_rifContext.get());
                auto blitKernelCode = std::string(R"(
                    const int2 outSize = GET_BUFFER_SIZE(outputImage);

                    int2 coord;
                    GET_COORD_OR_RETURN(coord, outSize);

                    vec2 uv = (convert_vec2(coord) + 0.5f)/convert_vec2(outSize);
                    float aspectRatio = (float)(outSize.x)/outSize.y;

                    vec2 srcUv;
                    if (aspectRatio > 1.0f) {
                        float scale = 1.0f/aspectRatio;
                        srcUv = make_vec2((uv.x - (1.0f - scale)*0.5f)/scale, uv.y);
                    } else {
                        srcUv = make_vec2(uv.x, (uv.y - (1.0f - aspectRatio)*0.5f)/aspectRatio);
                    }

                    const int2 inSize = GET_BUFFER_SIZE(srcImage);
                    int2 srcCoord = convert_int2(srcUv*convert_vec2(inSize));
                    srcCoord = clamp(srcCoord, make_int2(0, 0), inSize - 1);
                    vec4 color = ReadPixelTyped(srcImage, srcCoord.x, srcCoord.y);

                    WritePixelTyped(outputImage, coord.x, coord.y, color);
                )");
                blitFilter->SetInput("srcImage", rifImage->GetHandle());
                blitFilter->SetParam("code", blitKernelCode);
                blitFilter->SetOutput(rif::Image::GetDesc(colorRb->GetWidth(), colorRb->GetHeight(), colorRb->GetFormat()));
                blitFilter->SetInput(rif::Color, blitFilter->GetOutput());
                blitFilter->Update();

                m_rifContext->ExecuteCommandQueue();

                if (RIF_ERROR_CHECK(rifImageMap(blitFilter->GetOutput(), RIF_IMAGE_MAP_READ, &mappedData), "Failed to map rif image") || !mappedData) {
                    return false;
                }
                size_t size = HdDataSizeOfFormat(colorRb->GetFormat()) * colorRb->GetWidth() * colorRb->GetHeight();
                if (auto colorRbData = colorRb->GetPointerForWriting()) {
                    std::memcpy(colorRbData, mappedData, size);
                }

                RIF_ERROR_CHECK(rifImageUnmap(blitFilter->GetOutput(), mappedData), "Failed to unmap rif image");
                return true;
            } catch (rif::Error const& e) {
                TF_RUNTIME_ERROR("Failed to blit image: %s", e.what());
                return false;
            }
        } else {
            TF_RUNTIME_ERROR("Failed to load \"%s\" image", path.c_str());
            return false;
        }
    }

    void ApplyAspectRatioPolicy(GfVec2i viewportSize, TfToken const& policy, GfVec2f& size) {
        float viewportAspectRatio = float(viewportSize[0]) / float(viewportSize[1]);
        if (viewportAspectRatio <= 0.0) {
            return;
        }
        float apertureAspectRatio = size[0] / size[1];
        enum { Width, Height, None } adjust = None;
        if (policy == UsdRenderTokens->adjustPixelAspectRatio) {
            // XXX (RPR): Not supported by RPR API. How can we emulate it?
            // pixelAspectRatio = apertureAspectRatio / viewportAspectRatio;
        } else if (policy == UsdRenderTokens->adjustApertureHeight) {
            adjust = Height;
        } else if (policy == UsdRenderTokens->adjustApertureWidth) {
            adjust = Width;
        } else if (policy == UsdRenderTokens->expandAperture) {
            adjust = (apertureAspectRatio > viewportAspectRatio) ? Height : Width;
        } else if (policy == UsdRenderTokens->cropAperture) {
            adjust = (apertureAspectRatio > viewportAspectRatio) ? Width : Height;
        }
        // Adjust aperture so that size[0] / size[1] == viewportAspectRatio.
        if (adjust == Width) {
            size[0] = size[1] * viewportAspectRatio;
        } else if (adjust == Height) {
            size[1] = size[0] / viewportAspectRatio;
        }
    }

    float GetRenderResolutionScale() const
    {
        return m_isDenoiseAndUpscaleEnabled ? 0.5f : 1.0f;
    }

private:
    HdRprDelegate* m_delegate;

    enum ChangeTracker : uint32_t {
        Clean = 0,
        AllDirty = ~0u,
        DirtyScene = 1 << 0,
        DirtyAOVRegistry = 1 << 1,
        DirtyHdCamera = 1 << 2,
        DirtyViewport = 1 << 3,
        DirtyAOVBindings = 1 << 4,
    };
    uint32_t m_dirtyFlags = ChangeTracker::AllDirty;

    using RprContextPtr = std::unique_ptr<rpr::Context, decltype(&RprContextDeleter)>;
    RprContextPtr m_rprContext{nullptr, RprContextDeleter};
    RprUsdContextMetadata m_rprContextMetadata;
    bool m_isOutputFlipped;

    std::unique_ptr<rif::Context> m_rifContext;

    std::unique_ptr<rpr::Scene> m_scene;
    std::unique_ptr<rpr::Camera> m_camera;
    std::unique_ptr<RprUsdImageCache> m_imageCache;

    std::shared_ptr<HdRprApiColorAov> m_colorAov;
    std::map<TfToken, std::weak_ptr<HdRprApiAov>> m_aovRegistry;
    std::map<TfToken, std::shared_ptr<HdRprApiAov>> m_internalAovs;
    HdRenderPassAovBindingVector m_aovBindings;
    std::vector<TfToken> m_lpeAovPool;

    struct ContourRenderModeAovs {
        std::shared_ptr<HdRprApiAov> normal;
        std::shared_ptr<HdRprApiAov> primId;
        std::shared_ptr<HdRprApiAov> materialId;
    };
    std::unique_ptr<ContourRenderModeAovs> m_contourAovs;

    struct OutputRenderBuffer {
        HdRenderPassAovBinding const* aovBinding;
        TfToken aovName;
        std::string lpe;

        std::shared_ptr<HdRprApiAov> rprAov;

        bool isMultiSampled;
        void* mappedData;
        size_t mappedDataSize;
    };
    std::vector<OutputRenderBuffer> m_outputRenderBuffers;

    class BatchRenderEventManager {
    public:
        void WaitForResolve(SdfPath const& aovId) {
            if (m_signalingAovId.IsEmpty()) {
                m_signalingAovId = aovId;
            } else if (m_signalingAovId != aovId) {
                // When there is more than one bound aov,
                // we want to avoid blocking resolve for each of them separately.
                // Instead, block only on the first one only.
                return;
            }

            m_isResolveRequested.store(true);
            std::unique_lock<std::mutex> lock(m_renderEventMutex);
            m_renderEventCV.wait(lock, [this]() -> bool { return !m_isRenderInProgress || !m_isResolveRequested; });
        }

        class RenderScopeGuard {
        public:
            RenderScopeGuard(BatchRenderEventManager* rem) : m_rem(rem) {
                m_rem->m_signalingAovId = SdfPath::EmptyPath();
                m_rem->m_isRenderInProgress.store(true);
                m_rem->m_renderEventCV.notify_one();
            }
            ~RenderScopeGuard() {
                m_rem->m_isRenderInProgress.store(false);
                m_rem->m_renderEventCV.notify_one();
            }

        private:
            BatchRenderEventManager* m_rem;
        };
        RenderScopeGuard EnterRenderScope() { return RenderScopeGuard(this); }

        bool IsResolveRequested() const {
            return m_isResolveRequested;
        }

        void OnResolve() {
            m_isResolveRequested.store(false);
            m_renderEventCV.notify_one();
        }

    private:
        std::mutex m_renderEventMutex;
        std::condition_variable m_renderEventCV;
        std::atomic<bool> m_isRenderInProgress{false};
        std::atomic<bool> m_isResolveRequested{false};
        SdfPath m_signalingAovId;
    };
    std::unique_ptr<BatchRenderEventManager> m_batchREM;
    std::atomic<bool> m_isBatch{false};
    bool m_isProgressive;

    struct ResolveData {
        struct AovEntry {
            HdRprApiAov* aov;
            bool isMultiSampled;
        };
        std::vector<AovEntry> rawAovs;
        std::vector<AovEntry> computedAovs;

        template <typename F>
        void ForAllAovs(F&& f) {
            for (auto& aov : rawAovs) { f(aov); }
            for (auto& aov : computedAovs) { f(aov); }
        }
    };
    ResolveData m_resolveData;

    enum {
        kResolveAfterRender,
        kResolveInRenderUpdateCallback,
    } m_resolveMode = kResolveAfterRender;
    bool m_isFirstSample = true;

    bool m_isDenoiseAndUpscaleEnabled = false;
    int m_denoiseMinIter;
    int m_denoiseIterStep;

    GfVec2i m_viewportSize = GfVec2i(0);
    GfMatrix4d m_cameraProjectionMatrix = GfMatrix4d(1.f);
    HdRprCamera const* m_hdCamera = nullptr;
    bool m_isAlphaEnabled;

    std::atomic<int> m_numLights{0};
    HdRprApiEnvironmentLight* m_defaultLightObject = nullptr;

    bool m_isUniformSeed = true;
    uint32_t m_frameCount = 0;

    bool m_isInteractive = false;
    int m_numSamples = 0;
    int m_numSamplesPerIter = 0;
    int m_activePixels = -1;
    int m_maxSamples = 0;
    int m_minSamples = 0;
    float m_varianceThreshold = 0.0f;
    TfToken m_currentRenderQuality;

    using Duration = std::chrono::high_resolution_clock::duration;
    Duration m_frameRenderTotalTime;
    Duration m_frameResolveTotalTime;

    struct RenderUpdateCallbackData {
        HdRprApiImpl* rprApi = nullptr;
        float previousProgress = 0.0f;
    };
    RenderUpdateCallbackData m_rucData;
    bool m_isRenderUpdateCallbackEnabled;

    enum State {
        kStateUninitialized,
        kStateRender,
        kStateRestartRequired,
        kStateInvalid
    };
    State m_state = kStateUninitialized;

    std::atomic<bool> m_isAbortingEnabled;
    std::atomic<bool> m_abortRender;

    std::string m_rprSceneExportPath;
    bool m_rprExportAsSingleFile;
    bool m_rprExportUseImageCache;

    std::string m_cryptomatteOutputPath;
    bool m_cryptomattePreviewLayer;
    struct CryptomatteAov {
        std::shared_ptr<HdRprApiAov> aov[3];
    };
    struct CryptomatteAovs {
        CryptomatteAov mat;
        CryptomatteAov obj;
    };
    std::unique_ptr<CryptomatteAovs> m_cryptomatteAovs;

    std::condition_variable* m_presentedConditionVariable = nullptr;
    bool* m_presentedCondition = nullptr;
    rprContextFlushFrameBuffers_func m_rprContextFlushFrameBuffers = nullptr;
};

HdRprApi::HdRprApi(HdRprDelegate* delegate) : m_impl(new HdRprApiImpl(delegate)) {

}

HdRprApi::~HdRprApi() {
    delete m_impl;
}

rpr::Shape* HdRprApi::CreateMesh(VtArray<VtVec3fArray> const& pointSamples, VtIntArray const& pointIndexes, VtArray<VtVec3fArray> const& normalSamples, VtIntArray const& normalIndexes, VtArray<VtVec2fArray> const& uvSamples, VtIntArray const& uvIndexes, VtIntArray const& vpf, TfToken const& polygonWinding) {
    m_impl->InitIfNeeded();
    return m_impl->CreateMesh(pointSamples, pointIndexes, normalSamples, normalIndexes, uvSamples, uvIndexes, vpf, polygonWinding);
}

rpr::Shape* HdRprApi::CreateMesh(VtVec3fArray const& points, VtIntArray const& pointIndexes, VtVec3fArray const& normals, VtIntArray const& normalIndexes, VtVec2fArray const& uvs, VtIntArray const& uvIndexes, VtIntArray const& vpf, TfToken const& polygonWinding) {
    m_impl->InitIfNeeded();
    return m_impl->CreateMesh(points, pointIndexes, normals, normalIndexes, uvs, uvIndexes, vpf, polygonWinding);
}

rpr::Curve* HdRprApi::CreateCurve(VtVec3fArray const& points, VtIntArray const& indices, VtFloatArray const& radiuses, VtVec2fArray const& uvs, VtIntArray const& segmentPerCurve) {
    m_impl->InitIfNeeded();
    return m_impl->CreateCurve(points, indices, radiuses, uvs, segmentPerCurve);
}

rpr::Shape* HdRprApi::CreateMeshInstance(rpr::Shape* prototypeMesh) {
    return m_impl->CreateMeshInstance(prototypeMesh);
}

HdRprApiEnvironmentLight* HdRprApi::CreateEnvironmentLight(GfVec3f color, float intensity, BackgroundOverride const& backgroundOverride) {
    m_impl->InitIfNeeded();
    return m_impl->CreateEnvironmentLight(color, intensity, backgroundOverride);
}

HdRprApiEnvironmentLight* HdRprApi::CreateEnvironmentLight(const std::string& prthTotexture, float intensity, BackgroundOverride const& backgroundOverride) {
    m_impl->InitIfNeeded();
    return m_impl->CreateEnvironmentLight(prthTotexture, intensity, backgroundOverride);
}

void HdRprApi::SetTransform(HdRprApiEnvironmentLight* envLight, GfMatrix4f const& transform) {
    m_impl->SetTransform(envLight->light.get(), transform);
}

void HdRprApi::SetTransform(rpr::SceneObject* object, GfMatrix4f const& transform) {
    m_impl->SetTransform(object, transform);
}

void HdRprApi::SetTransform(rpr::Shape* shape, size_t numSamples, float* timeSamples, GfMatrix4d* transformSamples) {
    m_impl->SetTransform(shape, numSamples, timeSamples, transformSamples);
}

void HdRprApi::SetTransform(HdRprApiVolume* volume, GfMatrix4f const& transform) {
    m_impl->SetTransform(volume, transform);
}

rpr::DirectionalLight* HdRprApi::CreateDirectionalLight() {
    m_impl->InitIfNeeded();
    return m_impl->CreateDirectionalLight();
}

rpr::SpotLight* HdRprApi::CreateSpotLight(float angle, float softness) {
    m_impl->InitIfNeeded();
    return m_impl->CreateSpotLight(angle, softness);
}

rpr::PointLight* HdRprApi::CreatePointLight() {
    m_impl->InitIfNeeded();
    return m_impl->CreatePointLight();
}

rpr::DiskLight* HdRprApi::CreateDiskLight() {
    m_impl->InitIfNeeded();
    return m_impl->CreateDiskLight();
}

rpr::SphereLight* HdRprApi::CreateSphereLight() {
    m_impl->InitIfNeeded();
    return m_impl->CreateSphereLight();
}

rpr::IESLight* HdRprApi::CreateIESLight(std::string const& iesFilepath) {
    m_impl->InitIfNeeded();
    return m_impl->CreateIESLight(iesFilepath);
}

void HdRprApi::SetDirectionalLightAttributes(rpr::DirectionalLight* directionalLight, GfVec3f const& color, float shadowSoftnessAngle) {
    m_impl->SetDirectionalLightAttributes(directionalLight, color, shadowSoftnessAngle);
}

void HdRprApi::SetLightRadius(rpr::SphereLight* light, float radius) {
    m_impl->SetLightRadius(light, radius);
}

void HdRprApi::SetLightRadius(rpr::DiskLight* light, float radius) {
    m_impl->SetLightRadius(light, radius);
}

void HdRprApi::SetLightAngle(rpr::DiskLight* light, float angle) {
    m_impl->SetLightAngle(light, angle);
}

void HdRprApi::SetLightColor(rpr::RadiantLight* light, GfVec3f const& color) {
    m_impl->SetLightColor(light, color);
}

RprUsdMaterial* HdRprApi::CreateGeometryLightMaterial(GfVec3f const& emissionColor) {
    return m_impl->CreateGeometryLightMaterial(emissionColor);
}

void HdRprApi::ReleaseGeometryLightMaterial(RprUsdMaterial* material) {
    return m_impl->ReleaseGeometryLightMaterial(material);
}

HdRprApiVolume* HdRprApi::CreateVolume(
    VtUIntArray const& densityCoords, VtFloatArray const& densityValues, VtVec3fArray const& densityLUT, float densityScale,
    VtUIntArray const& albedoCoords, VtFloatArray const& albedoValues, VtVec3fArray const& albedoLUT, float albedoScale,
    VtUIntArray const& emissionCoords, VtFloatArray const& emissionValues, VtVec3fArray const& emissionLUT, float emissionScale,
    const GfVec3i& gridSize, const GfVec3f& voxelSize, const GfVec3f& gridBBLow) {
    m_impl->InitIfNeeded();
    return m_impl->CreateVolume(
        densityCoords, densityValues, densityLUT, densityScale,
        albedoCoords, albedoValues, albedoLUT, albedoScale,
        emissionCoords, emissionValues, emissionLUT, emissionScale,
        gridSize, voxelSize, gridBBLow);
}

RprUsdMaterial* HdRprApi::CreateMaterial(SdfPath const& materialId, HdSceneDelegate* sceneDelegate, HdMaterialNetworkMap const& materialNetwork) {
    m_impl->InitIfNeeded();
    return m_impl->CreateMaterial(materialId, sceneDelegate, materialNetwork);
}

RprUsdMaterial* HdRprApi::CreatePointsMaterial(VtVec3fArray const& colors) {
    m_impl->InitIfNeeded();
    return m_impl->CreatePointsMaterial(colors);
}

RprUsdMaterial* HdRprApi::CreateDiffuseMaterial(GfVec3f const& color) {
    m_impl->InitIfNeeded();

    return m_impl->CreateRawMaterial(RPR_MATERIAL_NODE_UBERV2, {
        {RPR_MATERIAL_INPUT_UBER_DIFFUSE_COLOR, ToVec4(color, 1.0f)}
    });
}

void HdRprApi::SetMeshRefineLevel(rpr::Shape* mesh, int level) {
    m_impl->SetMeshRefineLevel(mesh, level);
}

void HdRprApi::SetMeshVertexInterpolationRule(rpr::Shape* mesh, TfToken boundaryInterpolation) {
    m_impl->SetMeshVertexInterpolationRule(mesh, boundaryInterpolation);
}

void HdRprApi::SetMeshMaterial(rpr::Shape* mesh, RprUsdMaterial const* material, bool displacementEnabled) {
    m_impl->SetMeshMaterial(mesh, material, displacementEnabled);
}

void HdRprApi::SetMeshVisibility(rpr::Shape* mesh, uint32_t visibilityMask) {
    m_impl->SetMeshVisibility(mesh, visibilityMask);
}

void HdRprApi::SetMeshId(rpr::Shape* mesh, uint32_t id) {
    m_impl->SetMeshId(mesh, id);
}

void HdRprApi::SetMeshIgnoreContour(rpr::Shape* mesh, bool ignoreContour) {
    m_impl->SetMeshIgnoreContour(mesh, ignoreContour);
}

void HdRprApi::SetCurveMaterial(rpr::Curve* curve, RprUsdMaterial const* material) {
    m_impl->SetCurveMaterial(curve, material);
}

void HdRprApi::SetCurveVisibility(rpr::Curve* curve, uint32_t visibilityMask) {
    m_impl->SetCurveVisibility(curve, visibilityMask);
}

void HdRprApi::Release(HdRprApiEnvironmentLight* envLight) {
    m_impl->Release(envLight);
}

void HdRprApi::Release(RprUsdMaterial* material) {
    m_impl->Release(material);
}

void HdRprApi::Release(HdRprApiVolume* volume) {
    m_impl->Release(volume);
}

void HdRprApi::Release(rpr::Light* light) {
    m_impl->Release(light);
}

void HdRprApi::Release(rpr::Shape* shape) {
    m_impl->Release(shape);
}

void HdRprApi::Release(rpr::Curve* curve) {
    m_impl->Release(curve);
}

void HdRprApi::SetName(rpr::ContextObject* object, const char* name) {
    m_impl->SetName(object, name);
}

void HdRprApi::SetName(RprUsdMaterial* object, const char* name) {
    m_impl->SetName(object, name);
}

void HdRprApi::SetName(HdRprApiEnvironmentLight* object, const char* name) {
    m_impl->SetName(object, name);
}

void HdRprApi::SetCamera(HdCamera const* camera) {
    m_impl->SetCamera(camera);
}

HdCamera const* HdRprApi::GetCamera() const {
    return m_impl->GetCamera();
}

GfMatrix4d HdRprApi::GetCameraViewMatrix() const {
    return m_impl->GetCameraViewMatrix();
}

const GfMatrix4d& HdRprApi::GetCameraProjectionMatrix() const {
    return m_impl->GetCameraProjectionMatrix();
}

GfVec2i HdRprApi::GetViewportSize() const {
    return m_impl->GetViewportSize();
}

void HdRprApi::SetViewportSize(GfVec2i const& size) {
    m_impl->SetViewportSize(size);
}

void HdRprApi::SetAovBindings(HdRenderPassAovBindingVector const& aovBindings) {
    m_impl->InitIfNeeded();
    m_impl->SetAovBindings(aovBindings);
}

HdRenderPassAovBindingVector HdRprApi::GetAovBindings() const {
    return m_impl->GetAovBindings();
}

void HdRprApi::CommitResources() {
    m_impl->CommitResources();
}

void HdRprApi::Resolve(SdfPath const& aovId) {
    m_impl->Resolve(aovId);
}

void HdRprApi::Render(HdRprRenderThread* renderThread) {
    m_impl->Render(renderThread);
}

void HdRprApi::AbortRender() {
    m_impl->AbortRender();
}

bool HdRprApi::IsChanged() const {
    return m_impl->IsChanged();
}

HdRprApi::RenderStats HdRprApi::GetRenderStats() const {
    return m_impl->GetRenderStats();
}

bool HdRprApi::IsGlInteropEnabled() const {
    return m_impl->IsGlInteropEnabled();
}

bool HdRprApi::IsVulkanInteropEnabled() const {
    return m_impl->IsVulkanInteropEnabled();
}

bool HdRprApi::IsArbitraryShapedLightSupported() const {
    m_impl->InitIfNeeded();
    return m_impl->IsArbitraryShapedLightSupported();
}

bool HdRprApi::IsSphereAndDiskLightSupported() const {
    m_impl->InitIfNeeded();
    return m_impl->IsSphereAndDiskLightSupported();
}

TfToken const& HdRprApi::GetCurrentRenderQuality() const {
    return m_impl->GetCurrentRenderQuality();
}

rpr::FrameBuffer* HdRprApi::GetRawColorFramebuffer() {
    return m_impl->GetRawColorFramebuffer();
}

void HdRprApi::SetInteropInfo(void* interopInfo, std::condition_variable* presentedConditionVariable, bool* presentedCondition) {
    m_impl->SetInteropInfo(interopInfo, presentedConditionVariable, presentedCondition);

    // Temporary should be force inited here, because otherwise has issues with GPU synchronization
    m_impl->InitIfNeeded();
}

PXR_NAMESPACE_CLOSE_SCOPE<|MERGE_RESOLUTION|>--- conflicted
+++ resolved
@@ -1513,7 +1513,6 @@
             HdRprConfig* config;
             auto configInstanceLock = m_delegate->LockConfigInstance(&config);
 
-<<<<<<< HEAD
             upscaleAndDenoise.isDirty = config->IsDirty(HdRprConfig::DirtyUpscaleAndDenoise);
             if (upscaleAndDenoise.isDirty) {
                 upscaleAndDenoise.value.enable = config->GetEnableUpscalingAndDenoising();
@@ -1530,14 +1529,6 @@
                 } else if (mode == HdRprUpscalerModeTokens->Fast) {
                     upscaleAndDenoise.value.mode = HdRprApiColorAov::UpscaleAndDenoiseParams::UpscalerMode::Fast;
                 }
-=======
-            enableDenoise.isDirty = config->IsDirty(HdRprConfig::DirtyDenoise);
-            if (enableDenoise.isDirty) {
-                enableDenoise.value = config->GetDenoisingEnable();
-
-                m_denoiseMinIter = config->GetDenoisingMinIter();
-                m_denoiseIterStep = config->GetDenoisingIterStep();
->>>>>>> ce86bc88
             }
 
             tonemap.isDirty = config->IsDirty(HdRprConfig::DirtyTonemapping);
