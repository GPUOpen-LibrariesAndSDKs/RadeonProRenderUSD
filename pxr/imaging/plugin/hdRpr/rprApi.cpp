--- conflicted
+++ resolved
@@ -1395,41 +1395,10 @@
             return;
         }
 
-<<<<<<< HEAD
         PlugPluginPtr plugin = PLUG_THIS_PLUGIN;
         auto modelsPath = PlugFindPluginResource(plugin, "rif_models", false);
         if (!ValidateRifModels(modelsPath)) {
-=======
-        auto rifVersionString = std::to_string(RIF_VERSION_MAJOR) + "." + std::to_string(RIF_VERSION_MINOR) + "." + std::to_string(RIF_VERSION_REVISION);
-
-        std::string modelsDir("RIF_models");
-#ifdef BUILD_AS_HOUDINI_PLUGIN
-        std::string modelsPath;
-        auto houdiniPath = std::getenv("HH");
-        if (houdiniPath) {
-            modelsPath = houdiniPath + ("/" + modelsDir);
-
-            // To ensure that current RIF implementation will use correct models we check for the file that points to models version
-            double dummy;
-            auto rifVersioningFilename = modelsPath + "/" + (rifVersionString + ".version");
-            if (!ArchGetModificationTime(rifVersioningFilename.c_str(), &dummy)) {
-                TF_RUNTIME_ERROR("RIF version mismatch");
-                modelsPath = "";
-            }
-        } else {
-            TF_RUNTIME_ERROR("Failed to query \"HH\" environment variable");
-        }
-#else
-        // In case of 'usdview' plugin build type we install models to AppData.
-        // For one user many versions of the plugin could be installed independently, the same situation for multiple users
-        // In the general case, we do not want to encounter issues caused by incorrect models version
-        // So that's why we install models in appropriate folder with versioning:
-        // $APPDATA/RIF_models_$RIF_VERSION_STRING
-        double dummy;
-        auto modelsPath = (HdRprApi::GetAppDataPath() + ARCH_PATH_SEP) + (modelsDir + "_" + rifVersionString);
-        if (!ArchGetModificationTime(modelsPath.c_str(), &dummy)) {
-            TF_RUNTIME_ERROR("Could not find required RIF models folder");
->>>>>>> 6816b0d2
+
             modelsPath = "";
             TF_RUNTIME_ERROR("RIF version and AI models version mismatch");
         }
