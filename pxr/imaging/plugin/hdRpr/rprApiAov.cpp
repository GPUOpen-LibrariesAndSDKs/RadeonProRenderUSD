--- conflicted
+++ resolved
@@ -143,8 +143,7 @@
 
 
     // XXX (Hybrid): Hybrid plugin does not support framebuffer resolving (rprContextResolveFrameBuffer)
-<<<<<<< HEAD
-    if (rprContextMetadata.pluginType != kPluginHybrid) {
+    if (!RprUsdIsHybrid(rprContextMetadata.pluginType)) {
         m_resolved = pxr::make_unique<HdRprApiFramebuffer>(rprContext, actualWidth, actualHeight);
     }
 }
@@ -163,36 +162,7 @@
     , m_rifContext(rifContext)
 {}
 
-void 
-HdRprApiAov::Resolve()
-{
-=======
-    if (!RprUsdIsHybrid(rprContextMetadata.pluginType)) {
-        m_resolved = pxr::make_unique<HdRprApiFramebuffer>(rprContext, width, height);
-    }
-}
-
-HdRprApiAov::HdRprApiAov(rpr_aov rprAovType, int width, int height, HdFormat format,
-                         rpr::Context* rprContext, RprUsdContextMetadata const& rprContextMetadata, rif::Context* rifContext)
-    : HdRprApiAov(rprAovType, width, height, format, rprContext, rprContextMetadata, [format, rifContext]() -> std::unique_ptr<rif::Filter> {
-        if (format == HdFormatFloat32Vec4) {
-            // RPR framebuffers by default with such format
-            return nullptr;
-        }
-
-        auto filter = rif::Filter::CreateCustom(RIF_IMAGE_FILTER_RESAMPLE, rifContext);
-        if (!filter) {
-            RPR_THROW_ERROR_MSG("Failed to create resample filter");
-        }
-
-        filter->SetParam("interpOperator", (int) RIF_IMAGE_INTERPOLATION_NEAREST);
-        return filter;
-    }()) {
-
-}
-
 void HdRprApiAov::Resolve() {
->>>>>>> ce86bc88
     if (m_aov) {
         m_aov->Resolve(m_resolved.get());
     }
