--- conflicted
+++ resolved
@@ -250,15 +250,16 @@
                     RPR_ERROR_CHECK(status, "Failed to create arithmetic material node");
                 }
             } else if (matTex.channel == EColorChannel::LUMINANCE) {
-                rpr_material_node arithmetic = nullptr;
-                RPR_ERROR_CHECK(rprMaterialSystemCreateNode(matSys, RPR_MATERIAL_NODE_ARITHMETIC, &arithmetic), "Failed to create arithmetic material node");
+                rpr::MaterialNode* arithmetic = context->CreateMaterialNode(RPR_MATERIAL_NODE_ARITHMETIC, &status);
                 if (arithmetic) {
-                    RPR_ERROR_CHECK(rprMaterialNodeSetInputNByKey(arithmetic, RPR_MATERIAL_INPUT_COLOR0, materialNode), "Failed to set material node node input");
-                    RPR_ERROR_CHECK(rprMaterialNodeSetInputFByKey(arithmetic, RPR_MATERIAL_INPUT_COLOR1, 0.2126, 0.7152, 0.0722, 0.0), "Failed to set material node vec4 input");
-                    RPR_ERROR_CHECK(rprMaterialNodeSetInputUByKey(arithmetic, RPR_MATERIAL_INPUT_OP, RPR_MATERIAL_NODE_OP_DOT3), "Failed to set material node uint input");
+                    RPR_ERROR_CHECK(arithmetic->SetInput(RPR_MATERIAL_INPUT_COLOR0, materialNode), "Failed to set material node node input");
+                    RPR_ERROR_CHECK(arithmetic->SetInput(RPR_MATERIAL_INPUT_COLOR1, 0.2126, 0.7152, 0.0722, 0.0), "Failed to set material node vec4 input");
+                    RPR_ERROR_CHECK(arithmetic->SetInput(RPR_MATERIAL_INPUT_OP, RPR_MATERIAL_NODE_OP_DOT3), "Failed to set material node uint input");
                     material->materialNodes.push_back(arithmetic);
 
                     outTexture = arithmetic;
+                } else {
+                    RPR_ERROR_CHECK(status, "Failed to create arithmetic material node");
                 }
             } else {
                 outTexture = materialNode;
@@ -285,48 +286,29 @@
             emissionColorNode = outNode;
         }
 
-<<<<<<< HEAD
-        rprMaterialNodeSetInputNByKey(material->rootMaterial, paramId, outNode);
+        material->rootMaterial->SetInput(paramId, outNode);
     }
 
     for (auto const& normalMapParam : materialAdapter.GetNormalMapParams()) {
-        rpr_material_node textureNode = getTextureMaterialNode(m_imageCache, m_matSys, normalMapParam.second.texture);
+        auto textureNode = getTextureMaterialNode(m_imageCache, normalMapParam.second.texture);
         if (!textureNode) {
             continue;
         }
 
-        rpr_material_node normalMapNode = nullptr;
-        if (!RPR_ERROR_CHECK(rprMaterialSystemCreateNode(m_matSys, RPR_MATERIAL_NODE_NORMAL_MAP, &normalMapNode), "Failed to create normal map material node")) {
+        auto normalMapNode = context->CreateMaterialNode(RPR_MATERIAL_NODE_NORMAL_MAP, &status);
+        if (normalMapNode) {
             material->materialNodes.push_back(normalMapNode);
-            RPR_ERROR_CHECK(rprMaterialNodeSetInputNByKey(normalMapNode, RPR_MATERIAL_INPUT_COLOR, textureNode), "Failed to set material node node input");
+            RPR_ERROR_CHECK(normalMapNode->SetInput(RPR_MATERIAL_INPUT_COLOR, textureNode), "Failed to set material node node input");
 
             auto s = normalMapParam.second.effectScale;
-            RPR_ERROR_CHECK(rprMaterialNodeSetInputFByKey(normalMapNode, RPR_MATERIAL_INPUT_SCALE, s, s, s, s), "Failed to set material node node input");
+            RPR_ERROR_CHECK(normalMapNode->SetInput(RPR_MATERIAL_INPUT_SCALE, s, s, s, s), "Failed to set material node node input");
 
             for (auto paramId : normalMapParam.first) {
-                RPR_ERROR_CHECK(rprMaterialNodeSetInputNByKey(material->rootMaterial, paramId, normalMapNode), "Failed to set normal map node");
-            }
-        }
-=======
-        // normal map textures need to be passed through the normal map node
-        if (paramId == RPR_MATERIAL_INPUT_UBER_DIFFUSE_NORMAL ||
-            paramId == RPR_MATERIAL_INPUT_UBER_REFLECTION_NORMAL) {
-            auto textureNode = outNode;
-            auto normalMapNode = context->CreateMaterialNode(RPR_MATERIAL_NODE_NORMAL_MAP, &status);
-            if (normalMapNode) {
-                if (!RPR_ERROR_CHECK(normalMapNode->SetInput(RPR_MATERIAL_INPUT_COLOR, textureNode), "Failed to set material node node input")) {
-                    outNode = normalMapNode;
-                    material->materialNodes.push_back(normalMapNode);
-                } else {
-                    delete normalMapNode;
-                }
-            } else {
-                RPR_ERROR_CHECK(status, "Failed to create normal map material node");
-            }
-        }
-
-        material->rootMaterial->SetInput(paramId, outNode);
->>>>>>> 1b9aad24
+                RPR_ERROR_CHECK(material->rootMaterial->SetInput(paramId, normalMapNode), "Failed to set normal map node");
+            }
+        } else {
+            RPR_ERROR_CHECK(status, "Failed to create normal map material node");
+        }
     }
 
     if (emissionColorNode) {
