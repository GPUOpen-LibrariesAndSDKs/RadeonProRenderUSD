--- conflicted
+++ resolved
@@ -121,11 +121,7 @@
 
         rpr_material_node materialNode = nullptr;
         rprMaterialSystemCreateNode(matSys, RPR_MATERIAL_NODE_IMAGE_TEXTURE, &materialNode);
-<<<<<<< HEAD
-        rprMaterialNodeSetInputImageData(materialNode, "data", rprImage);
-=======
         rprMaterialNodeSetInputImageDataByKey(materialNode, RPR_MATERIAL_INPUT_DATA, img);
->>>>>>> eb024bcb
 		material->materialNodes.push_back(materialNode);
 
         // TODO: one minus src color
