--- conflicted
+++ resolved
@@ -66,29 +66,11 @@
 	// No-op
 }
 
-<<<<<<< HEAD
-=======
-void HdRprMesh::_UpdateRepr(HdSceneDelegate * sceneDelegate, HdReprSelector const & reprName, HdDirtyBits * dirtyBitsState)
-{
-	TF_UNUSED(sceneDelegate);
-	TF_UNUSED(reprName);
-	TF_UNUSED(dirtyBitsState);
-
-	// No-op
-}
-
-
->>>>>>> 611f33c2
 void HdRprMesh::Sync(
 	HdSceneDelegate * sceneDelegate
 	, HdRenderParam * renderParam
 	, HdDirtyBits * dirtyBits
-<<<<<<< HEAD
 	, TfToken const & reprName)
-=======
-	, HdReprSelector const & reprName
-	, bool forcedRepr)
->>>>>>> 611f33c2
 {
 	HD_TRACE_FUNCTION();
 	HF_MALLOC_TAG_FUNCTION();
@@ -119,25 +101,11 @@
 
 		VtVec2fArray st;
 
-<<<<<<< HEAD
 
 		value = sceneDelegate->Get(id, TfToken("st"));
 		if (value.IsHolding<VtVec2fArray>())
 		{
 			st = value.Get<VtVec2fArray>();
-=======
-		HdPrimvarDescriptorVector primvars = sceneDelegate->GetPrimvarDescriptors(id, HdInterpolationVertex);
-
-		for (HdPrimvarDescriptor const& pv : primvars) {
-			if (HdChangeTracker::IsPrimvarDirty(*dirtyBits, id, HdRprMeshTokens->st)) {
-				value = sceneDelegate->Get(id, pv.name);
-				if (value.IsHolding<VtVec2fArray>())
-				{
-					st = value.Get<VtVec2fArray>();
-					break;
-				}
-			}
->>>>>>> 611f33c2
 		}
 		
 
