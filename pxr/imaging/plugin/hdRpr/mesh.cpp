--- conflicted
+++ resolved
@@ -170,7 +170,6 @@
             m_displacementMaxHeight = displacementMaxHeight;
             m_displacementCreaseWeight = displacementCreaseWeight;
             isDisplacementDirty = true;
-            m_displacementSet = true;
         }
 
         if (m_visibilityMask != geomSettings.visibilityMask) {
@@ -672,16 +671,7 @@
 
         if (newMesh || isRefineLevelDirty) {
             for (auto& rprMesh : m_rprMeshes) {
-                rprApi->SetMeshRefineLevel(rprMesh, m_refineLevel);
-<<<<<<< HEAD
-            }
-        }
-
-        if (m_displacementSet && (newMesh || isDisplacementDirty)) {
-            for (auto& rprMesh : m_rprMeshes) {
                 rprApi->SetMeshDisplacement(rprMesh, m_displacementMinHeight, m_displacementMaxHeight, m_displacementCreaseWeight);
-=======
->>>>>>> b2a7bf0f
             }
         }
 
