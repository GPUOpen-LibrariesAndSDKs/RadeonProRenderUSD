#include "material.h"
#include "materialFactory.h"
#include "materialAdapter.h"

#include "renderParam.h"
#include "rprApi.h"

PXR_NAMESPACE_OPEN_SCOPE

<<<<<<< HEAD
static const bool GetMaterial(const HdMaterialNetworkMap& networkMap, EMaterialType& out_materialType, HdMaterialNetwork& out_surface) {
=======
TF_DEFINE_PRIVATE_TOKENS(
    HdRprMaterialTokens,
    (bxdf) \
    (UsdPreviewSurface)
);

static bool GetMaterial(const HdMaterialNetworkMap& networkMap, EMaterialType& out_materialType, HdMaterialNetwork& out_surface) {
>>>>>>> 6c2d0245
    for (const auto& networkIt : networkMap.map) {
        const HdMaterialNetwork& network = networkIt.second;

        if (network.nodes.empty()) {
            continue;
        }

        for (const HdMaterialNode& node : network.nodes) {
            if (node.identifier == HdRprMaterialTokens->UsdPreviewSurface) {
                out_surface = network;
                out_materialType = EMaterialType::USD_PREVIEW_SURFACE;

                return true;
            }
        }
    }

    out_materialType = EMaterialType::NONE;
    return false;
}

HdRprMaterial::HdRprMaterial(SdfPath const& id) : HdMaterial(id) {

}

void HdRprMaterial::Sync(HdSceneDelegate* sceneDelegate,
                         HdRenderParam* renderParam,
                         HdDirtyBits* dirtyBits) {

    auto rprRenderParam = static_cast<HdRprRenderParam*>(renderParam);
    auto rprApi = rprRenderParam->AcquireRprApiForEdit();

    if (*dirtyBits & HdMaterial::DirtyResource) {
        VtValue vtMat = sceneDelegate->GetMaterialResource(GetId());
        if (vtMat.IsHolding<HdMaterialNetworkMap>()) {

            HdMaterialNetworkMap networkMap = vtMat.UncheckedGet<HdMaterialNetworkMap>();

            EMaterialType materialType;
            HdMaterialNetwork surface;

            if (GetMaterial(networkMap, materialType, surface)) {
                MaterialAdapter matAdapter = MaterialAdapter(materialType, surface);
                m_rprMaterial = rprApi->CreateMaterial(matAdapter);
            } else {
                TF_CODING_WARNING("Material type not supported");
            }
        }
    }

    *dirtyBits = Clean;
}

HdDirtyBits HdRprMaterial::GetInitialDirtyBitsMask() const {
    return HdMaterial::DirtyResource;
}

void HdRprMaterial::Reload() {
    // no-op
}

void HdRprMaterial::Finalize(HdRenderParam* renderParam) {
    // Stop render thread to safely release resources
    static_cast<HdRprRenderParam*>(renderParam)->GetRenderThread()->StopRender();

    HdMaterial::Finalize(renderParam);
}

RprApiObject const* HdRprMaterial::GetRprMaterialObject() const {
    return m_rprMaterial.get();
}

PXR_NAMESPACE_CLOSE_SCOPE<|MERGE_RESOLUTION|>--- conflicted
+++ resolved
@@ -7,17 +7,7 @@
 
 PXR_NAMESPACE_OPEN_SCOPE
 
-<<<<<<< HEAD
-static const bool GetMaterial(const HdMaterialNetworkMap& networkMap, EMaterialType& out_materialType, HdMaterialNetwork& out_surface) {
-=======
-TF_DEFINE_PRIVATE_TOKENS(
-    HdRprMaterialTokens,
-    (bxdf) \
-    (UsdPreviewSurface)
-);
-
 static bool GetMaterial(const HdMaterialNetworkMap& networkMap, EMaterialType& out_materialType, HdMaterialNetwork& out_surface) {
->>>>>>> 6c2d0245
     for (const auto& networkIt : networkMap.map) {
         const HdMaterialNetwork& network = networkIt.second;
 
