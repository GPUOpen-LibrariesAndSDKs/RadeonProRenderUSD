#include "basisCurves.h"
#include "materialAdapter.h"
#include "material.h"
#include "renderParam.h"
#include "rprApi.h"

PXR_NAMESPACE_OPEN_SCOPE

HdRprBasisCurves::HdRprBasisCurves(SdfPath const& id,
                                   SdfPath const& instancerId)
    : HdBasisCurves(id, instancerId) {

}

HdDirtyBits HdRprBasisCurves::_PropagateDirtyBits(HdDirtyBits bits) const {
    return bits;
}

void HdRprBasisCurves::_InitRepr(TfToken const& reprName,
                                 HdDirtyBits* dirtyBits) {
    TF_UNUSED(reprName);
    TF_UNUSED(dirtyBits);

    // No-op
}

HdDirtyBits HdRprBasisCurves::GetInitialDirtyBitsMask() const {
    return HdChangeTracker::DirtyTopology
        | HdChangeTracker::DirtyPoints
        | HdChangeTracker::DirtyWidths
        | HdChangeTracker::DirtyTransform
        | HdChangeTracker::DirtyVisibility
        | HdChangeTracker::DirtyMaterialId;
}

void HdRprBasisCurves::Sync(HdSceneDelegate* sceneDelegate,
                            HdRenderParam* renderParam,
                            HdDirtyBits* dirtyBits,
                            TfToken const& reprSelector) {
    auto rprRenderParam = static_cast<HdRprRenderParam*>(renderParam);
    auto rprApi = rprRenderParam->AcquireRprApiForEdit();

    SdfPath const& id = GetId();

    bool newCurve = false;

    if (*dirtyBits & HdChangeTracker::DirtyPoints) {
        m_points = sceneDelegate->Get(id, HdTokens->points).Get<VtVec3fArray>();
        newCurve = true;
    }

    if (*dirtyBits & HdChangeTracker::DirtyTopology) {
        m_topology = sceneDelegate->GetBasisCurvesTopology(id);
        newCurve = true;
    }

    if (*dirtyBits & HdChangeTracker::DirtyWidths) {
        m_widths = sceneDelegate->Get(id, HdTokens->widths).Get<VtFloatArray>();
        newCurve = true;
    }

    if (*dirtyBits & HdChangeTracker::DirtyTransform) {
        m_transform = GfMatrix4f(sceneDelegate->GetTransform(id));
        newCurve = true;
    }

    if (*dirtyBits & HdChangeTracker::DirtyMaterialId) {
        m_cachedMaterial = static_cast<const HdRprMaterial*>(sceneDelegate->GetRenderIndex().GetSprim(HdPrimTypeTokens->material, sceneDelegate->GetMaterialId(id)));
    }

    if (*dirtyBits & HdChangeTracker::DirtyVisibility) {
        _sharedData.visible = sceneDelegate->GetVisible(id);
    }

    if (newCurve) {
        VtIntArray indices;
        if (m_topology.HasIndices()) {
            indices = m_topology.GetCurveIndices();
        } else {
<<<<<<< HEAD
            if (!m_fallbackMaterial) {
                auto primvars = sceneDelegate->GetPrimvarDescriptors(id, HdInterpolationConstant);
                auto colorPrimvarDescIter = std::find_if(primvars.begin(), primvars.end(), [](HdPrimvarDescriptor const& desc) { return desc.name == HdPrimvarRoleTokens->color; });
                if (colorPrimvarDescIter != primvars.end()) {
                    VtValue val = sceneDelegate->Get(id, HdPrimvarRoleTokens->color);
                    if (!val.IsEmpty()) {
                        VtArray<GfVec4f> color = val.Get<VtArray<GfVec4f>>();
                        MaterialAdapter matAdapter(EMaterialType::COLOR, MaterialParams{{HdRprMaterialTokens->color, VtValue(color[0])}});
                        m_fallbackMaterial = rprApi->CreateMaterial(matAdapter);
                    }
=======
            indices.reserve(m_points.size());
            for (int i = 0; i < m_points.size(); ++i) {
                indices.push_back(i);
            }
        }

        float curveWidth = 1.0f;
        if (!m_widths.empty()) {
            float curveWidth = m_widths[0];
            float currentWidth = curveWidth;
            const size_t curveWidthCount = m_points.size();
            for (int i = 1; i < curveWidthCount; ++i) {
                if (i < m_widths.size()) {
                    currentWidth = m_widths[i];
>>>>>>> 6c2d0245
                }

                curveWidth += currentWidth;
            }
            curveWidth /= curveWidthCount;
        }

        m_rprCurve = rprApi->CreateCurve(m_points, indices, curveWidth);
        if (!m_rprCurve) {
            TF_RUNTIME_ERROR("Failed to create curve");
        }
    }

    if (m_rprCurve) {
        if (newCurve || (*dirtyBits & HdChangeTracker::DirtyMaterialId)) {
            if (m_cachedMaterial && m_cachedMaterial->GetRprMaterialObject()) {
                rprApi->SetCurveMaterial(m_rprCurve.get(), m_cachedMaterial->GetRprMaterialObject());
            } else {
                if (!m_fallbackMaterial) {
                    auto primvars = sceneDelegate->GetPrimvarDescriptors(id, HdInterpolationConstant);
                    auto colorPrimvarDescIter = std::find_if(primvars.begin(), primvars.end(), [](HdPrimvarDescriptor const& desc) { return desc.name == HdPrimvarRoleTokens->color; });
                    if (colorPrimvarDescIter != primvars.end()) {
                        VtValue val = sceneDelegate->Get(id, HdPrimvarRoleTokens->color);
                        if (!val.IsEmpty()) {
                            VtArray<GfVec4f> color = val.Get<VtArray<GfVec4f>>();
                            MaterialAdapter matAdapter(EMaterialType::COLOR, MaterialParams{{HdPrimvarRoleTokens->color, VtValue(color[0])}});
                            m_fallbackMaterial = rprApi->CreateMaterial(matAdapter);
                        }
                    }
                }

                rprApi->SetCurveMaterial(m_rprCurve.get(), m_fallbackMaterial.get());
            }
        }

        if (newCurve || (*dirtyBits & HdChangeTracker::DirtyVisibility)) {
            rprApi->SetCurveVisibility(m_rprCurve.get(), _sharedData.visible);
        }

        if (newCurve || (*dirtyBits & HdChangeTracker::DirtyTransform)) {
            rprApi->SetCurveTransform(m_rprCurve.get(), m_transform);
        }
    }

    *dirtyBits = HdChangeTracker::Clean;
}

void HdRprBasisCurves::Finalize(HdRenderParam* renderParam) {
    // Stop render thread to safely release resources
    static_cast<HdRprRenderParam*>(renderParam)->GetRenderThread()->StopRender();

    HdBasisCurves::Finalize(renderParam);
}

PXR_NAMESPACE_CLOSE_SCOPE<|MERGE_RESOLUTION|>--- conflicted
+++ resolved
@@ -77,18 +77,6 @@
         if (m_topology.HasIndices()) {
             indices = m_topology.GetCurveIndices();
         } else {
-<<<<<<< HEAD
-            if (!m_fallbackMaterial) {
-                auto primvars = sceneDelegate->GetPrimvarDescriptors(id, HdInterpolationConstant);
-                auto colorPrimvarDescIter = std::find_if(primvars.begin(), primvars.end(), [](HdPrimvarDescriptor const& desc) { return desc.name == HdPrimvarRoleTokens->color; });
-                if (colorPrimvarDescIter != primvars.end()) {
-                    VtValue val = sceneDelegate->Get(id, HdPrimvarRoleTokens->color);
-                    if (!val.IsEmpty()) {
-                        VtArray<GfVec4f> color = val.Get<VtArray<GfVec4f>>();
-                        MaterialAdapter matAdapter(EMaterialType::COLOR, MaterialParams{{HdRprMaterialTokens->color, VtValue(color[0])}});
-                        m_fallbackMaterial = rprApi->CreateMaterial(matAdapter);
-                    }
-=======
             indices.reserve(m_points.size());
             for (int i = 0; i < m_points.size(); ++i) {
                 indices.push_back(i);
@@ -103,7 +91,6 @@
             for (int i = 1; i < curveWidthCount; ++i) {
                 if (i < m_widths.size()) {
                     currentWidth = m_widths[i];
->>>>>>> 6c2d0245
                 }
 
                 curveWidth += currentWidth;
@@ -129,7 +116,7 @@
                         VtValue val = sceneDelegate->Get(id, HdPrimvarRoleTokens->color);
                         if (!val.IsEmpty()) {
                             VtArray<GfVec4f> color = val.Get<VtArray<GfVec4f>>();
-                            MaterialAdapter matAdapter(EMaterialType::COLOR, MaterialParams{{HdPrimvarRoleTokens->color, VtValue(color[0])}});
+                            MaterialAdapter matAdapter(EMaterialType::COLOR, MaterialParams{{HdRprMaterialTokens->color, VtValue(color[0])}});
                             m_fallbackMaterial = rprApi->CreateMaterial(matAdapter);
                         }
                     }
