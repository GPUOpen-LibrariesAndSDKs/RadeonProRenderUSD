--- conflicted
+++ resolved
@@ -69,15 +69,9 @@
         hio
         plug
         arch
-<<<<<<< HEAD
-        plug
-        work
-        garch
-=======
         garch
         work
         hdMtlx
->>>>>>> e1493bfc
         cpprpr
         json
         MaterialXCore
