--- conflicted
+++ resolved
@@ -229,23 +229,14 @@
     // For each of the HdNode parameters add the corresponding parameter/input 
     // to the mxNode
     for (auto const& currParam : hdNode.parameters) {
-<<<<<<< HEAD
-        // For some reason USD do not provide colorspace attribute on file (or I haven't found it)
-        // So we adding new input attribute just to handle texture file colorspace
-=======
 
         // USD does not provide colorspace attribute on file
         // Add new input attribute to handle texture file colorspace
->>>>>>> a850ae28
         if ("rs:colorspace" == currParam.first) {
             mxNode->setColorSpace(currParam.second.UncheckedGet<std::string>());
             continue;
         }
-<<<<<<< HEAD
-        
-=======
-
->>>>>>> a850ae28
+
         // Get the MaterialX Parameter info
         std::string mxInputName, mxInputValue, mxInputType;
         _GetMxInputInfo(currParam, mxNodeDef, &mxInputName,
