#
# Copyright 2016 Pixar
#
# Licensed under the Apache License, Version 2.0 (the "Apache License")
# with the following modification; you may not use this file except in
# compliance with the Apache License and the following modification to it:
# Section 6. Trademarks. is deleted and replaced with:
#
# 6. Trademarks. This License does not grant permission to use the trade
#    names, trademarks, service marks, or product names of the Licensor
#    and its affiliates, except as required to comply with Section 4(c) of
#    the License and to reproduce the content of the NOTICE file.
#
# You may obtain a copy of the Apache License at
#
#     http://www.apache.org/licenses/LICENSE-2.0
#
# Unless required by applicable law or agreed to in writing, software
# distributed under the Apache License with the above modification is
# distributed on an "AS IS" BASIS, WITHOUT WARRANTIES OR CONDITIONS OF ANY
# KIND, either express or implied. See the Apache License for the specific
# language governing permissions and limitations under the Apache License.
#

# Save the current value of BUILD_SHARED_LIBS and restore it at
# the end of this file, since some of the Find* modules invoked
# below may wind up stomping over this value.
set(build_shared_libs "${BUILD_SHARED_LIBS}")

# USD Arnold Requirements
# ----------------------------------------------

# Try to find monolithic USD
find_package(USDMonolithic QUIET)

if(NOT USDMonolithic_FOUND)
    find_package(pxr CONFIG)

    if(NOT pxr_FOUND)
        # Try to find USD as part of Houdini.
        find_package(HoudiniUSD)

        if(HoudiniUSD_FOUND)
            message(STATUS "Configuring Houdini plugin")
        endif()
    else()
        message(STATUS "Configuring usdview plugin")
    endif()
else()
    message(STATUS "Configuring usdview plugin: monolithic USD")
endif()

if(NOT pxr_FOUND AND NOT HoudiniUSD_FOUND AND NOT USDMonolithic_FOUND)
    message(FATAL_ERROR "Required: USD install or Houdini with included USD.")
endif()

if (NOT PYTHON_EXECUTABLE)
    set(build_schema_python_exec "python")
else()
    set(build_schema_python_exec ${PYTHON_EXECUTABLE})
endif()

if(NOT HoudiniUSD_FOUND)
    list(APPEND CMAKE_PREFIX_PATH ${pxr_DIR})
    find_program(USD_SCHEMA_GENERATOR
        NAMES usdGenSchema.py usdGenSchema
        PATHS ${pxr_DIR}/bin
        REQUIRED
        NO_DEFAULT_PATH)
    if(USD_SCHEMA_GENERATOR)
        list(PREPEND USD_SCHEMA_GENERATOR ${build_schema_python_exec})
    endif()
endif()

if(NOT USD_SCHEMA_GENERATOR)
    message(FATAL_ERROR "Failed to find usd schema generator - usdGenSchema")
endif()

find_package(Rpr REQUIRED)
find_package(Rif REQUIRED)

# Core USD Package Requirements
# ----------------------------------------------

# Threads.  Save the libraries needed in PXR_THREAD_LIBS;  we may modify
# them later.  We need the threads package because some platforms require
# it when using C++ functions from #include <thread>.
set(CMAKE_THREAD_PREFER_PTHREAD TRUE)
find_package(Threads REQUIRED)
set(PXR_THREAD_LIBS "${CMAKE_THREAD_LIBS_INIT}")

if(HoudiniUSD_FOUND)
    set(HOUDINI_ROOT "$ENV{HFS}" CACHE PATH "Houdini installation dir")
    set(HOUDINI_CONFIG_DIR ${HOUDINI_ROOT}/toolkit/cmake)
    if(APPLE)
        file(COPY
                ${HOUDINI_ROOT}/toolkit/cmake/HoudiniConfigVersion.cmake
            DESTINATION
                ${CMAKE_CURRENT_BINARY_DIR})
        file(READ ${HOUDINI_ROOT}/toolkit/cmake/HoudiniConfig.cmake HOUDINI_CONFIG)
        string(REPLACE "_houdini_use_framework TRUE" "_houdini_use_framework FALSE" HOUDINI_CONFIG "${HOUDINI_CONFIG}")
        string(REPLACE "\${CMAKE_CURRENT_LIST_DIR}" "\${HOUDINI_ROOT}/toolkit/cmake" HOUDINI_CONFIG "${HOUDINI_CONFIG}")
        file(WRITE ${CMAKE_CURRENT_BINARY_DIR}/HoudiniConfig.cmake "${HOUDINI_CONFIG}")
        set(HOUDINI_CONFIG_DIR ${CMAKE_CURRENT_BINARY_DIR})
    endif()
    find_package(Houdini REQUIRED CONFIG PATHS ${HOUDINI_CONFIG_DIR})

    set(OPENEXR_LOCATION ${Houdini_USD_INCLUDE_DIR})
    set(OPENEXR_LIB_LOCATION ${Houdini_LIB_DIR})
else()
    # We are using python to generate source files
    find_package(PythonInterp 3.7)
endif()

if (NOT PXR_MALLOC_LIBRARY)
    if (NOT WIN32)
        message(STATUS "Using default system allocator because PXR_MALLOC_LIBRARY is unspecified")
    endif()
endif()

if(NOT MaterialX_FOUND)
    find_package(MaterialX QUIET)
endif()

if(MaterialX_FOUND)
    set(RPR_DISABLE_CUSTOM_MATERIALX_LOADER ON)
endif()

if(RPR_ENABLE_VULKAN_INTEROP_SUPPORT)
    find_package(Vulkan REQUIRED)
endif()

# Third Party Plugin Package Requirements
# ----------------------------------------------

if(HoudiniUSD_FOUND)
    find_package(OpenVDB REQUIRED)
else()
    find_package(OpenVDB QUIET)
endif()

macro(find_exr)
    if(NOT OpenEXR_FOUND)
        set(SIDEFX_COMPONENTS ${ARGV})
        list(TRANSFORM SIDEFX_COMPONENTS APPEND "_sidefx")

        if(HoudiniUSD_FOUND)
            find_package(OpenEXR QUIET COMPONENTS ${SIDEFX_COMPONENTS})
        endif()

        if(NOT OpenEXR_FOUND)
            find_package(OpenEXR QUIET COMPONENTS ${ARGV})
        endif()
    endif()
endmacro()

<<<<<<< HEAD
=======
if (NOT MAYAUSD_OPENEXR_STATIC)
    find_exr(Half IlmImf Iex)
else()
    find_exr(Half IlmImf Iex IlmThread zlib)
endif()

>>>>>>> b2ce59ae
set(RPR_EXR_EXPORT_ENABLED TRUE)

if(HoudiniUSD_FOUND)
    find_exr(OpenEXR OpenEXRCore Iex)
endif()

if(NOT OpenEXR_FOUND)
    find_exr(Half IlmImf Iex)

    if(NOT OpenEXR_FOUND)
        set(RPR_EXR_EXPORT_ENABLED FALSE)
    endif()

    find_exr(Half)

    if(NOT OpenEXR_FOUND)
        message(FATAL_ERROR "Failed to find Half library")
    endif()
endif()

# ----------------------------------------------

set(BUILD_SHARED_LIBS "${build_shared_libs}")<|MERGE_RESOLUTION|>--- conflicted
+++ resolved
@@ -154,15 +154,12 @@
     endif()
 endmacro()
 
-<<<<<<< HEAD
-=======
 if (NOT MAYAUSD_OPENEXR_STATIC)
     find_exr(Half IlmImf Iex)
 else()
     find_exr(Half IlmImf Iex IlmThread zlib)
 endif()
 
->>>>>>> b2ce59ae
 set(RPR_EXR_EXPORT_ENABLED TRUE)
 
 if(HoudiniUSD_FOUND)
